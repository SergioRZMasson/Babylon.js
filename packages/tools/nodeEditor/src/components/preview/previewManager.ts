import type { GlobalState } from "../../globalState";
import { NodeMaterial } from "core/Materials/Node/nodeMaterial";
import type { Nullable } from "core/types";
import type { Observer } from "core/Misc/observable";
import { WebGPUEngine } from "core/Engines/webgpuEngine";
import { Scene } from "core/scene";
import { Vector3 } from "core/Maths/math.vector";
import { HemisphericLight } from "core/Lights/hemisphericLight";
import { ArcRotateCamera } from "core/Cameras/arcRotateCamera";
import { PreviewType } from "./previewType";
import { SceneLoader } from "core/Loading/sceneLoader";
import { TransformNode } from "core/Meshes/transformNode";
import type { AbstractMesh } from "core/Meshes/abstractMesh";
import type { Mesh } from "core/Meshes/mesh";
import type { FramingBehavior } from "core/Behaviors/Cameras/framingBehavior";
import { DirectionalLight } from "core/Lights/directionalLight";
import { LogEntry } from "../log/logComponent";
import { PointerEventTypes } from "core/Events/pointerEvents";
import { Color3, Color4 } from "core/Maths/math.color";
import type { PostProcess } from "core/PostProcesses/postProcess";
import { Constants } from "core/Engines/constants";
import { CurrentScreenBlock } from "core/Materials/Node/Blocks/Dual/currentScreenBlock";
import { NodeMaterialModes } from "core/Materials/Node/Enums/nodeMaterialModes";
import { ParticleSystem } from "core/Particles/particleSystem";
import type { IParticleSystem } from "core/Particles/IParticleSystem";
import { ParticleHelper } from "core/Particles/particleHelper";
import { Texture } from "core/Materials/Textures/texture";
import { ParticleTextureBlock } from "core/Materials/Node/Blocks/Particle/particleTextureBlock";
import { ReadFile } from "core/Misc/fileTools";
import type { ProceduralTexture } from "core/Materials/Textures/Procedurals/proceduralTexture";
import type { StandardMaterial } from "core/Materials/standardMaterial";
import { CubeTexture } from "core/Materials/Textures/cubeTexture";
import { Layer } from "core/Layers/layer";
import { DataStorage } from "core/Misc/dataStorage";
import type { NodeMaterialBlock } from "core/Materials/Node/nodeMaterialBlock";
import { CreateTorus } from "core/Meshes/Builders/torusBuilder";
import type { TextureBlock } from "core/Materials/Node/Blocks/Dual/textureBlock";
import { FilesInput } from "core/Misc/filesInput";
import "core/Helpers/sceneHelpers";
import "core/Rendering/depthRendererSceneComponent";
import { ShaderLanguage } from "core/Materials/shaderLanguage";
import { Engine } from "core/Engines/engine";
import { Animation } from "core/Animations/animation";
import { RenderTargetTexture } from "core/Materials/Textures/renderTargetTexture";
const dontSerializeTextureContent = true;

/**
 *
 */
export class PreviewManager {
    private _nodeMaterial: NodeMaterial;
    private _onBuildObserver: Nullable<Observer<NodeMaterial>>;

    private _onPreviewCommandActivatedObserver: Nullable<Observer<boolean>>;
    private _onAnimationCommandActivatedObserver: Nullable<Observer<void>>;
    private _onUpdateRequiredObserver: Nullable<Observer<Nullable<NodeMaterialBlock>>>;
    private _onPreviewBackgroundChangedObserver: Nullable<Observer<void>>;
    private _onBackFaceCullingChangedObserver: Nullable<Observer<void>>;
    private _onDepthPrePassChangedObserver: Nullable<Observer<void>>;
    private _onLightUpdatedObserver: Nullable<Observer<void>>;
    private _onBackgroundHDRUpdatedObserver: Nullable<Observer<void>>;
    private _engine: Engine | WebGPUEngine;
    private _scene: Scene;
    private _meshes: AbstractMesh[];
    private _camera: ArcRotateCamera;
    private _material: NodeMaterial | StandardMaterial;
    private _globalState: GlobalState;
    private _currentType: number;
    private _lightParent: TransformNode;
    private _postprocess: Nullable<PostProcess>;
    private _proceduralTexture: Nullable<ProceduralTexture>;
    private _particleSystem: Nullable<IParticleSystem>;
    private _layer: Nullable<Layer>;
    private _hdrSkyBox: Mesh;
    private _hdrTexture: CubeTexture;

    private _serializeMaterial(): any {
        const nodeMaterial = this._nodeMaterial;

        let fullSerialization = false;

        if (dontSerializeTextureContent) {
            const textureBlocks = nodeMaterial.getAllTextureBlocks();
            for (const block of textureBlocks) {
                const texture = block.texture;
                if (!texture || (block as TextureBlock).hasImageSource) {
                    continue;
                }
                let found = false;
                for (const localTexture of this._engine.getLoadedTexturesCache()) {
                    if (localTexture.uniqueId === texture._texture?.uniqueId) {
                        found = true;
                        break;
                    }
                }
                if (!found) {
                    fullSerialization = true;
                    break;
                }
            }
        }

        const bufferSerializationState = Texture.SerializeBuffers;

        if (dontSerializeTextureContent) {
            Texture.SerializeBuffers = fullSerialization;
            Texture._SerializeInternalTextureUniqueId = true;
        }

        const serializationObject = nodeMaterial.serialize();

        Texture.SerializeBuffers = bufferSerializationState;
        Texture._SerializeInternalTextureUniqueId = false;

        return serializationObject;
    }

    /**
     * Create a new Preview Manager
     * @param targetCanvas defines the canvas to render to
     * @param globalState defines the global state
     */
    public constructor(targetCanvas: HTMLCanvasElement, globalState: GlobalState) {
        this._nodeMaterial = globalState.nodeMaterial;
        this._globalState = globalState;

        this._onBuildObserver = this._nodeMaterial.onBuildObservable.add(() => {
            this._updatePreview();
        });

        this._onPreviewCommandActivatedObserver = globalState.stateManager.onPreviewCommandActivated.add((forceRefresh: boolean) => {
            if (forceRefresh) {
                this._currentType = -1;
                this._scene.disableDepthRenderer();
            }
            this._refreshPreviewMesh();
        });

        this._onLightUpdatedObserver = globalState.onLightUpdated.add(() => {
            this._prepareLights();
        });
        this._onBackgroundHDRUpdatedObserver = globalState.onBackgroundHDRUpdated.add(() => {
            this._prepareBackgroundHDR();
        });

        this._onUpdateRequiredObserver = globalState.stateManager.onUpdateRequiredObservable.add(() => {
            this._updatePreview();
        });

        this._onPreviewBackgroundChangedObserver = globalState.onPreviewBackgroundChanged.add(() => {
            this._scene.clearColor = this._globalState.backgroundColor;
        });

        this._onAnimationCommandActivatedObserver = globalState.onAnimationCommandActivated.add(() => {
            this._handleAnimations();
        });

        this._onBackFaceCullingChangedObserver = globalState.onBackFaceCullingChanged.add(() => {
            this._material.backFaceCulling = this._globalState.backFaceCulling;
        });

        this._onDepthPrePassChangedObserver = globalState.onDepthPrePassChanged.add(() => {
            this._material.needDepthPrePass = this._globalState.depthPrePass;
        });

        this._initAsync(targetCanvas);
    }

    public async _initAsync(targetCanvas: HTMLCanvasElement) {
        if (this._nodeMaterial.shaderLanguage === ShaderLanguage.WGSL) {
            this._engine = new WebGPUEngine(targetCanvas);
            await (this._engine as WebGPUEngine).initAsync();
        } else {
            this._engine = new Engine(targetCanvas);
        }
        this._scene = new Scene(this._engine);
        this._scene.ambientColor = new Color3(1, 1, 1);
        this._camera = new ArcRotateCamera("Camera", 0, 0.8, 4, Vector3.Zero(), this._scene);

        this._camera.lowerRadiusLimit = 3;
        this._camera.upperRadiusLimit = 10;
        this._camera.wheelPrecision = 20;
        this._camera.minZ = 0.1;
        this._camera.attachControl(false);

        this._lightParent = new TransformNode("LightParent", this._scene);

        this._globalState.filesInput = new FilesInput(
            this._engine,
            this._scene,
            (_, scene) => {
                this._meshes.push(...scene.meshes);
                this._prepareScene();
            },
            null,
            null,
            null,
            null,
            null,
            () => {
                this._reset();
            },
            true
        );
        const canvas = this._engine.getRenderingCanvas();
        if (canvas) {
            const onDrag = (evt: DragEvent) => {
                evt.stopPropagation();
                evt.preventDefault();
            };
            canvas.addEventListener("dragenter", onDrag, false);
            canvas.addEventListener("dragover", onDrag, false);

            const onDrop = (evt: DragEvent) => {
                evt.stopPropagation();
                evt.preventDefault();
                this._globalState.onDropEventReceivedObservable.notifyObservers(evt);
            };
            canvas.addEventListener("drop", onDrop, false);
        }
        this._refreshPreviewMesh();

        // Adding a rtt to read from
<<<<<<< HEAD
        this._globalState.previewTexture = new RenderTargetTexture("rtt", 256, this._scene, false, false, Constants.TEXTURETYPE_FLOAT);
=======
        this._globalState.previewTexture = new RenderTargetTexture("rtt", 256, this._scene, false);
        this._globalState.pickingTexture = new RenderTargetTexture("rtt2", 256, this._scene, false, true, Constants.TEXTURETYPE_FLOAT);
>>>>>>> 93f2cfc5
        this._globalState.previewTexture.renderList = null;
        this._globalState.pickingTexture.renderList = null;
        this._scene.customRenderTargets.push(this._globalState.previewTexture);
        this._scene.customRenderTargets.push(this._globalState.pickingTexture);

        this._scene.onAfterRenderObservable.add(() => {
            this._globalState.onPreviewSceneAfterRenderObservable.notifyObservers();
        });

        this._engine.runRenderLoop(() => {
            this._engine.resize();
            this._scene.render();
        });

        let lastOffsetX: number | undefined = undefined;
        const lightRotationSpeed = 0.01;

        this._scene.onPointerObservable.add((evt) => {
            if (this._globalState.controlCamera) {
                return;
            }

            if (evt.type === PointerEventTypes.POINTERUP) {
                lastOffsetX = undefined;
                return;
            }

            if (evt.event.buttons !== 1) {
                return;
            }

            if (lastOffsetX === undefined) {
                lastOffsetX = evt.event.offsetX;
            }

            const rotateLighting = (lastOffsetX - evt.event.offsetX) * lightRotationSpeed;
            this._lightParent.rotation.y += rotateLighting;
            lastOffsetX = evt.event.offsetX;
        });
    }

    private _reset() {
        this._globalState.envType = PreviewType.Room;
        this._globalState.previewType = PreviewType.Box;
        this._globalState.listOfCustomPreviewFiles = [];
        this._scene.meshes.forEach((m) => m.dispose());
        this._globalState.onRefreshPreviewMeshControlComponentRequiredObservable.notifyObservers();
        this._refreshPreviewMesh(true);
    }

    private _handleAnimations() {
        this._scene.stopAllAnimations();

        if (this._globalState.rotatePreview) {
            for (const root of this._scene.rootNodes) {
                const transformNode = root as TransformNode;

                if (transformNode.getClassName() === "TransformNode" || transformNode.getClassName() === "Mesh" || transformNode.getClassName() === "GroundMesh") {
                    if (transformNode.rotationQuaternion) {
                        transformNode.rotation = transformNode.rotationQuaternion.toEulerAngles();
                        transformNode.rotationQuaternion = null;
                    }
                    Animation.CreateAndStartAnimation("turnTable", root, "rotation.y", 60, 1200, transformNode.rotation.y, transformNode.rotation.y + 2 * Math.PI, 1);
                }
            }
        }
    }

    private _prepareLights() {
        // Remove current lights
        const currentLights = this._scene.lights.slice(0);

        for (const light of currentLights) {
            light.dispose();
        }

        // Create new lights based on settings
        if (this._globalState.hemisphericLight) {
            new HemisphericLight("Hemispheric light", new Vector3(0, 1, 0), this._scene);
        }

        if (this._globalState.directionalLight0) {
            const dir0 = new DirectionalLight("Directional light #0", new Vector3(0.841626576496605, -0.2193391004130599, -0.49351298337996535), this._scene);
            dir0.intensity = 0.9;
            dir0.diffuse = new Color3(0.9294117647058824, 0.9725490196078431, 0.996078431372549);
            dir0.specular = new Color3(0.9294117647058824, 0.9725490196078431, 0.996078431372549);
            dir0.parent = this._lightParent;
        }

        if (this._globalState.directionalLight1) {
            const dir1 = new DirectionalLight("Directional light #1", new Vector3(-0.9519937437504213, -0.24389315636999764, -0.1849974057546125), this._scene);
            dir1.intensity = 1.2;
            dir1.specular = new Color3(0.9803921568627451, 0.9529411764705882, 0.7725490196078432);
            dir1.diffuse = new Color3(0.9803921568627451, 0.9529411764705882, 0.7725490196078432);
            dir1.parent = this._lightParent;
        }
    }

    private _prepareBackgroundHDR() {
        this._scene.environmentTexture = null;
        if (this._hdrSkyBox) {
            this._scene.removeMesh(this._hdrSkyBox);
        }

        if (this._globalState.backgroundHDR) {
            this._scene.environmentTexture = this._hdrTexture;
            this._hdrSkyBox = this._scene.createDefaultSkybox(this._hdrTexture) as Mesh;
        }

        this._updatePreview();
    }
    private _prepareScene() {
        this._camera.useFramingBehavior = this._globalState.mode === NodeMaterialModes.Material;
        switch (this._globalState.mode) {
            case NodeMaterialModes.Material: {
                this._prepareLights();
                if (!this._globalState.envFile) {
                    this._globalState.backgroundHDR = false;
                }
                this._prepareBackgroundHDR();

                const framingBehavior = this._camera.getBehaviorByName("Framing") as FramingBehavior;

                setTimeout(() => {
                    // Let the behavior activate first
                    framingBehavior.framingTime = 0;
                    framingBehavior.elevationReturnTime = -1;

                    if (this._scene.meshes.length) {
                        const worldExtends = this._scene.getWorldExtends();
                        this._camera.lowerRadiusLimit = null;
                        this._camera.upperRadiusLimit = null;
                        framingBehavior.zoomOnBoundingInfo(worldExtends.min, worldExtends.max);
                    }

                    this._camera.pinchPrecision = 200 / this._camera.radius;
                    this._camera.upperRadiusLimit = 5 * this._camera.radius;
                });

                this._camera.wheelDeltaPercentage = 0.01;
                this._camera.pinchDeltaPercentage = 0.01;

                // Animations
                this._handleAnimations();
                break;
            }
            case NodeMaterialModes.PostProcess:
            case NodeMaterialModes.ProceduralTexture: {
                this._camera.radius = 4;
                this._camera.upperRadiusLimit = 10;
                break;
            }
            case NodeMaterialModes.Particle: {
                this._camera.radius = this._globalState.previewType === PreviewType.Explosion ? 50 : this._globalState.previewType === PreviewType.DefaultParticleSystem ? 6 : 20;
                this._camera.upperRadiusLimit = 5000;
                this._globalState.particleSystemBlendMode = this._particleSystem?.blendMode ?? ParticleSystem.BLENDMODE_STANDARD;
                break;
            }
            case NodeMaterialModes.GaussianSplatting: {
                this._camera.radius = 6;
                this._camera.upperRadiusLimit = 5000;
                break;
            }
        }

        // Material
        this._updatePreview();
    }

    /**
     * Default Environment URL
     */
    public static DefaultEnvironmentURL = "https://assets.babylonjs.com/environments/environmentSpecular.env";

    private _refreshPreviewMesh(force?: boolean) {
        if (this._globalState.mode === NodeMaterialModes.Material) {
            switch (this._globalState.envType) {
                case PreviewType.Room:
                    this._hdrTexture = new CubeTexture(PreviewManager.DefaultEnvironmentURL, this._scene);
                    if (this._hdrTexture) {
                        this._prepareBackgroundHDR();
                    }
                    break;
                case PreviewType.Custom: {
                    const blob = new Blob([this._globalState.envFile], { type: "octet/stream" });
                    const reader = new FileReader();
                    reader.onload = (evt) => {
                        const dataurl = evt.target!.result as string;
                        this._hdrTexture = new CubeTexture(dataurl, this._scene, undefined, false, undefined, undefined, undefined, undefined, undefined, ".env");
                        this._prepareBackgroundHDR();
                    };
                    reader.readAsDataURL(blob);
                    break;
                }
            }
        } else {
            this._scene.environmentTexture = null;
        }
        if (this._currentType !== this._globalState.previewType || this._currentType === PreviewType.Custom || force) {
            this._currentType = this._globalState.previewType;
            if (this._meshes && this._meshes.length) {
                for (const mesh of this._meshes) {
                    mesh.dispose();
                }
            }
            this._meshes = [];

            if (this._layer) {
                this._layer.dispose();
                this._layer = null;
            }

            const lights = this._scene.lights.slice(0);
            for (const light of lights) {
                light.dispose();
            }

            this._engine.releaseEffects();

            if (this._particleSystem) {
                this._particleSystem.onBeforeDrawParticlesObservable.clear();
                this._particleSystem.onDisposeObservable.clear();
                this._particleSystem.stop();
                this._particleSystem.dispose();
                this._particleSystem = null;
            }

            SceneLoader.ShowLoadingScreen = false;

            this._globalState.onIsLoadingChanged.notifyObservers(true);

            const bakeTransformation = (mesh: Mesh) => {
                mesh.bakeCurrentTransformIntoVertices();
                mesh.refreshBoundingInfo();
                mesh.parent = null;
            };

            if (this._globalState.mode === NodeMaterialModes.Material) {
                switch (this._globalState.previewType) {
                    case PreviewType.Box:
                        SceneLoader.AppendAsync("https://assets.babylonjs.com/meshes/", "roundedCube.glb", this._scene).then(() => {
                            bakeTransformation(this._scene.getMeshByName("__root__")!.getChildMeshes(true)[0] as Mesh);
                            this._meshes.push(...this._scene.meshes);
                            this._prepareScene();
                        });
                        return;
                    case PreviewType.Sphere:
                        SceneLoader.AppendAsync("https://assets.babylonjs.com/meshes/", "previewSphere.glb", this._scene).then(() => {
                            bakeTransformation(this._scene.getMeshByName("__root__")!.getChildMeshes(true)[0] as Mesh);
                            this._meshes.push(...this._scene.meshes);
                            this._prepareScene();
                        });
                        break;
                    case PreviewType.Torus:
                        this._meshes.push(
                            CreateTorus(
                                "dummy-torus",
                                {
                                    diameter: 2,
                                    thickness: 0.5,
                                    tessellation: 32,
                                },
                                this._scene
                            )
                        );
                        break;
                    case PreviewType.Cylinder:
                        SceneLoader.AppendAsync("https://assets.babylonjs.com/meshes/", "roundedCylinder.glb", this._scene).then(() => {
                            this._meshes.push(...this._scene.meshes);
                            this._prepareScene();
                        });
                        return;
                    case PreviewType.Plane: {
                        SceneLoader.AppendAsync("https://assets.babylonjs.com/meshes/", "highPolyPlane.glb", this._scene).then(() => {
                            bakeTransformation(this._scene.getMeshByName("__root__")!.getChildMeshes(true)[0] as Mesh);
                            this._meshes.push(...this._scene.meshes);
                            this._prepareScene();
                        });
                        break;
                    }
                    case PreviewType.ShaderBall:
                        SceneLoader.AppendAsync("https://assets.babylonjs.com/meshes/", "shaderBall.glb", this._scene).then(() => {
                            this._meshes.push(...this._scene.meshes);
                            this._prepareScene();
                        });
                        return;
                    case PreviewType.Custom:
                        this._globalState.filesInput.loadFiles({ target: { files: this._globalState.listOfCustomPreviewFiles } });
                        return;
                }
            } else if (this._globalState.mode === NodeMaterialModes.ProceduralTexture) {
                this._layer = new Layer("proceduralLayer", null, this._scene, false);
            } else if (this._globalState.mode === NodeMaterialModes.Particle) {
                switch (this._globalState.previewType) {
                    case PreviewType.DefaultParticleSystem:
                        this._particleSystem = ParticleHelper.CreateDefault(new Vector3(0, 0, 0), 500, this._scene);
                        this._particleSystem.blendMode = DataStorage.ReadNumber("DefaultParticleSystemBlendMode", ParticleSystem.BLENDMODE_ONEONE);
                        this._particleSystem.start();
                        break;
                    case PreviewType.Bubbles:
                        this._particleSystem = new ParticleSystem("particles", 4000, this._scene);
                        this._particleSystem.particleTexture = new Texture("https://assets.babylonjs.com/particles/textures/explosion/Flare.png", this._scene);
                        this._particleSystem.minSize = 0.1;
                        this._particleSystem.maxSize = 1.0;
                        this._particleSystem.minLifeTime = 0.5;
                        this._particleSystem.maxLifeTime = 5.0;
                        this._particleSystem.minEmitPower = 0.5;
                        this._particleSystem.maxEmitPower = 3.0;
                        this._particleSystem.createBoxEmitter(new Vector3(-1, 1, -1), new Vector3(1, 1, 1), new Vector3(-0.1, -0.1, -0.1), new Vector3(0.1, 0.1, 0.1));
                        this._particleSystem.emitRate = 100;
                        this._particleSystem.blendMode = DataStorage.ReadNumber("DefaultParticleSystemBlendMode", ParticleSystem.BLENDMODE_ONEONE);
                        this._particleSystem.color1 = new Color4(1, 1, 0, 1);
                        this._particleSystem.color2 = new Color4(1, 0.5, 0, 1);
                        this._particleSystem.gravity = new Vector3(0, -1.0, 0);
                        this._particleSystem.start();
                        break;
                    case PreviewType.Explosion:
                        this._loadParticleSystem(this._globalState.previewType, 1);
                        return;
                    case PreviewType.Fire:
                    case PreviewType.Rain:
                    case PreviewType.Smoke:
                        this._loadParticleSystem(this._globalState.previewType);
                        return;
                    case PreviewType.Custom:
                        ReadFile(
                            this._globalState.previewFile,
                            (json) => {
                                this._particleSystem = ParticleSystem.Parse(JSON.parse(json), this._scene, "");
                                this._particleSystem.start();
                                this._prepareScene();
                            },
                            undefined,
                            false,
                            (error) => {
                                // eslint-disable-next-line no-console
                                console.log(error);
                            }
                        );
                        return;
                }
            } else if (this._globalState.mode === NodeMaterialModes.GaussianSplatting) {
                switch (this._globalState.previewType) {
                    case PreviewType.Parrot:
                        SceneLoader.AppendAsync("https://assets.babylonjs.com/splats/", "gs_Sqwakers_trimed.splat", this._scene).then(() => {
                            this._meshes.push(...this._scene.meshes);
                            this._prepareScene();
                        });
                        break;
                    case PreviewType.BricksSkull:
                        SceneLoader.AppendAsync("https://assets.babylonjs.com/splats/", "gs_Skull.splat", this._scene).then(() => {
                            this._meshes.push(...this._scene.meshes);
                            this._prepareScene();
                        });
                        break;
                    case PreviewType.Plants:
                        SceneLoader.AppendAsync("https://assets.babylonjs.com/splats/", "gs_Plants.splat", this._scene).then(() => {
                            this._meshes.push(...this._scene.meshes);
                            this._prepareScene();
                        });
                        break;
                    case PreviewType.Custom:
                        this._globalState.filesInput.loadFiles({ target: { files: this._globalState.listOfCustomPreviewFiles } });
                        return;
                }
            }
        }
    }

    private _loadParticleSystem(particleNumber: number, systemIndex = 0, prepareScene = true) {
        let name = "";

        switch (particleNumber) {
            case PreviewType.Explosion:
                name = "explosion";
                break;
            case PreviewType.Fire:
                name = "fire";
                break;
            case PreviewType.Rain:
                name = "rain";
                break;
            case PreviewType.Smoke:
                name = "smoke";
                break;
        }

        ParticleHelper.CreateAsync(name, this._scene).then((set) => {
            for (let i = 0; i < set.systems.length; ++i) {
                if (i == systemIndex) {
                    this._particleSystem = set.systems[i];
                    this._particleSystem.disposeOnStop = true;
                    this._particleSystem.onDisposeObservable.add(() => {
                        this._loadParticleSystem(particleNumber, systemIndex, false);
                    });
                    this._particleSystem.start();
                } else {
                    set.systems[i].dispose();
                }
            }
            if (prepareScene) {
                this._prepareScene();
            } else {
                this._updatePreview();
            }
        });
    }

    private _forceCompilationAsync(material: NodeMaterial, mesh: AbstractMesh): Promise<void> {
        return material.forceCompilationAsync(mesh);
    }

    private _updatePreview() {
        try {
            const serializationObject = this._serializeMaterial();
            const store = NodeMaterial.IgnoreTexturesAtLoadTime;
            NodeMaterial.IgnoreTexturesAtLoadTime = false;
            const tempMaterial = NodeMaterial.Parse(serializationObject, this._scene, "", this._nodeMaterial.shaderLanguage);
            NodeMaterial.IgnoreTexturesAtLoadTime = store;

            tempMaterial.backFaceCulling = this._globalState.backFaceCulling;
            tempMaterial.needDepthPrePass = this._globalState.depthPrePass;

            if (this._postprocess) {
                this._postprocess.dispose(this._camera);
                this._postprocess = null;
            }

            if (this._proceduralTexture) {
                this._proceduralTexture.dispose();
                this._proceduralTexture = null;
            }

            switch (this._globalState.mode) {
                case NodeMaterialModes.PostProcess: {
                    this._globalState.onIsLoadingChanged.notifyObservers(false);

                    this._postprocess = tempMaterial.createPostProcess(this._camera, 1.0, Constants.TEXTURE_NEAREST_SAMPLINGMODE, this._engine);

                    const currentScreen = tempMaterial.getBlockByPredicate((block) => block instanceof CurrentScreenBlock);
                    if (currentScreen && this._postprocess) {
                        this._postprocess.externalTextureSamplerBinding = true;
                        this._postprocess.onApplyObservable.add((effect) => {
                            effect.setTexture("textureSampler", (currentScreen as CurrentScreenBlock).texture);
                        });
                    }

                    if (this._material) {
                        this._material.dispose();
                    }
                    this._material = tempMaterial;
                    break;
                }
                case NodeMaterialModes.ProceduralTexture: {
                    this._globalState.onIsLoadingChanged.notifyObservers(false);

                    this._proceduralTexture = tempMaterial.createProceduralTexture(512, this._scene);

                    if (this._material) {
                        this._material.dispose();
                    }

                    if (this._layer) {
                        this._layer.texture = this._proceduralTexture;
                    }
                    break;
                }

                case NodeMaterialModes.Particle: {
                    this._globalState.onIsLoadingChanged.notifyObservers(false);

                    this._particleSystem!.onBeforeDrawParticlesObservable.clear();

                    this._particleSystem!.onBeforeDrawParticlesObservable.add((effect) => {
                        const textureBlock = tempMaterial.getBlockByPredicate((block) => block instanceof ParticleTextureBlock);
                        if (textureBlock && (textureBlock as ParticleTextureBlock).texture && effect) {
                            effect.setTexture("diffuseSampler", (textureBlock as ParticleTextureBlock).texture);
                        }
                    });
                    tempMaterial.createEffectForParticles(this._particleSystem!);

                    this._particleSystem!.blendMode = this._globalState.particleSystemBlendMode;

                    if (this._material) {
                        this._material.dispose();
                    }
                    this._material = tempMaterial;
                    break;
                }

                default: {
                    if (this._meshes && this._meshes.length) {
                        const tasks = this._meshes.map((m) => {
                            m.hasVertexAlpha = false;
                            return this._forceCompilationAsync(tempMaterial, m);
                        });

                        Promise.all(tasks)
                            .then(() => {
                                for (const mesh of this._meshes) {
                                    mesh.material = tempMaterial;
                                }

                                if (this._material) {
                                    this._material.dispose();
                                }

                                this._material = tempMaterial;
                                this._globalState.onIsLoadingChanged.notifyObservers(false);
                                this._globalState.onPreviewUpdatedObservable.notifyObservers(tempMaterial);
                            })
                            .catch((reason) => {
                                this._globalState.onLogRequiredObservable.notifyObservers(new LogEntry("Shader compilation error:\r\n" + reason, true));
                                this._globalState.onIsLoadingChanged.notifyObservers(false);
                                this._globalState.onPreviewUpdatedObservable.notifyObservers(tempMaterial);
                            });
                    } else {
                        this._material = tempMaterial;
                        this._globalState.onPreviewUpdatedObservable.notifyObservers(tempMaterial);
                    }
                    break;
                }
            }
        } catch (err) {
            // Ignore the error
            this._globalState.onIsLoadingChanged.notifyObservers(false);
        }
    }

    public dispose() {
        this._nodeMaterial.onBuildObservable.remove(this._onBuildObserver);
        this._globalState.stateManager.onPreviewCommandActivated.remove(this._onPreviewCommandActivatedObserver);
        this._globalState.stateManager.onUpdateRequiredObservable.remove(this._onUpdateRequiredObserver);
        this._globalState.onAnimationCommandActivated.remove(this._onAnimationCommandActivatedObserver);
        this._globalState.onPreviewBackgroundChanged.remove(this._onPreviewBackgroundChangedObserver);
        this._globalState.onBackFaceCullingChanged.remove(this._onBackFaceCullingChangedObserver);
        this._globalState.onDepthPrePassChanged.remove(this._onDepthPrePassChangedObserver);
        this._globalState.onLightUpdated.remove(this._onLightUpdatedObserver);
        this._globalState.onBackgroundHDRUpdated.remove(this._onBackgroundHDRUpdatedObserver);

        if (this._globalState.previewTexture) {
            this._globalState.previewTexture.dispose();
            this._globalState.previewTexture = null;
        }

        if (this._globalState.pickingTexture) {
            this._globalState.pickingTexture.dispose();
            this._globalState.pickingTexture = null;
        }

        if (this._material) {
            this._material.dispose(false, true);
        }

        this._camera.dispose();
        for (const mesh of this._meshes) {
            mesh.dispose();
        }

        this._scene.dispose();
        this._engine.dispose();
    }
}
<|MERGE_RESOLUTION|>--- conflicted
+++ resolved
@@ -1,792 +1,788 @@
-import type { GlobalState } from "../../globalState";
-import { NodeMaterial } from "core/Materials/Node/nodeMaterial";
-import type { Nullable } from "core/types";
-import type { Observer } from "core/Misc/observable";
-import { WebGPUEngine } from "core/Engines/webgpuEngine";
-import { Scene } from "core/scene";
-import { Vector3 } from "core/Maths/math.vector";
-import { HemisphericLight } from "core/Lights/hemisphericLight";
-import { ArcRotateCamera } from "core/Cameras/arcRotateCamera";
-import { PreviewType } from "./previewType";
-import { SceneLoader } from "core/Loading/sceneLoader";
-import { TransformNode } from "core/Meshes/transformNode";
-import type { AbstractMesh } from "core/Meshes/abstractMesh";
-import type { Mesh } from "core/Meshes/mesh";
-import type { FramingBehavior } from "core/Behaviors/Cameras/framingBehavior";
-import { DirectionalLight } from "core/Lights/directionalLight";
-import { LogEntry } from "../log/logComponent";
-import { PointerEventTypes } from "core/Events/pointerEvents";
-import { Color3, Color4 } from "core/Maths/math.color";
-import type { PostProcess } from "core/PostProcesses/postProcess";
-import { Constants } from "core/Engines/constants";
-import { CurrentScreenBlock } from "core/Materials/Node/Blocks/Dual/currentScreenBlock";
-import { NodeMaterialModes } from "core/Materials/Node/Enums/nodeMaterialModes";
-import { ParticleSystem } from "core/Particles/particleSystem";
-import type { IParticleSystem } from "core/Particles/IParticleSystem";
-import { ParticleHelper } from "core/Particles/particleHelper";
-import { Texture } from "core/Materials/Textures/texture";
-import { ParticleTextureBlock } from "core/Materials/Node/Blocks/Particle/particleTextureBlock";
-import { ReadFile } from "core/Misc/fileTools";
-import type { ProceduralTexture } from "core/Materials/Textures/Procedurals/proceduralTexture";
-import type { StandardMaterial } from "core/Materials/standardMaterial";
-import { CubeTexture } from "core/Materials/Textures/cubeTexture";
-import { Layer } from "core/Layers/layer";
-import { DataStorage } from "core/Misc/dataStorage";
-import type { NodeMaterialBlock } from "core/Materials/Node/nodeMaterialBlock";
-import { CreateTorus } from "core/Meshes/Builders/torusBuilder";
-import type { TextureBlock } from "core/Materials/Node/Blocks/Dual/textureBlock";
-import { FilesInput } from "core/Misc/filesInput";
-import "core/Helpers/sceneHelpers";
-import "core/Rendering/depthRendererSceneComponent";
-import { ShaderLanguage } from "core/Materials/shaderLanguage";
-import { Engine } from "core/Engines/engine";
-import { Animation } from "core/Animations/animation";
-import { RenderTargetTexture } from "core/Materials/Textures/renderTargetTexture";
-const dontSerializeTextureContent = true;
-
-/**
- *
- */
-export class PreviewManager {
-    private _nodeMaterial: NodeMaterial;
-    private _onBuildObserver: Nullable<Observer<NodeMaterial>>;
-
-    private _onPreviewCommandActivatedObserver: Nullable<Observer<boolean>>;
-    private _onAnimationCommandActivatedObserver: Nullable<Observer<void>>;
-    private _onUpdateRequiredObserver: Nullable<Observer<Nullable<NodeMaterialBlock>>>;
-    private _onPreviewBackgroundChangedObserver: Nullable<Observer<void>>;
-    private _onBackFaceCullingChangedObserver: Nullable<Observer<void>>;
-    private _onDepthPrePassChangedObserver: Nullable<Observer<void>>;
-    private _onLightUpdatedObserver: Nullable<Observer<void>>;
-    private _onBackgroundHDRUpdatedObserver: Nullable<Observer<void>>;
-    private _engine: Engine | WebGPUEngine;
-    private _scene: Scene;
-    private _meshes: AbstractMesh[];
-    private _camera: ArcRotateCamera;
-    private _material: NodeMaterial | StandardMaterial;
-    private _globalState: GlobalState;
-    private _currentType: number;
-    private _lightParent: TransformNode;
-    private _postprocess: Nullable<PostProcess>;
-    private _proceduralTexture: Nullable<ProceduralTexture>;
-    private _particleSystem: Nullable<IParticleSystem>;
-    private _layer: Nullable<Layer>;
-    private _hdrSkyBox: Mesh;
-    private _hdrTexture: CubeTexture;
-
-    private _serializeMaterial(): any {
-        const nodeMaterial = this._nodeMaterial;
-
-        let fullSerialization = false;
-
-        if (dontSerializeTextureContent) {
-            const textureBlocks = nodeMaterial.getAllTextureBlocks();
-            for (const block of textureBlocks) {
-                const texture = block.texture;
-                if (!texture || (block as TextureBlock).hasImageSource) {
-                    continue;
-                }
-                let found = false;
-                for (const localTexture of this._engine.getLoadedTexturesCache()) {
-                    if (localTexture.uniqueId === texture._texture?.uniqueId) {
-                        found = true;
-                        break;
-                    }
-                }
-                if (!found) {
-                    fullSerialization = true;
-                    break;
-                }
-            }
-        }
-
-        const bufferSerializationState = Texture.SerializeBuffers;
-
-        if (dontSerializeTextureContent) {
-            Texture.SerializeBuffers = fullSerialization;
-            Texture._SerializeInternalTextureUniqueId = true;
-        }
-
-        const serializationObject = nodeMaterial.serialize();
-
-        Texture.SerializeBuffers = bufferSerializationState;
-        Texture._SerializeInternalTextureUniqueId = false;
-
-        return serializationObject;
-    }
-
-    /**
-     * Create a new Preview Manager
-     * @param targetCanvas defines the canvas to render to
-     * @param globalState defines the global state
-     */
-    public constructor(targetCanvas: HTMLCanvasElement, globalState: GlobalState) {
-        this._nodeMaterial = globalState.nodeMaterial;
-        this._globalState = globalState;
-
-        this._onBuildObserver = this._nodeMaterial.onBuildObservable.add(() => {
-            this._updatePreview();
-        });
-
-        this._onPreviewCommandActivatedObserver = globalState.stateManager.onPreviewCommandActivated.add((forceRefresh: boolean) => {
-            if (forceRefresh) {
-                this._currentType = -1;
-                this._scene.disableDepthRenderer();
-            }
-            this._refreshPreviewMesh();
-        });
-
-        this._onLightUpdatedObserver = globalState.onLightUpdated.add(() => {
-            this._prepareLights();
-        });
-        this._onBackgroundHDRUpdatedObserver = globalState.onBackgroundHDRUpdated.add(() => {
-            this._prepareBackgroundHDR();
-        });
-
-        this._onUpdateRequiredObserver = globalState.stateManager.onUpdateRequiredObservable.add(() => {
-            this._updatePreview();
-        });
-
-        this._onPreviewBackgroundChangedObserver = globalState.onPreviewBackgroundChanged.add(() => {
-            this._scene.clearColor = this._globalState.backgroundColor;
-        });
-
-        this._onAnimationCommandActivatedObserver = globalState.onAnimationCommandActivated.add(() => {
-            this._handleAnimations();
-        });
-
-        this._onBackFaceCullingChangedObserver = globalState.onBackFaceCullingChanged.add(() => {
-            this._material.backFaceCulling = this._globalState.backFaceCulling;
-        });
-
-        this._onDepthPrePassChangedObserver = globalState.onDepthPrePassChanged.add(() => {
-            this._material.needDepthPrePass = this._globalState.depthPrePass;
-        });
-
-        this._initAsync(targetCanvas);
-    }
-
-    public async _initAsync(targetCanvas: HTMLCanvasElement) {
-        if (this._nodeMaterial.shaderLanguage === ShaderLanguage.WGSL) {
-            this._engine = new WebGPUEngine(targetCanvas);
-            await (this._engine as WebGPUEngine).initAsync();
-        } else {
-            this._engine = new Engine(targetCanvas);
-        }
-        this._scene = new Scene(this._engine);
-        this._scene.ambientColor = new Color3(1, 1, 1);
-        this._camera = new ArcRotateCamera("Camera", 0, 0.8, 4, Vector3.Zero(), this._scene);
-
-        this._camera.lowerRadiusLimit = 3;
-        this._camera.upperRadiusLimit = 10;
-        this._camera.wheelPrecision = 20;
-        this._camera.minZ = 0.1;
-        this._camera.attachControl(false);
-
-        this._lightParent = new TransformNode("LightParent", this._scene);
-
-        this._globalState.filesInput = new FilesInput(
-            this._engine,
-            this._scene,
-            (_, scene) => {
-                this._meshes.push(...scene.meshes);
-                this._prepareScene();
-            },
-            null,
-            null,
-            null,
-            null,
-            null,
-            () => {
-                this._reset();
-            },
-            true
-        );
-        const canvas = this._engine.getRenderingCanvas();
-        if (canvas) {
-            const onDrag = (evt: DragEvent) => {
-                evt.stopPropagation();
-                evt.preventDefault();
-            };
-            canvas.addEventListener("dragenter", onDrag, false);
-            canvas.addEventListener("dragover", onDrag, false);
-
-            const onDrop = (evt: DragEvent) => {
-                evt.stopPropagation();
-                evt.preventDefault();
-                this._globalState.onDropEventReceivedObservable.notifyObservers(evt);
-            };
-            canvas.addEventListener("drop", onDrop, false);
-        }
-        this._refreshPreviewMesh();
-
-        // Adding a rtt to read from
-<<<<<<< HEAD
-        this._globalState.previewTexture = new RenderTargetTexture("rtt", 256, this._scene, false, false, Constants.TEXTURETYPE_FLOAT);
-=======
-        this._globalState.previewTexture = new RenderTargetTexture("rtt", 256, this._scene, false);
-        this._globalState.pickingTexture = new RenderTargetTexture("rtt2", 256, this._scene, false, true, Constants.TEXTURETYPE_FLOAT);
->>>>>>> 93f2cfc5
-        this._globalState.previewTexture.renderList = null;
-        this._globalState.pickingTexture.renderList = null;
-        this._scene.customRenderTargets.push(this._globalState.previewTexture);
-        this._scene.customRenderTargets.push(this._globalState.pickingTexture);
-
-        this._scene.onAfterRenderObservable.add(() => {
-            this._globalState.onPreviewSceneAfterRenderObservable.notifyObservers();
-        });
-
-        this._engine.runRenderLoop(() => {
-            this._engine.resize();
-            this._scene.render();
-        });
-
-        let lastOffsetX: number | undefined = undefined;
-        const lightRotationSpeed = 0.01;
-
-        this._scene.onPointerObservable.add((evt) => {
-            if (this._globalState.controlCamera) {
-                return;
-            }
-
-            if (evt.type === PointerEventTypes.POINTERUP) {
-                lastOffsetX = undefined;
-                return;
-            }
-
-            if (evt.event.buttons !== 1) {
-                return;
-            }
-
-            if (lastOffsetX === undefined) {
-                lastOffsetX = evt.event.offsetX;
-            }
-
-            const rotateLighting = (lastOffsetX - evt.event.offsetX) * lightRotationSpeed;
-            this._lightParent.rotation.y += rotateLighting;
-            lastOffsetX = evt.event.offsetX;
-        });
-    }
-
-    private _reset() {
-        this._globalState.envType = PreviewType.Room;
-        this._globalState.previewType = PreviewType.Box;
-        this._globalState.listOfCustomPreviewFiles = [];
-        this._scene.meshes.forEach((m) => m.dispose());
-        this._globalState.onRefreshPreviewMeshControlComponentRequiredObservable.notifyObservers();
-        this._refreshPreviewMesh(true);
-    }
-
-    private _handleAnimations() {
-        this._scene.stopAllAnimations();
-
-        if (this._globalState.rotatePreview) {
-            for (const root of this._scene.rootNodes) {
-                const transformNode = root as TransformNode;
-
-                if (transformNode.getClassName() === "TransformNode" || transformNode.getClassName() === "Mesh" || transformNode.getClassName() === "GroundMesh") {
-                    if (transformNode.rotationQuaternion) {
-                        transformNode.rotation = transformNode.rotationQuaternion.toEulerAngles();
-                        transformNode.rotationQuaternion = null;
-                    }
-                    Animation.CreateAndStartAnimation("turnTable", root, "rotation.y", 60, 1200, transformNode.rotation.y, transformNode.rotation.y + 2 * Math.PI, 1);
-                }
-            }
-        }
-    }
-
-    private _prepareLights() {
-        // Remove current lights
-        const currentLights = this._scene.lights.slice(0);
-
-        for (const light of currentLights) {
-            light.dispose();
-        }
-
-        // Create new lights based on settings
-        if (this._globalState.hemisphericLight) {
-            new HemisphericLight("Hemispheric light", new Vector3(0, 1, 0), this._scene);
-        }
-
-        if (this._globalState.directionalLight0) {
-            const dir0 = new DirectionalLight("Directional light #0", new Vector3(0.841626576496605, -0.2193391004130599, -0.49351298337996535), this._scene);
-            dir0.intensity = 0.9;
-            dir0.diffuse = new Color3(0.9294117647058824, 0.9725490196078431, 0.996078431372549);
-            dir0.specular = new Color3(0.9294117647058824, 0.9725490196078431, 0.996078431372549);
-            dir0.parent = this._lightParent;
-        }
-
-        if (this._globalState.directionalLight1) {
-            const dir1 = new DirectionalLight("Directional light #1", new Vector3(-0.9519937437504213, -0.24389315636999764, -0.1849974057546125), this._scene);
-            dir1.intensity = 1.2;
-            dir1.specular = new Color3(0.9803921568627451, 0.9529411764705882, 0.7725490196078432);
-            dir1.diffuse = new Color3(0.9803921568627451, 0.9529411764705882, 0.7725490196078432);
-            dir1.parent = this._lightParent;
-        }
-    }
-
-    private _prepareBackgroundHDR() {
-        this._scene.environmentTexture = null;
-        if (this._hdrSkyBox) {
-            this._scene.removeMesh(this._hdrSkyBox);
-        }
-
-        if (this._globalState.backgroundHDR) {
-            this._scene.environmentTexture = this._hdrTexture;
-            this._hdrSkyBox = this._scene.createDefaultSkybox(this._hdrTexture) as Mesh;
-        }
-
-        this._updatePreview();
-    }
-    private _prepareScene() {
-        this._camera.useFramingBehavior = this._globalState.mode === NodeMaterialModes.Material;
-        switch (this._globalState.mode) {
-            case NodeMaterialModes.Material: {
-                this._prepareLights();
-                if (!this._globalState.envFile) {
-                    this._globalState.backgroundHDR = false;
-                }
-                this._prepareBackgroundHDR();
-
-                const framingBehavior = this._camera.getBehaviorByName("Framing") as FramingBehavior;
-
-                setTimeout(() => {
-                    // Let the behavior activate first
-                    framingBehavior.framingTime = 0;
-                    framingBehavior.elevationReturnTime = -1;
-
-                    if (this._scene.meshes.length) {
-                        const worldExtends = this._scene.getWorldExtends();
-                        this._camera.lowerRadiusLimit = null;
-                        this._camera.upperRadiusLimit = null;
-                        framingBehavior.zoomOnBoundingInfo(worldExtends.min, worldExtends.max);
-                    }
-
-                    this._camera.pinchPrecision = 200 / this._camera.radius;
-                    this._camera.upperRadiusLimit = 5 * this._camera.radius;
-                });
-
-                this._camera.wheelDeltaPercentage = 0.01;
-                this._camera.pinchDeltaPercentage = 0.01;
-
-                // Animations
-                this._handleAnimations();
-                break;
-            }
-            case NodeMaterialModes.PostProcess:
-            case NodeMaterialModes.ProceduralTexture: {
-                this._camera.radius = 4;
-                this._camera.upperRadiusLimit = 10;
-                break;
-            }
-            case NodeMaterialModes.Particle: {
-                this._camera.radius = this._globalState.previewType === PreviewType.Explosion ? 50 : this._globalState.previewType === PreviewType.DefaultParticleSystem ? 6 : 20;
-                this._camera.upperRadiusLimit = 5000;
-                this._globalState.particleSystemBlendMode = this._particleSystem?.blendMode ?? ParticleSystem.BLENDMODE_STANDARD;
-                break;
-            }
-            case NodeMaterialModes.GaussianSplatting: {
-                this._camera.radius = 6;
-                this._camera.upperRadiusLimit = 5000;
-                break;
-            }
-        }
-
-        // Material
-        this._updatePreview();
-    }
-
-    /**
-     * Default Environment URL
-     */
-    public static DefaultEnvironmentURL = "https://assets.babylonjs.com/environments/environmentSpecular.env";
-
-    private _refreshPreviewMesh(force?: boolean) {
-        if (this._globalState.mode === NodeMaterialModes.Material) {
-            switch (this._globalState.envType) {
-                case PreviewType.Room:
-                    this._hdrTexture = new CubeTexture(PreviewManager.DefaultEnvironmentURL, this._scene);
-                    if (this._hdrTexture) {
-                        this._prepareBackgroundHDR();
-                    }
-                    break;
-                case PreviewType.Custom: {
-                    const blob = new Blob([this._globalState.envFile], { type: "octet/stream" });
-                    const reader = new FileReader();
-                    reader.onload = (evt) => {
-                        const dataurl = evt.target!.result as string;
-                        this._hdrTexture = new CubeTexture(dataurl, this._scene, undefined, false, undefined, undefined, undefined, undefined, undefined, ".env");
-                        this._prepareBackgroundHDR();
-                    };
-                    reader.readAsDataURL(blob);
-                    break;
-                }
-            }
-        } else {
-            this._scene.environmentTexture = null;
-        }
-        if (this._currentType !== this._globalState.previewType || this._currentType === PreviewType.Custom || force) {
-            this._currentType = this._globalState.previewType;
-            if (this._meshes && this._meshes.length) {
-                for (const mesh of this._meshes) {
-                    mesh.dispose();
-                }
-            }
-            this._meshes = [];
-
-            if (this._layer) {
-                this._layer.dispose();
-                this._layer = null;
-            }
-
-            const lights = this._scene.lights.slice(0);
-            for (const light of lights) {
-                light.dispose();
-            }
-
-            this._engine.releaseEffects();
-
-            if (this._particleSystem) {
-                this._particleSystem.onBeforeDrawParticlesObservable.clear();
-                this._particleSystem.onDisposeObservable.clear();
-                this._particleSystem.stop();
-                this._particleSystem.dispose();
-                this._particleSystem = null;
-            }
-
-            SceneLoader.ShowLoadingScreen = false;
-
-            this._globalState.onIsLoadingChanged.notifyObservers(true);
-
-            const bakeTransformation = (mesh: Mesh) => {
-                mesh.bakeCurrentTransformIntoVertices();
-                mesh.refreshBoundingInfo();
-                mesh.parent = null;
-            };
-
-            if (this._globalState.mode === NodeMaterialModes.Material) {
-                switch (this._globalState.previewType) {
-                    case PreviewType.Box:
-                        SceneLoader.AppendAsync("https://assets.babylonjs.com/meshes/", "roundedCube.glb", this._scene).then(() => {
-                            bakeTransformation(this._scene.getMeshByName("__root__")!.getChildMeshes(true)[0] as Mesh);
-                            this._meshes.push(...this._scene.meshes);
-                            this._prepareScene();
-                        });
-                        return;
-                    case PreviewType.Sphere:
-                        SceneLoader.AppendAsync("https://assets.babylonjs.com/meshes/", "previewSphere.glb", this._scene).then(() => {
-                            bakeTransformation(this._scene.getMeshByName("__root__")!.getChildMeshes(true)[0] as Mesh);
-                            this._meshes.push(...this._scene.meshes);
-                            this._prepareScene();
-                        });
-                        break;
-                    case PreviewType.Torus:
-                        this._meshes.push(
-                            CreateTorus(
-                                "dummy-torus",
-                                {
-                                    diameter: 2,
-                                    thickness: 0.5,
-                                    tessellation: 32,
-                                },
-                                this._scene
-                            )
-                        );
-                        break;
-                    case PreviewType.Cylinder:
-                        SceneLoader.AppendAsync("https://assets.babylonjs.com/meshes/", "roundedCylinder.glb", this._scene).then(() => {
-                            this._meshes.push(...this._scene.meshes);
-                            this._prepareScene();
-                        });
-                        return;
-                    case PreviewType.Plane: {
-                        SceneLoader.AppendAsync("https://assets.babylonjs.com/meshes/", "highPolyPlane.glb", this._scene).then(() => {
-                            bakeTransformation(this._scene.getMeshByName("__root__")!.getChildMeshes(true)[0] as Mesh);
-                            this._meshes.push(...this._scene.meshes);
-                            this._prepareScene();
-                        });
-                        break;
-                    }
-                    case PreviewType.ShaderBall:
-                        SceneLoader.AppendAsync("https://assets.babylonjs.com/meshes/", "shaderBall.glb", this._scene).then(() => {
-                            this._meshes.push(...this._scene.meshes);
-                            this._prepareScene();
-                        });
-                        return;
-                    case PreviewType.Custom:
-                        this._globalState.filesInput.loadFiles({ target: { files: this._globalState.listOfCustomPreviewFiles } });
-                        return;
-                }
-            } else if (this._globalState.mode === NodeMaterialModes.ProceduralTexture) {
-                this._layer = new Layer("proceduralLayer", null, this._scene, false);
-            } else if (this._globalState.mode === NodeMaterialModes.Particle) {
-                switch (this._globalState.previewType) {
-                    case PreviewType.DefaultParticleSystem:
-                        this._particleSystem = ParticleHelper.CreateDefault(new Vector3(0, 0, 0), 500, this._scene);
-                        this._particleSystem.blendMode = DataStorage.ReadNumber("DefaultParticleSystemBlendMode", ParticleSystem.BLENDMODE_ONEONE);
-                        this._particleSystem.start();
-                        break;
-                    case PreviewType.Bubbles:
-                        this._particleSystem = new ParticleSystem("particles", 4000, this._scene);
-                        this._particleSystem.particleTexture = new Texture("https://assets.babylonjs.com/particles/textures/explosion/Flare.png", this._scene);
-                        this._particleSystem.minSize = 0.1;
-                        this._particleSystem.maxSize = 1.0;
-                        this._particleSystem.minLifeTime = 0.5;
-                        this._particleSystem.maxLifeTime = 5.0;
-                        this._particleSystem.minEmitPower = 0.5;
-                        this._particleSystem.maxEmitPower = 3.0;
-                        this._particleSystem.createBoxEmitter(new Vector3(-1, 1, -1), new Vector3(1, 1, 1), new Vector3(-0.1, -0.1, -0.1), new Vector3(0.1, 0.1, 0.1));
-                        this._particleSystem.emitRate = 100;
-                        this._particleSystem.blendMode = DataStorage.ReadNumber("DefaultParticleSystemBlendMode", ParticleSystem.BLENDMODE_ONEONE);
-                        this._particleSystem.color1 = new Color4(1, 1, 0, 1);
-                        this._particleSystem.color2 = new Color4(1, 0.5, 0, 1);
-                        this._particleSystem.gravity = new Vector3(0, -1.0, 0);
-                        this._particleSystem.start();
-                        break;
-                    case PreviewType.Explosion:
-                        this._loadParticleSystem(this._globalState.previewType, 1);
-                        return;
-                    case PreviewType.Fire:
-                    case PreviewType.Rain:
-                    case PreviewType.Smoke:
-                        this._loadParticleSystem(this._globalState.previewType);
-                        return;
-                    case PreviewType.Custom:
-                        ReadFile(
-                            this._globalState.previewFile,
-                            (json) => {
-                                this._particleSystem = ParticleSystem.Parse(JSON.parse(json), this._scene, "");
-                                this._particleSystem.start();
-                                this._prepareScene();
-                            },
-                            undefined,
-                            false,
-                            (error) => {
-                                // eslint-disable-next-line no-console
-                                console.log(error);
-                            }
-                        );
-                        return;
-                }
-            } else if (this._globalState.mode === NodeMaterialModes.GaussianSplatting) {
-                switch (this._globalState.previewType) {
-                    case PreviewType.Parrot:
-                        SceneLoader.AppendAsync("https://assets.babylonjs.com/splats/", "gs_Sqwakers_trimed.splat", this._scene).then(() => {
-                            this._meshes.push(...this._scene.meshes);
-                            this._prepareScene();
-                        });
-                        break;
-                    case PreviewType.BricksSkull:
-                        SceneLoader.AppendAsync("https://assets.babylonjs.com/splats/", "gs_Skull.splat", this._scene).then(() => {
-                            this._meshes.push(...this._scene.meshes);
-                            this._prepareScene();
-                        });
-                        break;
-                    case PreviewType.Plants:
-                        SceneLoader.AppendAsync("https://assets.babylonjs.com/splats/", "gs_Plants.splat", this._scene).then(() => {
-                            this._meshes.push(...this._scene.meshes);
-                            this._prepareScene();
-                        });
-                        break;
-                    case PreviewType.Custom:
-                        this._globalState.filesInput.loadFiles({ target: { files: this._globalState.listOfCustomPreviewFiles } });
-                        return;
-                }
-            }
-        }
-    }
-
-    private _loadParticleSystem(particleNumber: number, systemIndex = 0, prepareScene = true) {
-        let name = "";
-
-        switch (particleNumber) {
-            case PreviewType.Explosion:
-                name = "explosion";
-                break;
-            case PreviewType.Fire:
-                name = "fire";
-                break;
-            case PreviewType.Rain:
-                name = "rain";
-                break;
-            case PreviewType.Smoke:
-                name = "smoke";
-                break;
-        }
-
-        ParticleHelper.CreateAsync(name, this._scene).then((set) => {
-            for (let i = 0; i < set.systems.length; ++i) {
-                if (i == systemIndex) {
-                    this._particleSystem = set.systems[i];
-                    this._particleSystem.disposeOnStop = true;
-                    this._particleSystem.onDisposeObservable.add(() => {
-                        this._loadParticleSystem(particleNumber, systemIndex, false);
-                    });
-                    this._particleSystem.start();
-                } else {
-                    set.systems[i].dispose();
-                }
-            }
-            if (prepareScene) {
-                this._prepareScene();
-            } else {
-                this._updatePreview();
-            }
-        });
-    }
-
-    private _forceCompilationAsync(material: NodeMaterial, mesh: AbstractMesh): Promise<void> {
-        return material.forceCompilationAsync(mesh);
-    }
-
-    private _updatePreview() {
-        try {
-            const serializationObject = this._serializeMaterial();
-            const store = NodeMaterial.IgnoreTexturesAtLoadTime;
-            NodeMaterial.IgnoreTexturesAtLoadTime = false;
-            const tempMaterial = NodeMaterial.Parse(serializationObject, this._scene, "", this._nodeMaterial.shaderLanguage);
-            NodeMaterial.IgnoreTexturesAtLoadTime = store;
-
-            tempMaterial.backFaceCulling = this._globalState.backFaceCulling;
-            tempMaterial.needDepthPrePass = this._globalState.depthPrePass;
-
-            if (this._postprocess) {
-                this._postprocess.dispose(this._camera);
-                this._postprocess = null;
-            }
-
-            if (this._proceduralTexture) {
-                this._proceduralTexture.dispose();
-                this._proceduralTexture = null;
-            }
-
-            switch (this._globalState.mode) {
-                case NodeMaterialModes.PostProcess: {
-                    this._globalState.onIsLoadingChanged.notifyObservers(false);
-
-                    this._postprocess = tempMaterial.createPostProcess(this._camera, 1.0, Constants.TEXTURE_NEAREST_SAMPLINGMODE, this._engine);
-
-                    const currentScreen = tempMaterial.getBlockByPredicate((block) => block instanceof CurrentScreenBlock);
-                    if (currentScreen && this._postprocess) {
-                        this._postprocess.externalTextureSamplerBinding = true;
-                        this._postprocess.onApplyObservable.add((effect) => {
-                            effect.setTexture("textureSampler", (currentScreen as CurrentScreenBlock).texture);
-                        });
-                    }
-
-                    if (this._material) {
-                        this._material.dispose();
-                    }
-                    this._material = tempMaterial;
-                    break;
-                }
-                case NodeMaterialModes.ProceduralTexture: {
-                    this._globalState.onIsLoadingChanged.notifyObservers(false);
-
-                    this._proceduralTexture = tempMaterial.createProceduralTexture(512, this._scene);
-
-                    if (this._material) {
-                        this._material.dispose();
-                    }
-
-                    if (this._layer) {
-                        this._layer.texture = this._proceduralTexture;
-                    }
-                    break;
-                }
-
-                case NodeMaterialModes.Particle: {
-                    this._globalState.onIsLoadingChanged.notifyObservers(false);
-
-                    this._particleSystem!.onBeforeDrawParticlesObservable.clear();
-
-                    this._particleSystem!.onBeforeDrawParticlesObservable.add((effect) => {
-                        const textureBlock = tempMaterial.getBlockByPredicate((block) => block instanceof ParticleTextureBlock);
-                        if (textureBlock && (textureBlock as ParticleTextureBlock).texture && effect) {
-                            effect.setTexture("diffuseSampler", (textureBlock as ParticleTextureBlock).texture);
-                        }
-                    });
-                    tempMaterial.createEffectForParticles(this._particleSystem!);
-
-                    this._particleSystem!.blendMode = this._globalState.particleSystemBlendMode;
-
-                    if (this._material) {
-                        this._material.dispose();
-                    }
-                    this._material = tempMaterial;
-                    break;
-                }
-
-                default: {
-                    if (this._meshes && this._meshes.length) {
-                        const tasks = this._meshes.map((m) => {
-                            m.hasVertexAlpha = false;
-                            return this._forceCompilationAsync(tempMaterial, m);
-                        });
-
-                        Promise.all(tasks)
-                            .then(() => {
-                                for (const mesh of this._meshes) {
-                                    mesh.material = tempMaterial;
-                                }
-
-                                if (this._material) {
-                                    this._material.dispose();
-                                }
-
-                                this._material = tempMaterial;
-                                this._globalState.onIsLoadingChanged.notifyObservers(false);
-                                this._globalState.onPreviewUpdatedObservable.notifyObservers(tempMaterial);
-                            })
-                            .catch((reason) => {
-                                this._globalState.onLogRequiredObservable.notifyObservers(new LogEntry("Shader compilation error:\r\n" + reason, true));
-                                this._globalState.onIsLoadingChanged.notifyObservers(false);
-                                this._globalState.onPreviewUpdatedObservable.notifyObservers(tempMaterial);
-                            });
-                    } else {
-                        this._material = tempMaterial;
-                        this._globalState.onPreviewUpdatedObservable.notifyObservers(tempMaterial);
-                    }
-                    break;
-                }
-            }
-        } catch (err) {
-            // Ignore the error
-            this._globalState.onIsLoadingChanged.notifyObservers(false);
-        }
-    }
-
-    public dispose() {
-        this._nodeMaterial.onBuildObservable.remove(this._onBuildObserver);
-        this._globalState.stateManager.onPreviewCommandActivated.remove(this._onPreviewCommandActivatedObserver);
-        this._globalState.stateManager.onUpdateRequiredObservable.remove(this._onUpdateRequiredObserver);
-        this._globalState.onAnimationCommandActivated.remove(this._onAnimationCommandActivatedObserver);
-        this._globalState.onPreviewBackgroundChanged.remove(this._onPreviewBackgroundChangedObserver);
-        this._globalState.onBackFaceCullingChanged.remove(this._onBackFaceCullingChangedObserver);
-        this._globalState.onDepthPrePassChanged.remove(this._onDepthPrePassChangedObserver);
-        this._globalState.onLightUpdated.remove(this._onLightUpdatedObserver);
-        this._globalState.onBackgroundHDRUpdated.remove(this._onBackgroundHDRUpdatedObserver);
-
-        if (this._globalState.previewTexture) {
-            this._globalState.previewTexture.dispose();
-            this._globalState.previewTexture = null;
-        }
-
-        if (this._globalState.pickingTexture) {
-            this._globalState.pickingTexture.dispose();
-            this._globalState.pickingTexture = null;
-        }
-
-        if (this._material) {
-            this._material.dispose(false, true);
-        }
-
-        this._camera.dispose();
-        for (const mesh of this._meshes) {
-            mesh.dispose();
-        }
-
-        this._scene.dispose();
-        this._engine.dispose();
-    }
-}
+import type { GlobalState } from "../../globalState";
+import { NodeMaterial } from "core/Materials/Node/nodeMaterial";
+import type { Nullable } from "core/types";
+import type { Observer } from "core/Misc/observable";
+import { WebGPUEngine } from "core/Engines/webgpuEngine";
+import { Scene } from "core/scene";
+import { Vector3 } from "core/Maths/math.vector";
+import { HemisphericLight } from "core/Lights/hemisphericLight";
+import { ArcRotateCamera } from "core/Cameras/arcRotateCamera";
+import { PreviewType } from "./previewType";
+import { SceneLoader } from "core/Loading/sceneLoader";
+import { TransformNode } from "core/Meshes/transformNode";
+import type { AbstractMesh } from "core/Meshes/abstractMesh";
+import type { Mesh } from "core/Meshes/mesh";
+import type { FramingBehavior } from "core/Behaviors/Cameras/framingBehavior";
+import { DirectionalLight } from "core/Lights/directionalLight";
+import { LogEntry } from "../log/logComponent";
+import { PointerEventTypes } from "core/Events/pointerEvents";
+import { Color3, Color4 } from "core/Maths/math.color";
+import type { PostProcess } from "core/PostProcesses/postProcess";
+import { Constants } from "core/Engines/constants";
+import { CurrentScreenBlock } from "core/Materials/Node/Blocks/Dual/currentScreenBlock";
+import { NodeMaterialModes } from "core/Materials/Node/Enums/nodeMaterialModes";
+import { ParticleSystem } from "core/Particles/particleSystem";
+import type { IParticleSystem } from "core/Particles/IParticleSystem";
+import { ParticleHelper } from "core/Particles/particleHelper";
+import { Texture } from "core/Materials/Textures/texture";
+import { ParticleTextureBlock } from "core/Materials/Node/Blocks/Particle/particleTextureBlock";
+import { ReadFile } from "core/Misc/fileTools";
+import type { ProceduralTexture } from "core/Materials/Textures/Procedurals/proceduralTexture";
+import type { StandardMaterial } from "core/Materials/standardMaterial";
+import { CubeTexture } from "core/Materials/Textures/cubeTexture";
+import { Layer } from "core/Layers/layer";
+import { DataStorage } from "core/Misc/dataStorage";
+import type { NodeMaterialBlock } from "core/Materials/Node/nodeMaterialBlock";
+import { CreateTorus } from "core/Meshes/Builders/torusBuilder";
+import type { TextureBlock } from "core/Materials/Node/Blocks/Dual/textureBlock";
+import { FilesInput } from "core/Misc/filesInput";
+import "core/Helpers/sceneHelpers";
+import "core/Rendering/depthRendererSceneComponent";
+import { ShaderLanguage } from "core/Materials/shaderLanguage";
+import { Engine } from "core/Engines/engine";
+import { Animation } from "core/Animations/animation";
+import { RenderTargetTexture } from "core/Materials/Textures/renderTargetTexture";
+const dontSerializeTextureContent = true;
+
+/**
+ *
+ */
+export class PreviewManager {
+    private _nodeMaterial: NodeMaterial;
+    private _onBuildObserver: Nullable<Observer<NodeMaterial>>;
+
+    private _onPreviewCommandActivatedObserver: Nullable<Observer<boolean>>;
+    private _onAnimationCommandActivatedObserver: Nullable<Observer<void>>;
+    private _onUpdateRequiredObserver: Nullable<Observer<Nullable<NodeMaterialBlock>>>;
+    private _onPreviewBackgroundChangedObserver: Nullable<Observer<void>>;
+    private _onBackFaceCullingChangedObserver: Nullable<Observer<void>>;
+    private _onDepthPrePassChangedObserver: Nullable<Observer<void>>;
+    private _onLightUpdatedObserver: Nullable<Observer<void>>;
+    private _onBackgroundHDRUpdatedObserver: Nullable<Observer<void>>;
+    private _engine: Engine | WebGPUEngine;
+    private _scene: Scene;
+    private _meshes: AbstractMesh[];
+    private _camera: ArcRotateCamera;
+    private _material: NodeMaterial | StandardMaterial;
+    private _globalState: GlobalState;
+    private _currentType: number;
+    private _lightParent: TransformNode;
+    private _postprocess: Nullable<PostProcess>;
+    private _proceduralTexture: Nullable<ProceduralTexture>;
+    private _particleSystem: Nullable<IParticleSystem>;
+    private _layer: Nullable<Layer>;
+    private _hdrSkyBox: Mesh;
+    private _hdrTexture: CubeTexture;
+
+    private _serializeMaterial(): any {
+        const nodeMaterial = this._nodeMaterial;
+
+        let fullSerialization = false;
+
+        if (dontSerializeTextureContent) {
+            const textureBlocks = nodeMaterial.getAllTextureBlocks();
+            for (const block of textureBlocks) {
+                const texture = block.texture;
+                if (!texture || (block as TextureBlock).hasImageSource) {
+                    continue;
+                }
+                let found = false;
+                for (const localTexture of this._engine.getLoadedTexturesCache()) {
+                    if (localTexture.uniqueId === texture._texture?.uniqueId) {
+                        found = true;
+                        break;
+                    }
+                }
+                if (!found) {
+                    fullSerialization = true;
+                    break;
+                }
+            }
+        }
+
+        const bufferSerializationState = Texture.SerializeBuffers;
+
+        if (dontSerializeTextureContent) {
+            Texture.SerializeBuffers = fullSerialization;
+            Texture._SerializeInternalTextureUniqueId = true;
+        }
+
+        const serializationObject = nodeMaterial.serialize();
+
+        Texture.SerializeBuffers = bufferSerializationState;
+        Texture._SerializeInternalTextureUniqueId = false;
+
+        return serializationObject;
+    }
+
+    /**
+     * Create a new Preview Manager
+     * @param targetCanvas defines the canvas to render to
+     * @param globalState defines the global state
+     */
+    public constructor(targetCanvas: HTMLCanvasElement, globalState: GlobalState) {
+        this._nodeMaterial = globalState.nodeMaterial;
+        this._globalState = globalState;
+
+        this._onBuildObserver = this._nodeMaterial.onBuildObservable.add(() => {
+            this._updatePreview();
+        });
+
+        this._onPreviewCommandActivatedObserver = globalState.stateManager.onPreviewCommandActivated.add((forceRefresh: boolean) => {
+            if (forceRefresh) {
+                this._currentType = -1;
+                this._scene.disableDepthRenderer();
+            }
+            this._refreshPreviewMesh();
+        });
+
+        this._onLightUpdatedObserver = globalState.onLightUpdated.add(() => {
+            this._prepareLights();
+        });
+        this._onBackgroundHDRUpdatedObserver = globalState.onBackgroundHDRUpdated.add(() => {
+            this._prepareBackgroundHDR();
+        });
+
+        this._onUpdateRequiredObserver = globalState.stateManager.onUpdateRequiredObservable.add(() => {
+            this._updatePreview();
+        });
+
+        this._onPreviewBackgroundChangedObserver = globalState.onPreviewBackgroundChanged.add(() => {
+            this._scene.clearColor = this._globalState.backgroundColor;
+        });
+
+        this._onAnimationCommandActivatedObserver = globalState.onAnimationCommandActivated.add(() => {
+            this._handleAnimations();
+        });
+
+        this._onBackFaceCullingChangedObserver = globalState.onBackFaceCullingChanged.add(() => {
+            this._material.backFaceCulling = this._globalState.backFaceCulling;
+        });
+
+        this._onDepthPrePassChangedObserver = globalState.onDepthPrePassChanged.add(() => {
+            this._material.needDepthPrePass = this._globalState.depthPrePass;
+        });
+
+        this._initAsync(targetCanvas);
+    }
+
+    public async _initAsync(targetCanvas: HTMLCanvasElement) {
+        if (this._nodeMaterial.shaderLanguage === ShaderLanguage.WGSL) {
+            this._engine = new WebGPUEngine(targetCanvas);
+            await (this._engine as WebGPUEngine).initAsync();
+        } else {
+            this._engine = new Engine(targetCanvas);
+        }
+        this._scene = new Scene(this._engine);
+        this._scene.ambientColor = new Color3(1, 1, 1);
+        this._camera = new ArcRotateCamera("Camera", 0, 0.8, 4, Vector3.Zero(), this._scene);
+
+        this._camera.lowerRadiusLimit = 3;
+        this._camera.upperRadiusLimit = 10;
+        this._camera.wheelPrecision = 20;
+        this._camera.minZ = 0.1;
+        this._camera.attachControl(false);
+
+        this._lightParent = new TransformNode("LightParent", this._scene);
+
+        this._globalState.filesInput = new FilesInput(
+            this._engine,
+            this._scene,
+            (_, scene) => {
+                this._meshes.push(...scene.meshes);
+                this._prepareScene();
+            },
+            null,
+            null,
+            null,
+            null,
+            null,
+            () => {
+                this._reset();
+            },
+            true
+        );
+        const canvas = this._engine.getRenderingCanvas();
+        if (canvas) {
+            const onDrag = (evt: DragEvent) => {
+                evt.stopPropagation();
+                evt.preventDefault();
+            };
+            canvas.addEventListener("dragenter", onDrag, false);
+            canvas.addEventListener("dragover", onDrag, false);
+
+            const onDrop = (evt: DragEvent) => {
+                evt.stopPropagation();
+                evt.preventDefault();
+                this._globalState.onDropEventReceivedObservable.notifyObservers(evt);
+            };
+            canvas.addEventListener("drop", onDrop, false);
+        }
+        this._refreshPreviewMesh();
+
+        // Adding a rtt to read from
+        this._globalState.previewTexture = new RenderTargetTexture("rtt", 256, this._scene, false);
+        this._globalState.pickingTexture = new RenderTargetTexture("rtt2", 256, this._scene, false, true, Constants.TEXTURETYPE_FLOAT);
+        this._globalState.previewTexture.renderList = null;
+        this._globalState.pickingTexture.renderList = null;
+        this._scene.customRenderTargets.push(this._globalState.previewTexture);
+        this._scene.customRenderTargets.push(this._globalState.pickingTexture);
+
+        this._scene.onAfterRenderObservable.add(() => {
+            this._globalState.onPreviewSceneAfterRenderObservable.notifyObservers();
+        });
+
+        this._engine.runRenderLoop(() => {
+            this._engine.resize();
+            this._scene.render();
+        });
+
+        let lastOffsetX: number | undefined = undefined;
+        const lightRotationSpeed = 0.01;
+
+        this._scene.onPointerObservable.add((evt) => {
+            if (this._globalState.controlCamera) {
+                return;
+            }
+
+            if (evt.type === PointerEventTypes.POINTERUP) {
+                lastOffsetX = undefined;
+                return;
+            }
+
+            if (evt.event.buttons !== 1) {
+                return;
+            }
+
+            if (lastOffsetX === undefined) {
+                lastOffsetX = evt.event.offsetX;
+            }
+
+            const rotateLighting = (lastOffsetX - evt.event.offsetX) * lightRotationSpeed;
+            this._lightParent.rotation.y += rotateLighting;
+            lastOffsetX = evt.event.offsetX;
+        });
+    }
+
+    private _reset() {
+        this._globalState.envType = PreviewType.Room;
+        this._globalState.previewType = PreviewType.Box;
+        this._globalState.listOfCustomPreviewFiles = [];
+        this._scene.meshes.forEach((m) => m.dispose());
+        this._globalState.onRefreshPreviewMeshControlComponentRequiredObservable.notifyObservers();
+        this._refreshPreviewMesh(true);
+    }
+
+    private _handleAnimations() {
+        this._scene.stopAllAnimations();
+
+        if (this._globalState.rotatePreview) {
+            for (const root of this._scene.rootNodes) {
+                const transformNode = root as TransformNode;
+
+                if (transformNode.getClassName() === "TransformNode" || transformNode.getClassName() === "Mesh" || transformNode.getClassName() === "GroundMesh") {
+                    if (transformNode.rotationQuaternion) {
+                        transformNode.rotation = transformNode.rotationQuaternion.toEulerAngles();
+                        transformNode.rotationQuaternion = null;
+                    }
+                    Animation.CreateAndStartAnimation("turnTable", root, "rotation.y", 60, 1200, transformNode.rotation.y, transformNode.rotation.y + 2 * Math.PI, 1);
+                }
+            }
+        }
+    }
+
+    private _prepareLights() {
+        // Remove current lights
+        const currentLights = this._scene.lights.slice(0);
+
+        for (const light of currentLights) {
+            light.dispose();
+        }
+
+        // Create new lights based on settings
+        if (this._globalState.hemisphericLight) {
+            new HemisphericLight("Hemispheric light", new Vector3(0, 1, 0), this._scene);
+        }
+
+        if (this._globalState.directionalLight0) {
+            const dir0 = new DirectionalLight("Directional light #0", new Vector3(0.841626576496605, -0.2193391004130599, -0.49351298337996535), this._scene);
+            dir0.intensity = 0.9;
+            dir0.diffuse = new Color3(0.9294117647058824, 0.9725490196078431, 0.996078431372549);
+            dir0.specular = new Color3(0.9294117647058824, 0.9725490196078431, 0.996078431372549);
+            dir0.parent = this._lightParent;
+        }
+
+        if (this._globalState.directionalLight1) {
+            const dir1 = new DirectionalLight("Directional light #1", new Vector3(-0.9519937437504213, -0.24389315636999764, -0.1849974057546125), this._scene);
+            dir1.intensity = 1.2;
+            dir1.specular = new Color3(0.9803921568627451, 0.9529411764705882, 0.7725490196078432);
+            dir1.diffuse = new Color3(0.9803921568627451, 0.9529411764705882, 0.7725490196078432);
+            dir1.parent = this._lightParent;
+        }
+    }
+
+    private _prepareBackgroundHDR() {
+        this._scene.environmentTexture = null;
+        if (this._hdrSkyBox) {
+            this._scene.removeMesh(this._hdrSkyBox);
+        }
+
+        if (this._globalState.backgroundHDR) {
+            this._scene.environmentTexture = this._hdrTexture;
+            this._hdrSkyBox = this._scene.createDefaultSkybox(this._hdrTexture) as Mesh;
+        }
+
+        this._updatePreview();
+    }
+    private _prepareScene() {
+        this._camera.useFramingBehavior = this._globalState.mode === NodeMaterialModes.Material;
+        switch (this._globalState.mode) {
+            case NodeMaterialModes.Material: {
+                this._prepareLights();
+                if (!this._globalState.envFile) {
+                    this._globalState.backgroundHDR = false;
+                }
+                this._prepareBackgroundHDR();
+
+                const framingBehavior = this._camera.getBehaviorByName("Framing") as FramingBehavior;
+
+                setTimeout(() => {
+                    // Let the behavior activate first
+                    framingBehavior.framingTime = 0;
+                    framingBehavior.elevationReturnTime = -1;
+
+                    if (this._scene.meshes.length) {
+                        const worldExtends = this._scene.getWorldExtends();
+                        this._camera.lowerRadiusLimit = null;
+                        this._camera.upperRadiusLimit = null;
+                        framingBehavior.zoomOnBoundingInfo(worldExtends.min, worldExtends.max);
+                    }
+
+                    this._camera.pinchPrecision = 200 / this._camera.radius;
+                    this._camera.upperRadiusLimit = 5 * this._camera.radius;
+                });
+
+                this._camera.wheelDeltaPercentage = 0.01;
+                this._camera.pinchDeltaPercentage = 0.01;
+
+                // Animations
+                this._handleAnimations();
+                break;
+            }
+            case NodeMaterialModes.PostProcess:
+            case NodeMaterialModes.ProceduralTexture: {
+                this._camera.radius = 4;
+                this._camera.upperRadiusLimit = 10;
+                break;
+            }
+            case NodeMaterialModes.Particle: {
+                this._camera.radius = this._globalState.previewType === PreviewType.Explosion ? 50 : this._globalState.previewType === PreviewType.DefaultParticleSystem ? 6 : 20;
+                this._camera.upperRadiusLimit = 5000;
+                this._globalState.particleSystemBlendMode = this._particleSystem?.blendMode ?? ParticleSystem.BLENDMODE_STANDARD;
+                break;
+            }
+            case NodeMaterialModes.GaussianSplatting: {
+                this._camera.radius = 6;
+                this._camera.upperRadiusLimit = 5000;
+                break;
+            }
+        }
+
+        // Material
+        this._updatePreview();
+    }
+
+    /**
+     * Default Environment URL
+     */
+    public static DefaultEnvironmentURL = "https://assets.babylonjs.com/environments/environmentSpecular.env";
+
+    private _refreshPreviewMesh(force?: boolean) {
+        if (this._globalState.mode === NodeMaterialModes.Material) {
+            switch (this._globalState.envType) {
+                case PreviewType.Room:
+                    this._hdrTexture = new CubeTexture(PreviewManager.DefaultEnvironmentURL, this._scene);
+                    if (this._hdrTexture) {
+                        this._prepareBackgroundHDR();
+                    }
+                    break;
+                case PreviewType.Custom: {
+                    const blob = new Blob([this._globalState.envFile], { type: "octet/stream" });
+                    const reader = new FileReader();
+                    reader.onload = (evt) => {
+                        const dataurl = evt.target!.result as string;
+                        this._hdrTexture = new CubeTexture(dataurl, this._scene, undefined, false, undefined, undefined, undefined, undefined, undefined, ".env");
+                        this._prepareBackgroundHDR();
+                    };
+                    reader.readAsDataURL(blob);
+                    break;
+                }
+            }
+        } else {
+            this._scene.environmentTexture = null;
+        }
+        if (this._currentType !== this._globalState.previewType || this._currentType === PreviewType.Custom || force) {
+            this._currentType = this._globalState.previewType;
+            if (this._meshes && this._meshes.length) {
+                for (const mesh of this._meshes) {
+                    mesh.dispose();
+                }
+            }
+            this._meshes = [];
+
+            if (this._layer) {
+                this._layer.dispose();
+                this._layer = null;
+            }
+
+            const lights = this._scene.lights.slice(0);
+            for (const light of lights) {
+                light.dispose();
+            }
+
+            this._engine.releaseEffects();
+
+            if (this._particleSystem) {
+                this._particleSystem.onBeforeDrawParticlesObservable.clear();
+                this._particleSystem.onDisposeObservable.clear();
+                this._particleSystem.stop();
+                this._particleSystem.dispose();
+                this._particleSystem = null;
+            }
+
+            SceneLoader.ShowLoadingScreen = false;
+
+            this._globalState.onIsLoadingChanged.notifyObservers(true);
+
+            const bakeTransformation = (mesh: Mesh) => {
+                mesh.bakeCurrentTransformIntoVertices();
+                mesh.refreshBoundingInfo();
+                mesh.parent = null;
+            };
+
+            if (this._globalState.mode === NodeMaterialModes.Material) {
+                switch (this._globalState.previewType) {
+                    case PreviewType.Box:
+                        SceneLoader.AppendAsync("https://assets.babylonjs.com/meshes/", "roundedCube.glb", this._scene).then(() => {
+                            bakeTransformation(this._scene.getMeshByName("__root__")!.getChildMeshes(true)[0] as Mesh);
+                            this._meshes.push(...this._scene.meshes);
+                            this._prepareScene();
+                        });
+                        return;
+                    case PreviewType.Sphere:
+                        SceneLoader.AppendAsync("https://assets.babylonjs.com/meshes/", "previewSphere.glb", this._scene).then(() => {
+                            bakeTransformation(this._scene.getMeshByName("__root__")!.getChildMeshes(true)[0] as Mesh);
+                            this._meshes.push(...this._scene.meshes);
+                            this._prepareScene();
+                        });
+                        break;
+                    case PreviewType.Torus:
+                        this._meshes.push(
+                            CreateTorus(
+                                "dummy-torus",
+                                {
+                                    diameter: 2,
+                                    thickness: 0.5,
+                                    tessellation: 32,
+                                },
+                                this._scene
+                            )
+                        );
+                        break;
+                    case PreviewType.Cylinder:
+                        SceneLoader.AppendAsync("https://assets.babylonjs.com/meshes/", "roundedCylinder.glb", this._scene).then(() => {
+                            this._meshes.push(...this._scene.meshes);
+                            this._prepareScene();
+                        });
+                        return;
+                    case PreviewType.Plane: {
+                        SceneLoader.AppendAsync("https://assets.babylonjs.com/meshes/", "highPolyPlane.glb", this._scene).then(() => {
+                            bakeTransformation(this._scene.getMeshByName("__root__")!.getChildMeshes(true)[0] as Mesh);
+                            this._meshes.push(...this._scene.meshes);
+                            this._prepareScene();
+                        });
+                        break;
+                    }
+                    case PreviewType.ShaderBall:
+                        SceneLoader.AppendAsync("https://assets.babylonjs.com/meshes/", "shaderBall.glb", this._scene).then(() => {
+                            this._meshes.push(...this._scene.meshes);
+                            this._prepareScene();
+                        });
+                        return;
+                    case PreviewType.Custom:
+                        this._globalState.filesInput.loadFiles({ target: { files: this._globalState.listOfCustomPreviewFiles } });
+                        return;
+                }
+            } else if (this._globalState.mode === NodeMaterialModes.ProceduralTexture) {
+                this._layer = new Layer("proceduralLayer", null, this._scene, false);
+            } else if (this._globalState.mode === NodeMaterialModes.Particle) {
+                switch (this._globalState.previewType) {
+                    case PreviewType.DefaultParticleSystem:
+                        this._particleSystem = ParticleHelper.CreateDefault(new Vector3(0, 0, 0), 500, this._scene);
+                        this._particleSystem.blendMode = DataStorage.ReadNumber("DefaultParticleSystemBlendMode", ParticleSystem.BLENDMODE_ONEONE);
+                        this._particleSystem.start();
+                        break;
+                    case PreviewType.Bubbles:
+                        this._particleSystem = new ParticleSystem("particles", 4000, this._scene);
+                        this._particleSystem.particleTexture = new Texture("https://assets.babylonjs.com/particles/textures/explosion/Flare.png", this._scene);
+                        this._particleSystem.minSize = 0.1;
+                        this._particleSystem.maxSize = 1.0;
+                        this._particleSystem.minLifeTime = 0.5;
+                        this._particleSystem.maxLifeTime = 5.0;
+                        this._particleSystem.minEmitPower = 0.5;
+                        this._particleSystem.maxEmitPower = 3.0;
+                        this._particleSystem.createBoxEmitter(new Vector3(-1, 1, -1), new Vector3(1, 1, 1), new Vector3(-0.1, -0.1, -0.1), new Vector3(0.1, 0.1, 0.1));
+                        this._particleSystem.emitRate = 100;
+                        this._particleSystem.blendMode = DataStorage.ReadNumber("DefaultParticleSystemBlendMode", ParticleSystem.BLENDMODE_ONEONE);
+                        this._particleSystem.color1 = new Color4(1, 1, 0, 1);
+                        this._particleSystem.color2 = new Color4(1, 0.5, 0, 1);
+                        this._particleSystem.gravity = new Vector3(0, -1.0, 0);
+                        this._particleSystem.start();
+                        break;
+                    case PreviewType.Explosion:
+                        this._loadParticleSystem(this._globalState.previewType, 1);
+                        return;
+                    case PreviewType.Fire:
+                    case PreviewType.Rain:
+                    case PreviewType.Smoke:
+                        this._loadParticleSystem(this._globalState.previewType);
+                        return;
+                    case PreviewType.Custom:
+                        ReadFile(
+                            this._globalState.previewFile,
+                            (json) => {
+                                this._particleSystem = ParticleSystem.Parse(JSON.parse(json), this._scene, "");
+                                this._particleSystem.start();
+                                this._prepareScene();
+                            },
+                            undefined,
+                            false,
+                            (error) => {
+                                // eslint-disable-next-line no-console
+                                console.log(error);
+                            }
+                        );
+                        return;
+                }
+            } else if (this._globalState.mode === NodeMaterialModes.GaussianSplatting) {
+                switch (this._globalState.previewType) {
+                    case PreviewType.Parrot:
+                        SceneLoader.AppendAsync("https://assets.babylonjs.com/splats/", "gs_Sqwakers_trimed.splat", this._scene).then(() => {
+                            this._meshes.push(...this._scene.meshes);
+                            this._prepareScene();
+                        });
+                        break;
+                    case PreviewType.BricksSkull:
+                        SceneLoader.AppendAsync("https://assets.babylonjs.com/splats/", "gs_Skull.splat", this._scene).then(() => {
+                            this._meshes.push(...this._scene.meshes);
+                            this._prepareScene();
+                        });
+                        break;
+                    case PreviewType.Plants:
+                        SceneLoader.AppendAsync("https://assets.babylonjs.com/splats/", "gs_Plants.splat", this._scene).then(() => {
+                            this._meshes.push(...this._scene.meshes);
+                            this._prepareScene();
+                        });
+                        break;
+                    case PreviewType.Custom:
+                        this._globalState.filesInput.loadFiles({ target: { files: this._globalState.listOfCustomPreviewFiles } });
+                        return;
+                }
+            }
+        }
+    }
+
+    private _loadParticleSystem(particleNumber: number, systemIndex = 0, prepareScene = true) {
+        let name = "";
+
+        switch (particleNumber) {
+            case PreviewType.Explosion:
+                name = "explosion";
+                break;
+            case PreviewType.Fire:
+                name = "fire";
+                break;
+            case PreviewType.Rain:
+                name = "rain";
+                break;
+            case PreviewType.Smoke:
+                name = "smoke";
+                break;
+        }
+
+        ParticleHelper.CreateAsync(name, this._scene).then((set) => {
+            for (let i = 0; i < set.systems.length; ++i) {
+                if (i == systemIndex) {
+                    this._particleSystem = set.systems[i];
+                    this._particleSystem.disposeOnStop = true;
+                    this._particleSystem.onDisposeObservable.add(() => {
+                        this._loadParticleSystem(particleNumber, systemIndex, false);
+                    });
+                    this._particleSystem.start();
+                } else {
+                    set.systems[i].dispose();
+                }
+            }
+            if (prepareScene) {
+                this._prepareScene();
+            } else {
+                this._updatePreview();
+            }
+        });
+    }
+
+    private _forceCompilationAsync(material: NodeMaterial, mesh: AbstractMesh): Promise<void> {
+        return material.forceCompilationAsync(mesh);
+    }
+
+    private _updatePreview() {
+        try {
+            const serializationObject = this._serializeMaterial();
+            const store = NodeMaterial.IgnoreTexturesAtLoadTime;
+            NodeMaterial.IgnoreTexturesAtLoadTime = false;
+            const tempMaterial = NodeMaterial.Parse(serializationObject, this._scene, "", this._nodeMaterial.shaderLanguage);
+            NodeMaterial.IgnoreTexturesAtLoadTime = store;
+
+            tempMaterial.backFaceCulling = this._globalState.backFaceCulling;
+            tempMaterial.needDepthPrePass = this._globalState.depthPrePass;
+
+            if (this._postprocess) {
+                this._postprocess.dispose(this._camera);
+                this._postprocess = null;
+            }
+
+            if (this._proceduralTexture) {
+                this._proceduralTexture.dispose();
+                this._proceduralTexture = null;
+            }
+
+            switch (this._globalState.mode) {
+                case NodeMaterialModes.PostProcess: {
+                    this._globalState.onIsLoadingChanged.notifyObservers(false);
+
+                    this._postprocess = tempMaterial.createPostProcess(this._camera, 1.0, Constants.TEXTURE_NEAREST_SAMPLINGMODE, this._engine);
+
+                    const currentScreen = tempMaterial.getBlockByPredicate((block) => block instanceof CurrentScreenBlock);
+                    if (currentScreen && this._postprocess) {
+                        this._postprocess.externalTextureSamplerBinding = true;
+                        this._postprocess.onApplyObservable.add((effect) => {
+                            effect.setTexture("textureSampler", (currentScreen as CurrentScreenBlock).texture);
+                        });
+                    }
+
+                    if (this._material) {
+                        this._material.dispose();
+                    }
+                    this._material = tempMaterial;
+                    break;
+                }
+                case NodeMaterialModes.ProceduralTexture: {
+                    this._globalState.onIsLoadingChanged.notifyObservers(false);
+
+                    this._proceduralTexture = tempMaterial.createProceduralTexture(512, this._scene);
+
+                    if (this._material) {
+                        this._material.dispose();
+                    }
+
+                    if (this._layer) {
+                        this._layer.texture = this._proceduralTexture;
+                    }
+                    break;
+                }
+
+                case NodeMaterialModes.Particle: {
+                    this._globalState.onIsLoadingChanged.notifyObservers(false);
+
+                    this._particleSystem!.onBeforeDrawParticlesObservable.clear();
+
+                    this._particleSystem!.onBeforeDrawParticlesObservable.add((effect) => {
+                        const textureBlock = tempMaterial.getBlockByPredicate((block) => block instanceof ParticleTextureBlock);
+                        if (textureBlock && (textureBlock as ParticleTextureBlock).texture && effect) {
+                            effect.setTexture("diffuseSampler", (textureBlock as ParticleTextureBlock).texture);
+                        }
+                    });
+                    tempMaterial.createEffectForParticles(this._particleSystem!);
+
+                    this._particleSystem!.blendMode = this._globalState.particleSystemBlendMode;
+
+                    if (this._material) {
+                        this._material.dispose();
+                    }
+                    this._material = tempMaterial;
+                    break;
+                }
+
+                default: {
+                    if (this._meshes && this._meshes.length) {
+                        const tasks = this._meshes.map((m) => {
+                            m.hasVertexAlpha = false;
+                            return this._forceCompilationAsync(tempMaterial, m);
+                        });
+
+                        Promise.all(tasks)
+                            .then(() => {
+                                for (const mesh of this._meshes) {
+                                    mesh.material = tempMaterial;
+                                }
+
+                                if (this._material) {
+                                    this._material.dispose();
+                                }
+
+                                this._material = tempMaterial;
+                                this._globalState.onIsLoadingChanged.notifyObservers(false);
+                                this._globalState.onPreviewUpdatedObservable.notifyObservers(tempMaterial);
+                            })
+                            .catch((reason) => {
+                                this._globalState.onLogRequiredObservable.notifyObservers(new LogEntry("Shader compilation error:\r\n" + reason, true));
+                                this._globalState.onIsLoadingChanged.notifyObservers(false);
+                                this._globalState.onPreviewUpdatedObservable.notifyObservers(tempMaterial);
+                            });
+                    } else {
+                        this._material = tempMaterial;
+                        this._globalState.onPreviewUpdatedObservable.notifyObservers(tempMaterial);
+                    }
+                    break;
+                }
+            }
+        } catch (err) {
+            // Ignore the error
+            this._globalState.onIsLoadingChanged.notifyObservers(false);
+        }
+    }
+
+    public dispose() {
+        this._nodeMaterial.onBuildObservable.remove(this._onBuildObserver);
+        this._globalState.stateManager.onPreviewCommandActivated.remove(this._onPreviewCommandActivatedObserver);
+        this._globalState.stateManager.onUpdateRequiredObservable.remove(this._onUpdateRequiredObserver);
+        this._globalState.onAnimationCommandActivated.remove(this._onAnimationCommandActivatedObserver);
+        this._globalState.onPreviewBackgroundChanged.remove(this._onPreviewBackgroundChangedObserver);
+        this._globalState.onBackFaceCullingChanged.remove(this._onBackFaceCullingChangedObserver);
+        this._globalState.onDepthPrePassChanged.remove(this._onDepthPrePassChangedObserver);
+        this._globalState.onLightUpdated.remove(this._onLightUpdatedObserver);
+        this._globalState.onBackgroundHDRUpdated.remove(this._onBackgroundHDRUpdatedObserver);
+
+        if (this._globalState.previewTexture) {
+            this._globalState.previewTexture.dispose();
+            this._globalState.previewTexture = null;
+        }
+
+        if (this._globalState.pickingTexture) {
+            this._globalState.pickingTexture.dispose();
+            this._globalState.pickingTexture = null;
+        }
+
+        if (this._material) {
+            this._material.dispose(false, true);
+        }
+
+        this._camera.dispose();
+        for (const mesh of this._meshes) {
+            mesh.dispose();
+        }
+
+        this._scene.dispose();
+        this._engine.dispose();
+    }
+}