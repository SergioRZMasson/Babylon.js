--- conflicted
+++ resolved
@@ -1,350 +1,311 @@
-import { serialize } from "../Misc/decorators";
-import { RandomGUID } from "../Misc/guid";
-import type { Scene } from "../scene";
-import type { FlowGraphAsyncExecutionBlock } from "./flowGraphAsyncExecutionBlock";
-import type { FlowGraphBlock } from "./flowGraphBlock";
-import type { FlowGraphDataConnection } from "./flowGraphDataConnection";
-import type { FlowGraphEventCoordinator } from "./flowGraphEventCoordinator";
-import type { FlowGraph } from "./flowGraph";
-<<<<<<< HEAD
-import { defaultValueParseFunction, defaultValueSerializationFunction } from "./serialization";
-=======
-import { Observable } from "../Misc/observable";
-
-function isMeshClassName(className: string) {
-    return (
-        className === "Mesh" ||
-        className === "AbstractMesh" ||
-        className === "GroundMesh" ||
-        className === "InstanceMesh" ||
-        className === "LinesMesh" ||
-        className === "GoldbergMesh" ||
-        className === "GreasedLineMesh" ||
-        className === "TrailMesh"
-    );
-}
-
-function defaultValueSerializationFunction(key: string, value: any, serializationObject: any) {
-    if (value?.getClassName && isMeshClassName(value?.getClassName())) {
-        serializationObject[key] = {
-            name: value.name,
-            className: value.getClassName(),
-        };
-    } else {
-        serializationObject[key] = value;
-    }
-}
-
-function defaultValueParseFunction(key: string, serializationObject: any, scene: Scene) {
-    const value = serializationObject[key];
-    let finalValue;
-    const className = value?.className;
-    if (isMeshClassName(className)) {
-        finalValue = scene.getMeshByName(value.name);
-    } else {
-        finalValue = value;
-    }
-    return finalValue;
-}
->>>>>>> 54391dc5
-
-/**
- * Construction parameters for the context.
- * @experimental
- */
-export interface IFlowGraphContextConfiguration {
-    /**
-     * The scene that the flow graph context belongs to.
-     */
-    readonly scene: Scene;
-    /**
-     * The event coordinator used by the flow graph context.
-     */
-    readonly eventCoordinator: FlowGraphEventCoordinator;
-}
-/**
- * @experimental
- * The context represents the current state and execution of the flow graph.
- * It contains both user-defined variables, which are derived from
- * a more general variable definition, and execution variables that
- * are set by the blocks.
- */
-export class FlowGraphContext {
-    /**
-     * A randomly generated GUID for each context.
-     */
-    @serialize()
-    public uniqueId = RandomGUID();
-    /**
-     * These are the variables defined by a user.
-     */
-    private _userVariables: Map<string, any> = new Map();
-    /**
-     * These are the variables set by the blocks.
-     */
-    private _executionVariables: Map<string, any> = new Map();
-    /**
-     * These are the values for the data connection points
-     */
-    private _connectionValues: Map<string, any> = new Map();
-    /**
-     * These are the variables set by the graph.
-     */
-    private readonly _configuration: IFlowGraphContextConfiguration;
-    /**
-     * These are blocks that have currently pending tasks/listeners that need to be cleaned up.
-     */
-    private _pendingBlocks: FlowGraphAsyncExecutionBlock[] = [];
-    /**
-     * A monotonically increasing ID for each execution.
-     * Incremented for every block executed.
-     */
-    private _executionId = 0;
-    /**
-     * Observable that is triggered when a node is executed.
-     */
-    public onNodeExecutedObservable: Observable<FlowGraphBlock> = new Observable<FlowGraphBlock>();
-
-    constructor(params: IFlowGraphContextConfiguration) {
-        this._configuration = params;
-    }
-
-    /**
-     * Check if a user-defined variable is defined.
-     * @param name
-     * @returns
-     */
-    public hasVariable(name: string) {
-        return this._userVariables.has(name);
-    }
-
-    /**
-     * Set a user-defined variable.
-     * @param name
-     * @param value
-     */
-    public setVariable(name: string, value: any) {
-        this._userVariables.set(name, value);
-    }
-
-    /**
-     * Get a user-defined variable.
-     * @param name
-     * @returns
-     */
-    public getVariable(name: string): any {
-        return this._userVariables.get(name);
-    }
-
-    private _getUniqueIdPrefixedName(obj: FlowGraphBlock, name: string): string {
-        return `${obj.uniqueId}_${name}`;
-    }
-
-    /**
-     * Set an internal execution variable
-     * @internal
-     * @param name
-     * @param value
-     */
-    public _setExecutionVariable(block: FlowGraphBlock, name: string, value: any) {
-        this._executionVariables.set(this._getUniqueIdPrefixedName(block, name), value);
-    }
-
-    /**
-     * Get an internal execution variable
-     * @internal
-     * @param name
-     * @returns
-     */
-    public _getExecutionVariable(block: FlowGraphBlock, name: string, defaultValue?: any): any {
-        if (this._hasExecutionVariable(block, name)) {
-            return this._executionVariables.get(this._getUniqueIdPrefixedName(block, name));
-        } else {
-            return defaultValue;
-        }
-    }
-
-    /**
-     * Delete an internal execution variable
-     * @internal
-     * @param block
-     * @param name
-     */
-    public _deleteExecutionVariable(block: FlowGraphBlock, name: string) {
-        this._executionVariables.delete(this._getUniqueIdPrefixedName(block, name));
-    }
-
-    /**
-     * Check if an internal execution variable is defined
-     * @internal
-     * @param block
-     * @param name
-     * @returns
-     */
-    public _hasExecutionVariable(block: FlowGraphBlock, name: string) {
-        return this._executionVariables.has(this._getUniqueIdPrefixedName(block, name));
-    }
-
-    /**
-     * Check if a connection value is defined
-     * @internal
-     * @param connectionPoint
-     * @returns
-     */
-    public _hasConnectionValue(connectionPoint: FlowGraphDataConnection<any>) {
-        return this._connectionValues.has(connectionPoint.uniqueId);
-    }
-
-    /**
-     * Set a connection value
-     * @internal
-     * @param connectionPoint
-     * @param value
-     */
-    public _setConnectionValue<T>(connectionPoint: FlowGraphDataConnection<T>, value: T) {
-        this._connectionValues.set(connectionPoint.uniqueId, value);
-    }
-
-    /**
-     * Get a connection value
-     * @internal
-     * @param connectionPoint
-     * @returns
-     */
-    public _getConnectionValue<T>(connectionPoint: FlowGraphDataConnection<T>): T {
-        return this._connectionValues.get(connectionPoint.uniqueId);
-    }
-
-    /**
-     * Get the configuration
-     * @internal
-     * @param name
-     * @param value
-     */
-    public get configuration() {
-        return this._configuration;
-    }
-
-    /**
-     * Add a block to the list of blocks that have pending tasks.
-     * @internal
-     * @param block
-     */
-    public _addPendingBlock(block: FlowGraphAsyncExecutionBlock) {
-        this._pendingBlocks.push(block);
-    }
-
-    /**
-     * Remove a block from the list of blocks that have pending tasks.
-     * @internal
-     * @param block
-     */
-    public _removePendingBlock(block: FlowGraphAsyncExecutionBlock) {
-        const index = this._pendingBlocks.indexOf(block);
-        if (index !== -1) {
-            this._pendingBlocks.splice(index, 1);
-        }
-    }
-
-    /**
-     * Clear all pending blocks.
-     * @internal
-     */
-    public _clearPendingBlocks() {
-        for (const block of this._pendingBlocks) {
-            block._cancelPendingTasks(this);
-        }
-        this._pendingBlocks.length = 0;
-    }
-
-    /**
-     * @internal
-     * Function that notifies the node executed observable
-     * @param node
-     */
-    public _notifyExecuteNode(node: FlowGraphBlock) {
-        this.onNodeExecutedObservable.notifyObservers(node);
-    }
-
-    /**
-     * @internal
-     */
-    public _increaseExecutionId() {
-        this._executionId++;
-    }
-    /**
-     * A monotonically increasing ID for each execution.
-     * Incremented for every block executed.
-     */
-    public get executionId() {
-        return this._executionId;
-    }
-
-    private _getEnclosedSubstring(subString: string): string {
-        return `{${subString}}`;
-    }
-
-    /** @internal */
-    public _getTargetFromPath(path: string, subString: string, block: FlowGraphBlock) {
-        let finalPath = path;
-        if (subString && path.indexOf(this._getEnclosedSubstring(subString)) !== -1) {
-            const nodeToSub = block.getDataInput(subString);
-            if (!nodeToSub) {
-                throw new Error(`Invalid substitution input for substitution string ${subString}`);
-            }
-            const index = Math.floor(nodeToSub.getValue(this));
-            if (isNaN(index)) {
-                throw new Error(`Invalid substitution value for substitution string ${subString}`);
-            }
-            finalPath = path.replace(this._getEnclosedSubstring(subString), index.toString());
-        }
-        return this.getVariable(finalPath);
-    }
-
-    /**
-     * Serializes a context
-     * @param serializationObject the object to write the values in
-     * @param valueSerializationFunction a function to serialize complex values
-     */
-    public serialize(serializationObject: any = {}, valueSerializationFunction: (key: string, value: any, serializationObject: any) => void = defaultValueSerializationFunction) {
-        serializationObject.uniqueId = this.uniqueId;
-        serializationObject._userVariables = {};
-        this._userVariables.forEach((value, key) => {
-            valueSerializationFunction(key, value, serializationObject._userVariables);
-        });
-        serializationObject._connectionValues = {};
-        this._connectionValues.forEach((value, key) => {
-            valueSerializationFunction(key, value, serializationObject._connectionValues);
-        });
-    }
-
-    public getClassName() {
-        return "FGContext";
-    }
-
-    /**
-     * Parses a context
-     * @param serializationObject the object containing the context serialization values
-     * @param graph the graph to which the context should belong
-     * @param valueParseFunction a function to parse complex values
-     * @returns
-     */
-    public static Parse(
-        serializationObject: any = {},
-        graph: FlowGraph,
-        valueParseFunction: (key: string, serializationObject: any, scene: Scene) => any = defaultValueParseFunction
-    ): FlowGraphContext {
-        const result = graph.createContext();
-        result.uniqueId = serializationObject.uniqueId;
-        for (const key in serializationObject._userVariables) {
-            const value = valueParseFunction(key, serializationObject._userVariables, result._configuration.scene);
-            result._userVariables.set(key, value);
-        }
-        for (const key in serializationObject._connectionValues) {
-            const value = valueParseFunction(key, serializationObject._connectionValues, result._configuration.scene);
-            result._connectionValues.set(key, value);
-        }
-
-        return result;
-    }
-}
+import { serialize } from "../Misc/decorators";
+import { RandomGUID } from "../Misc/guid";
+import type { Scene } from "../scene";
+import type { FlowGraphAsyncExecutionBlock } from "./flowGraphAsyncExecutionBlock";
+import type { FlowGraphBlock } from "./flowGraphBlock";
+import type { FlowGraphDataConnection } from "./flowGraphDataConnection";
+import type { FlowGraphEventCoordinator } from "./flowGraphEventCoordinator";
+import type { FlowGraph } from "./flowGraph";
+import { defaultValueParseFunction, defaultValueSerializationFunction } from "./serialization";
+import { Observable } from "../Misc/observable";
+
+/**
+ * Construction parameters for the context.
+ * @experimental
+ */
+export interface IFlowGraphContextConfiguration {
+    /**
+     * The scene that the flow graph context belongs to.
+     */
+    readonly scene: Scene;
+    /**
+     * The event coordinator used by the flow graph context.
+     */
+    readonly eventCoordinator: FlowGraphEventCoordinator;
+}
+/**
+ * @experimental
+ * The context represents the current state and execution of the flow graph.
+ * It contains both user-defined variables, which are derived from
+ * a more general variable definition, and execution variables that
+ * are set by the blocks.
+ */
+export class FlowGraphContext {
+    /**
+     * A randomly generated GUID for each context.
+     */
+    @serialize()
+    public uniqueId = RandomGUID();
+    /**
+     * These are the variables defined by a user.
+     */
+    private _userVariables: Map<string, any> = new Map();
+    /**
+     * These are the variables set by the blocks.
+     */
+    private _executionVariables: Map<string, any> = new Map();
+    /**
+     * These are the values for the data connection points
+     */
+    private _connectionValues: Map<string, any> = new Map();
+    /**
+     * These are the variables set by the graph.
+     */
+    private readonly _configuration: IFlowGraphContextConfiguration;
+    /**
+     * These are blocks that have currently pending tasks/listeners that need to be cleaned up.
+     */
+    private _pendingBlocks: FlowGraphAsyncExecutionBlock[] = [];
+    /**
+     * A monotonically increasing ID for each execution.
+     * Incremented for every block executed.
+     */
+    private _executionId = 0;
+    /**
+     * Observable that is triggered when a node is executed.
+     */
+    public onNodeExecutedObservable: Observable<FlowGraphBlock> = new Observable<FlowGraphBlock>();
+
+    constructor(params: IFlowGraphContextConfiguration) {
+        this._configuration = params;
+    }
+
+    /**
+     * Check if a user-defined variable is defined.
+     * @param name
+     * @returns
+     */
+    public hasVariable(name: string) {
+        return this._userVariables.has(name);
+    }
+
+    /**
+     * Set a user-defined variable.
+     * @param name
+     * @param value
+     */
+    public setVariable(name: string, value: any) {
+        this._userVariables.set(name, value);
+    }
+
+    /**
+     * Get a user-defined variable.
+     * @param name
+     * @returns
+     */
+    public getVariable(name: string): any {
+        return this._userVariables.get(name);
+    }
+
+    private _getUniqueIdPrefixedName(obj: FlowGraphBlock, name: string): string {
+        return `${obj.uniqueId}_${name}`;
+    }
+
+    /**
+     * Set an internal execution variable
+     * @internal
+     * @param name
+     * @param value
+     */
+    public _setExecutionVariable(block: FlowGraphBlock, name: string, value: any) {
+        this._executionVariables.set(this._getUniqueIdPrefixedName(block, name), value);
+    }
+
+    /**
+     * Get an internal execution variable
+     * @internal
+     * @param name
+     * @returns
+     */
+    public _getExecutionVariable(block: FlowGraphBlock, name: string, defaultValue?: any): any {
+        if (this._hasExecutionVariable(block, name)) {
+            return this._executionVariables.get(this._getUniqueIdPrefixedName(block, name));
+        } else {
+            return defaultValue;
+        }
+    }
+
+    /**
+     * Delete an internal execution variable
+     * @internal
+     * @param block
+     * @param name
+     */
+    public _deleteExecutionVariable(block: FlowGraphBlock, name: string) {
+        this._executionVariables.delete(this._getUniqueIdPrefixedName(block, name));
+    }
+
+    /**
+     * Check if an internal execution variable is defined
+     * @internal
+     * @param block
+     * @param name
+     * @returns
+     */
+    public _hasExecutionVariable(block: FlowGraphBlock, name: string) {
+        return this._executionVariables.has(this._getUniqueIdPrefixedName(block, name));
+    }
+
+    /**
+     * Check if a connection value is defined
+     * @internal
+     * @param connectionPoint
+     * @returns
+     */
+    public _hasConnectionValue(connectionPoint: FlowGraphDataConnection<any>) {
+        return this._connectionValues.has(connectionPoint.uniqueId);
+    }
+
+    /**
+     * Set a connection value
+     * @internal
+     * @param connectionPoint
+     * @param value
+     */
+    public _setConnectionValue<T>(connectionPoint: FlowGraphDataConnection<T>, value: T) {
+        this._connectionValues.set(connectionPoint.uniqueId, value);
+    }
+
+    /**
+     * Get a connection value
+     * @internal
+     * @param connectionPoint
+     * @returns
+     */
+    public _getConnectionValue<T>(connectionPoint: FlowGraphDataConnection<T>): T {
+        return this._connectionValues.get(connectionPoint.uniqueId);
+    }
+
+    /**
+     * Get the configuration
+     * @internal
+     * @param name
+     * @param value
+     */
+    public get configuration() {
+        return this._configuration;
+    }
+
+    /**
+     * Add a block to the list of blocks that have pending tasks.
+     * @internal
+     * @param block
+     */
+    public _addPendingBlock(block: FlowGraphAsyncExecutionBlock) {
+        this._pendingBlocks.push(block);
+    }
+
+    /**
+     * Remove a block from the list of blocks that have pending tasks.
+     * @internal
+     * @param block
+     */
+    public _removePendingBlock(block: FlowGraphAsyncExecutionBlock) {
+        const index = this._pendingBlocks.indexOf(block);
+        if (index !== -1) {
+            this._pendingBlocks.splice(index, 1);
+        }
+    }
+
+    /**
+     * Clear all pending blocks.
+     * @internal
+     */
+    public _clearPendingBlocks() {
+        for (const block of this._pendingBlocks) {
+            block._cancelPendingTasks(this);
+        }
+        this._pendingBlocks.length = 0;
+    }
+
+    /**
+     * @internal
+     * Function that notifies the node executed observable
+     * @param node
+     */
+    public _notifyExecuteNode(node: FlowGraphBlock) {
+        this.onNodeExecutedObservable.notifyObservers(node);
+    }
+
+    /**
+     * @internal
+     */
+    public _increaseExecutionId() {
+        this._executionId++;
+    }
+    /**
+     * A monotonically increasing ID for each execution.
+     * Incremented for every block executed.
+     */
+    public get executionId() {
+        return this._executionId;
+    }
+
+    private _getEnclosedSubstring(subString: string): string {
+        return `{${subString}}`;
+    }
+
+    /** @internal */
+    public _getTargetFromPath(path: string, subString: string, block: FlowGraphBlock) {
+        let finalPath = path;
+        if (subString && path.indexOf(this._getEnclosedSubstring(subString)) !== -1) {
+            const nodeToSub = block.getDataInput(subString);
+            if (!nodeToSub) {
+                throw new Error(`Invalid substitution input for substitution string ${subString}`);
+            }
+            const index = Math.floor(nodeToSub.getValue(this));
+            if (isNaN(index)) {
+                throw new Error(`Invalid substitution value for substitution string ${subString}`);
+            }
+            finalPath = path.replace(this._getEnclosedSubstring(subString), index.toString());
+        }
+        return this.getVariable(finalPath);
+    }
+
+    /**
+     * Serializes a context
+     * @param serializationObject the object to write the values in
+     * @param valueSerializationFunction a function to serialize complex values
+     */
+    public serialize(serializationObject: any = {}, valueSerializationFunction: (key: string, value: any, serializationObject: any) => void = defaultValueSerializationFunction) {
+        serializationObject.uniqueId = this.uniqueId;
+        serializationObject._userVariables = {};
+        this._userVariables.forEach((value, key) => {
+            valueSerializationFunction(key, value, serializationObject._userVariables);
+        });
+        serializationObject._connectionValues = {};
+        this._connectionValues.forEach((value, key) => {
+            valueSerializationFunction(key, value, serializationObject._connectionValues);
+        });
+    }
+
+    public getClassName() {
+        return "FGContext";
+    }
+
+    /**
+     * Parses a context
+     * @param serializationObject the object containing the context serialization values
+     * @param graph the graph to which the context should belong
+     * @param valueParseFunction a function to parse complex values
+     * @returns
+     */
+    public static Parse(
+        serializationObject: any = {},
+        graph: FlowGraph,
+        valueParseFunction: (key: string, serializationObject: any, scene: Scene) => any = defaultValueParseFunction
+    ): FlowGraphContext {
+        const result = graph.createContext();
+        result.uniqueId = serializationObject.uniqueId;
+        for (const key in serializationObject._userVariables) {
+            const value = valueParseFunction(key, serializationObject._userVariables, result._configuration.scene);
+            result._userVariables.set(key, value);
+        }
+        for (const key in serializationObject._connectionValues) {
+            const value = valueParseFunction(key, serializationObject._connectionValues, result._configuration.scene);
+            result._connectionValues.set(key, value);
+        }
+
+        return result;
+    }
+}