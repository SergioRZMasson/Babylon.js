/* eslint-disable @typescript-eslint/naming-convention */
import type { NodeMaterialBlock } from "./nodeMaterialBlock";
import { PushMaterial } from "../pushMaterial";
import type { Scene } from "../../scene";
import { AbstractMesh } from "../../Meshes/abstractMesh";
import { Matrix, Vector2 } from "../../Maths/math.vector";
import { Color3, Color4 } from "../../Maths/math.color";
import type { Mesh } from "../../Meshes/mesh";
import { Engine } from "../../Engines/engine";
import { NodeMaterialBuildState } from "./nodeMaterialBuildState";
import type { IEffectCreationOptions } from "../effect";
import { Effect } from "../effect";
import type { BaseTexture } from "../../Materials/Textures/baseTexture";
import type { Observer } from "../../Misc/observable";
import { Observable } from "../../Misc/observable";
import { NodeMaterialBlockTargets } from "./Enums/nodeMaterialBlockTargets";
import { NodeMaterialBuildStateSharedData } from "./nodeMaterialBuildStateSharedData";
import type { SubMesh } from "../../Meshes/subMesh";
import { MaterialDefines } from "../../Materials/materialDefines";
import type { NodeMaterialOptimizer } from "./Optimizers/nodeMaterialOptimizer";
import type { ImageProcessingConfiguration, IImageProcessingConfigurationDefines } from "../imageProcessingConfiguration";
import type { Nullable } from "../../types";
import { VertexBuffer } from "../../Buffers/buffer";
import { Tools } from "../../Misc/tools";
import { TransformBlock } from "./Blocks/transformBlock";
import { VertexOutputBlock } from "./Blocks/Vertex/vertexOutputBlock";
import { FragmentOutputBlock } from "./Blocks/Fragment/fragmentOutputBlock";
import { InputBlock } from "./Blocks/Input/inputBlock";
import { GetClass, RegisterClass } from "../../Misc/typeStore";
import { serialize, SerializationHelper } from "../../Misc/decorators";
import type { TextureBlock } from "./Blocks/Dual/textureBlock";
import type { ReflectionTextureBaseBlock } from "./Blocks/Dual/reflectionTextureBaseBlock";
import type { RefractionBlock } from "./Blocks/PBR/refractionBlock";
import { CurrentScreenBlock } from "./Blocks/Dual/currentScreenBlock";
import { ParticleTextureBlock } from "./Blocks/Particle/particleTextureBlock";
import { ParticleRampGradientBlock } from "./Blocks/Particle/particleRampGradientBlock";
import { ParticleBlendMultiplyBlock } from "./Blocks/Particle/particleBlendMultiplyBlock";
import { EffectFallbacks } from "../effectFallbacks";
import { WebRequest } from "../../Misc/webRequest";

import type { PostProcessOptions } from "../../PostProcesses/postProcess";
import { PostProcess } from "../../PostProcesses/postProcess";
import { Constants } from "../../Engines/constants";
import type { Camera } from "../../Cameras/camera";
import { VectorMergerBlock } from "./Blocks/vectorMergerBlock";
import { RemapBlock } from "./Blocks/remapBlock";
import { MultiplyBlock } from "./Blocks/multiplyBlock";
import { NodeMaterialModes } from "./Enums/nodeMaterialModes";
import { Texture } from "../Textures/texture";
import type { IParticleSystem } from "../../Particles/IParticleSystem";
import { BaseParticleSystem } from "../../Particles/baseParticleSystem";
import { ColorSplitterBlock } from "./Blocks/colorSplitterBlock";
import { TimingTools } from "../../Misc/timingTools";
import { ProceduralTexture } from "../Textures/Procedurals/proceduralTexture";
import { AnimatedInputBlockTypes } from "./Blocks/Input/animatedInputBlockTypes";
import { TrigonometryBlock, TrigonometryBlockOperations } from "./Blocks/trigonometryBlock";
import { NodeMaterialSystemValues } from "./Enums/nodeMaterialSystemValues";
import type { ImageSourceBlock } from "./Blocks/Dual/imageSourceBlock";
import { EngineStore } from "../../Engines/engineStore";
import type { Material } from "../material";
import { MaterialHelper } from "../materialHelper";
import type { TriPlanarBlock } from "./Blocks/triPlanarBlock";
import type { BiPlanarBlock } from "./Blocks/biPlanarBlock";
<<<<<<< HEAD
import type { PrePassRenderer } from "../../Rendering/prePassRenderer";
import type { PrePassTextureBlock } from "./Blocks/Input/prePassTextureBlock";
import type { PrePassOutputBlock } from "./Blocks/Fragment/prePassOutputBlock";
=======
import type { NodeMaterialTeleportOutBlock } from "./Blocks/Teleport/teleportOutBlock";
import type { NodeMaterialTeleportInBlock } from "./Blocks/Teleport/teleportInBlock";
>>>>>>> a9b4a548

const onCreatedEffectParameters = { effect: null as unknown as Effect, subMesh: null as unknown as Nullable<SubMesh> };

// declare NODEEDITOR namespace for compilation issue
declare let NODEEDITOR: any;
declare let BABYLON: any;

/**
 * Interface used to configure the node material editor
 */
export interface INodeMaterialEditorOptions {
    /** Define the URL to load node editor script from */
    editorURL?: string;
    /** Additional configuration for the NME */
    nodeEditorConfig?: {
        backgroundColor?: Color4;
    };
}

/** @internal */
export class NodeMaterialDefines extends MaterialDefines implements IImageProcessingConfigurationDefines {
    public NORMAL = false;
    public TANGENT = false;
    public VERTEXCOLOR_NME = false;
    public UV1 = false;
    public UV2 = false;
    public UV3 = false;
    public UV4 = false;
    public UV5 = false;
    public UV6 = false;

    public PREPASS = false;
    public PREPASS_NORMAL = false;
    public PREPASS_NORMAL_INDEX = -1;
    public PREPASS_POSITION = false;
    public PREPASS_POSITION_INDEX = -1;
    public PREPASS_DEPTH = false;
    public PREPASS_DEPTH_INDEX = -1;
    public SCENE_MRT_COUNT = 0;

    /** BONES */
    public NUM_BONE_INFLUENCERS = 0;
    public BonesPerMesh = 0;
    public BONETEXTURE = false;

    /** MORPH TARGETS */
    public MORPHTARGETS = false;
    public MORPHTARGETS_NORMAL = false;
    public MORPHTARGETS_TANGENT = false;
    public MORPHTARGETS_UV = false;
    public NUM_MORPH_INFLUENCERS = 0;
    public MORPHTARGETS_TEXTURE = false;

    /** IMAGE PROCESSING */
    public IMAGEPROCESSING = false;
    public VIGNETTE = false;
    public VIGNETTEBLENDMODEMULTIPLY = false;
    public VIGNETTEBLENDMODEOPAQUE = false;
    public TONEMAPPING = false;
    public TONEMAPPING_ACES = false;
    public CONTRAST = false;
    public EXPOSURE = false;
    public COLORCURVES = false;
    public COLORGRADING = false;
    public COLORGRADING3D = false;
    public SAMPLER3DGREENDEPTH = false;
    public SAMPLER3DBGRMAP = false;
    public DITHER = false;
    public IMAGEPROCESSINGPOSTPROCESS = false;
    public SKIPFINALCOLORCLAMP = false;

    /** MISC. */
    public BUMPDIRECTUV = 0;
    public CAMERA_ORTHOGRAPHIC = false;
    public CAMERA_PERSPECTIVE = false;

    constructor() {
        super();
        this.rebuild();
    }

    public setValue(name: string, value: any, markAsUnprocessedIfDirty = false) {
        if (this[name] === undefined) {
            this._keys.push(name);
        }

        if (markAsUnprocessedIfDirty && this[name] !== value) {
            this.markAsUnprocessed();
        }

        this[name] = value;
    }
}

/**
 * Class used to configure NodeMaterial
 */
export interface INodeMaterialOptions {
    /**
     * Defines if blocks should emit comments
     */
    emitComments: boolean;
}

/**
 * Blocks that manage a texture
 */
export type NodeMaterialTextureBlocks =
    | TextureBlock
    | ReflectionTextureBaseBlock
    | RefractionBlock
    | CurrentScreenBlock
    | ParticleTextureBlock
    | ImageSourceBlock
    | TriPlanarBlock
    | BiPlanarBlock
    | PrePassTextureBlock;

/**
 * Class used to create a node based material built by assembling shader blocks
 */
export class NodeMaterial extends PushMaterial {
    private static _BuildIdGenerator: number = 0;
    private _options: INodeMaterialOptions;
    private _vertexCompilationState: NodeMaterialBuildState;
    private _fragmentCompilationState: NodeMaterialBuildState;
    private _sharedData: NodeMaterialBuildStateSharedData;
    private _buildId: number = NodeMaterial._BuildIdGenerator++;
    private _buildWasSuccessful = false;
    private _cachedWorldViewMatrix = new Matrix();
    private _cachedWorldViewProjectionMatrix = new Matrix();
    private _optimizers = new Array<NodeMaterialOptimizer>();
    private _animationFrame = -1;

    /** Define the Url to load node editor script */
    public static EditorURL = `https://unpkg.com/babylonjs-node-editor@${Engine.Version}/babylon.nodeEditor.js`;

    /** Define the Url to load snippets */
    public static SnippetUrl = Constants.SnippetUrl;

    /** Gets or sets a boolean indicating that node materials should not deserialize textures from json / snippet content */
    public static IgnoreTexturesAtLoadTime = false;

    /**
     * Checks if a block is a texture block
     * @param block The block to check
     * @returns True if the block is a texture block
     */
    public static _BlockIsTextureBlock(block: NodeMaterialBlock): block is NodeMaterialTextureBlocks {
        return (
            block.getClassName() === "TextureBlock" ||
            block.getClassName() === "ReflectionTextureBaseBlock" ||
            block.getClassName() === "RefractionBlock" ||
            block.getClassName() === "CurrentScreenBlock" ||
            block.getClassName() === "ParticleTextureBlock" ||
            block.getClassName() === "ImageSourceBlock" ||
            block.getClassName() === "TriPlanarBlock" ||
            block.getClassName() === "BiPlanarBlock" ||
            block.getClassName() === "PrePassTextureBlock"
        );
    }

    private BJSNODEMATERIALEDITOR = this._getGlobalNodeMaterialEditor();

    /** Get the inspector from bundle or global */
    private _getGlobalNodeMaterialEditor(): any {
        // UMD Global name detection from Webpack Bundle UMD Name.
        if (typeof NODEEDITOR !== "undefined") {
            return NODEEDITOR;
        }

        // In case of module let's check the global emitted from the editor entry point.
        if (typeof BABYLON !== "undefined" && typeof BABYLON.NodeEditor !== "undefined") {
            return BABYLON;
        }

        return undefined;
    }

    /**
     * Snippet ID if the material was created from the snippet server
     */
    public snippetId: string;

    /**
     * Gets or sets data used by visual editor
     * @see https://nme.babylonjs.com
     */
    public editorData: any = null;

    /**
     * Gets or sets a boolean indicating that alpha value must be ignored (This will turn alpha blending off even if an alpha value is produced by the material)
     */
    @serialize()
    public ignoreAlpha = false;

    /**
     * Defines the maximum number of lights that can be used in the material
     */
    @serialize()
    public maxSimultaneousLights = 4;

    /**
     * Observable raised when the material is built
     */
    public onBuildObservable = new Observable<NodeMaterial>();

    /**
     * Gets or sets the root nodes of the material vertex shader
     */
    public _vertexOutputNodes = new Array<NodeMaterialBlock>();

    /**
     * Gets or sets the root nodes of the material fragment (pixel) shader
     */
    public _fragmentOutputNodes = new Array<NodeMaterialBlock>();

    /** Gets or sets options to control the node material overall behavior */
    public get options() {
        return this._options;
    }

    public set options(options: INodeMaterialOptions) {
        this._options = options;
    }

    /**
     * Default configuration related to image processing available in the standard Material.
     */
    protected _imageProcessingConfiguration: ImageProcessingConfiguration;

    /**
     * Gets the image processing configuration used either in this material.
     */
    public get imageProcessingConfiguration(): ImageProcessingConfiguration {
        return this._imageProcessingConfiguration;
    }

    /**
     * Sets the Default image processing configuration used either in the this material.
     *
     * If sets to null, the scene one is in use.
     */
    public set imageProcessingConfiguration(value: ImageProcessingConfiguration) {
        this._attachImageProcessingConfiguration(value);

        // Ensure the effect will be rebuilt.
        this._markAllSubMeshesAsTexturesDirty();
    }

    /**
     * Gets an array of blocks that needs to be serialized even if they are not yet connected
     */
    public attachedBlocks = new Array<NodeMaterialBlock>();

    /**
     * Specifies the mode of the node material
     * @internal
     */
    @serialize("mode")
    public _mode: NodeMaterialModes = NodeMaterialModes.Material;

    /**
     * Gets or sets the mode property
     */
    public get mode(): NodeMaterialModes {
        return this._mode;
    }

    public set mode(value: NodeMaterialModes) {
        this._mode = value;
    }

    /** Gets or sets the unique identifier used to identified the effect associated with the material */
    public get buildId() {
        return this._buildId;
    }

    public set buildId(value: number) {
        this._buildId = value;
    }

    /**
     * A free comment about the material
     */
    @serialize("comment")
    public comment: string;

    /**
     * Create a new node based material
     * @param name defines the material name
     * @param scene defines the hosting scene
     * @param options defines creation option
     */
    constructor(name: string, scene?: Scene, options: Partial<INodeMaterialOptions> = {}) {
        super(name, scene || EngineStore.LastCreatedScene!);

        this._options = {
            emitComments: false,
            ...options,
        };

        // Setup the default processing configuration to the scene.
        this._attachImageProcessingConfiguration(null);
    }

    /**
     * Gets the current class name of the material e.g. "NodeMaterial"
     * @returns the class name
     */
    public getClassName(): string {
        return "NodeMaterial";
    }

    /**
     * Keep track of the image processing observer to allow dispose and replace.
     */
    private _imageProcessingObserver: Nullable<Observer<ImageProcessingConfiguration>>;

    /**
     * Attaches a new image processing configuration to the Standard Material.
     * @param configuration
     */
    protected _attachImageProcessingConfiguration(configuration: Nullable<ImageProcessingConfiguration>): void {
        if (configuration === this._imageProcessingConfiguration) {
            return;
        }

        // Detaches observer.
        if (this._imageProcessingConfiguration && this._imageProcessingObserver) {
            this._imageProcessingConfiguration.onUpdateParameters.remove(this._imageProcessingObserver);
        }

        // Pick the scene configuration if needed.
        if (!configuration) {
            this._imageProcessingConfiguration = this.getScene().imageProcessingConfiguration;
        } else {
            this._imageProcessingConfiguration = configuration;
        }

        // Attaches observer.
        if (this._imageProcessingConfiguration) {
            this._imageProcessingObserver = this._imageProcessingConfiguration.onUpdateParameters.add(() => {
                this._markAllSubMeshesAsImageProcessingDirty();
            });
        }
    }

    /**
     * Get a block by its name
     * @param name defines the name of the block to retrieve
     * @returns the required block or null if not found
     */
    public getBlockByName(name: string) {
        let result = null;
        for (const block of this.attachedBlocks) {
            if (block.name === name) {
                if (!result) {
                    result = block;
                } else {
                    Tools.Warn("More than one block was found with the name `" + name + "`");
                    return result;
                }
            }
        }

        return result;
    }

    /**
     * Get a block by its name
     * @param predicate defines the predicate used to find the good candidate
     * @returns the required block or null if not found
     */
    public getBlockByPredicate(predicate: (block: NodeMaterialBlock) => boolean) {
        for (const block of this.attachedBlocks) {
            if (predicate(block)) {
                return block;
            }
        }

        return null;
    }

    /**
     * Get an input block by its name
     * @param predicate defines the predicate used to find the good candidate
     * @returns the required input block or null if not found
     */
    public getInputBlockByPredicate(predicate: (block: InputBlock) => boolean): Nullable<InputBlock> {
        for (const block of this.attachedBlocks) {
            if (block.isInput && predicate(block as InputBlock)) {
                return block as InputBlock;
            }
        }

        return null;
    }

    /**
     * Gets the list of input blocks attached to this material
     * @returns an array of InputBlocks
     */
    public getInputBlocks() {
        const blocks: InputBlock[] = [];
        for (const block of this.attachedBlocks) {
            if (block.isInput) {
                blocks.push(block as InputBlock);
            }
        }

        return blocks;
    }

    /**
     * Adds a new optimizer to the list of optimizers
     * @param optimizer defines the optimizers to add
     * @returns the current material
     */
    public registerOptimizer(optimizer: NodeMaterialOptimizer) {
        const index = this._optimizers.indexOf(optimizer);

        if (index > -1) {
            return;
        }

        this._optimizers.push(optimizer);

        return this;
    }

    /**
     * Remove an optimizer from the list of optimizers
     * @param optimizer defines the optimizers to remove
     * @returns the current material
     */
    public unregisterOptimizer(optimizer: NodeMaterialOptimizer) {
        const index = this._optimizers.indexOf(optimizer);

        if (index === -1) {
            return;
        }

        this._optimizers.splice(index, 1);

        return this;
    }

    /**
     * Add a new block to the list of output nodes
     * @param node defines the node to add
     * @returns the current material
     */
    public addOutputNode(node: NodeMaterialBlock) {
        if (node.target === null) {
            throw "This node is not meant to be an output node. You may want to explicitly set its target value.";
        }

        if ((node.target & NodeMaterialBlockTargets.Vertex) !== 0) {
            this._addVertexOutputNode(node);
        }

        if ((node.target & NodeMaterialBlockTargets.Fragment) !== 0) {
            this._addFragmentOutputNode(node);
        }

        return this;
    }

    /**
     * Remove a block from the list of root nodes
     * @param node defines the node to remove
     * @returns the current material
     */
    public removeOutputNode(node: NodeMaterialBlock) {
        if (node.target === null) {
            return this;
        }

        if ((node.target & NodeMaterialBlockTargets.Vertex) !== 0) {
            this._removeVertexOutputNode(node);
        }

        if ((node.target & NodeMaterialBlockTargets.Fragment) !== 0) {
            this._removeFragmentOutputNode(node);
        }

        return this;
    }

    private _addVertexOutputNode(node: NodeMaterialBlock) {
        if (this._vertexOutputNodes.indexOf(node) !== -1) {
            return;
        }

        node.target = NodeMaterialBlockTargets.Vertex;
        this._vertexOutputNodes.push(node);

        return this;
    }

    private _removeVertexOutputNode(node: NodeMaterialBlock) {
        const index = this._vertexOutputNodes.indexOf(node);
        if (index === -1) {
            return;
        }

        this._vertexOutputNodes.splice(index, 1);

        return this;
    }

    private _addFragmentOutputNode(node: NodeMaterialBlock) {
        if (this._fragmentOutputNodes.indexOf(node) !== -1) {
            return;
        }

        node.target = NodeMaterialBlockTargets.Fragment;
        this._fragmentOutputNodes.push(node);

        return this;
    }

    private _removeFragmentOutputNode(node: NodeMaterialBlock) {
        const index = this._fragmentOutputNodes.indexOf(node);
        if (index === -1) {
            return;
        }

        this._fragmentOutputNodes.splice(index, 1);

        return this;
    }

    /**
     * Gets or sets a boolean indicating that alpha blending must be enabled no matter what alpha value or alpha channel of the FragmentBlock are
     */
    @serialize()
    public forceAlphaBlending = false;

    /**
     * Specifies if the material will require alpha blending
     * @returns a boolean specifying if alpha blending is needed
     */
    public needAlphaBlending(): boolean {
        if (this.ignoreAlpha) {
            return false;
        }
        return this.forceAlphaBlending || this.alpha < 1.0 || (this._sharedData && this._sharedData.hints.needAlphaBlending);
    }

    /**
     * Specifies if this material should be rendered in alpha test mode
     * @returns a boolean specifying if an alpha test is needed.
     */
    public needAlphaTesting(): boolean {
        return this._sharedData && this._sharedData.hints.needAlphaTesting;
    }

    private _processInitializeOnLink(block: NodeMaterialBlock, state: NodeMaterialBuildState, nodesToProcessForOtherBuildState: NodeMaterialBlock[], autoConfigure = true) {
        if (block.target === NodeMaterialBlockTargets.VertexAndFragment) {
            nodesToProcessForOtherBuildState.push(block);
        } else if (state.target === NodeMaterialBlockTargets.Fragment && block.target === NodeMaterialBlockTargets.Vertex && block._preparationId !== this._buildId) {
            nodesToProcessForOtherBuildState.push(block);
        }
        this._initializeBlock(block, state, nodesToProcessForOtherBuildState, autoConfigure);
    }

    private _initializeBlock(node: NodeMaterialBlock, state: NodeMaterialBuildState, nodesToProcessForOtherBuildState: NodeMaterialBlock[], autoConfigure = true) {
        node.initialize(state);
        if (autoConfigure) {
            node.autoConfigure(this);
        }
        node._preparationId = this._buildId;

        if (this.attachedBlocks.indexOf(node) === -1) {
            if (node.isUnique) {
                const className = node.getClassName();

                for (const other of this.attachedBlocks) {
                    if (other.getClassName() === className) {
                        throw `Cannot have multiple blocks of type ${className} in the same NodeMaterial`;
                    }
                }
            }
            this.attachedBlocks.push(node);
        }

        for (const input of node.inputs) {
            input.associatedVariableName = "";

            const connectedPoint = input.connectedPoint;
            if (connectedPoint) {
                const block = connectedPoint.ownerBlock;
                if (block !== node) {
                    this._processInitializeOnLink(block, state, nodesToProcessForOtherBuildState, autoConfigure);
                }
            }
        }

        // Teleportation
        if (node.isTeleportOut) {
            const teleport = node as NodeMaterialTeleportOutBlock;
            if (teleport.entryPoint) {
                this._processInitializeOnLink(teleport.entryPoint, state, nodesToProcessForOtherBuildState, autoConfigure);
            }
        }

        for (const output of node.outputs) {
            output.associatedVariableName = "";
        }
    }

    private _resetDualBlocks(node: NodeMaterialBlock, id: number) {
        if (node.target === NodeMaterialBlockTargets.VertexAndFragment) {
            node.buildId = id;
        }

        for (const inputs of node.inputs) {
            const connectedPoint = inputs.connectedPoint;
            if (connectedPoint) {
                const block = connectedPoint.ownerBlock;
                if (block !== node) {
                    this._resetDualBlocks(block, id);
                }
            }
        }

        // If this is a teleport out, we need to reset the connected block
        if (node.isTeleportOut) {
            const teleportOut = node as NodeMaterialTeleportOutBlock;
            if (teleportOut.entryPoint) {
                this._resetDualBlocks(teleportOut.entryPoint, id);
            }
        }
    }

    /**
     * Remove a block from the current node material
     * @param block defines the block to remove
     */
    public removeBlock(block: NodeMaterialBlock) {
        const attachedBlockIndex = this.attachedBlocks.indexOf(block);
        if (attachedBlockIndex > -1) {
            this.attachedBlocks.splice(attachedBlockIndex, 1);
        }

        if (block.isFinalMerger) {
            this.removeOutputNode(block);
        }
    }

    /**
     * Build the material and generates the inner effect
     * @param verbose defines if the build should log activity
     * @param updateBuildId defines if the internal build Id should be updated (default is true)
     * @param autoConfigure defines if the autoConfigure method should be called when initializing blocks (default is false)
     */
    public build(verbose: boolean = false, updateBuildId = true, autoConfigure = false) {
        // First time?
        if (!this._vertexCompilationState && !autoConfigure) {
            autoConfigure = true;
        }

        this._buildWasSuccessful = false;
        const engine = this.getScene().getEngine();

        const allowEmptyVertexProgram = this._mode === NodeMaterialModes.Particle;

        if (this._vertexOutputNodes.length === 0 && !allowEmptyVertexProgram) {
            throw "You must define at least one vertexOutputNode";
        }

        if (this._fragmentOutputNodes.length === 0) {
            throw "You must define at least one fragmentOutputNode";
        }

        // Compilation state
        this._vertexCompilationState = new NodeMaterialBuildState();
        this._vertexCompilationState.supportUniformBuffers = engine.supportsUniformBuffers;
        this._vertexCompilationState.target = NodeMaterialBlockTargets.Vertex;
        this._fragmentCompilationState = new NodeMaterialBuildState();
        this._fragmentCompilationState.supportUniformBuffers = engine.supportsUniformBuffers;
        this._fragmentCompilationState.target = NodeMaterialBlockTargets.Fragment;

        // Shared data
        this._sharedData = new NodeMaterialBuildStateSharedData();
        this._sharedData.fragmentOutputNodes = this._fragmentOutputNodes;
        this._vertexCompilationState.sharedData = this._sharedData;
        this._fragmentCompilationState.sharedData = this._sharedData;
        this._sharedData.buildId = this._buildId;
        this._sharedData.emitComments = this._options.emitComments;
        this._sharedData.verbose = verbose;
        this._sharedData.scene = this.getScene();
        this._sharedData.allowEmptyVertexProgram = allowEmptyVertexProgram;

        // Initialize blocks
        const vertexNodes: NodeMaterialBlock[] = [];
        const fragmentNodes: NodeMaterialBlock[] = [];

        for (const vertexOutputNode of this._vertexOutputNodes) {
            vertexNodes.push(vertexOutputNode);
            this._initializeBlock(vertexOutputNode, this._vertexCompilationState, fragmentNodes, autoConfigure);
        }

        for (const fragmentOutputNode of this._fragmentOutputNodes) {
            fragmentNodes.push(fragmentOutputNode);
            this._initializeBlock(fragmentOutputNode, this._fragmentCompilationState, vertexNodes, autoConfigure);
        }

        // Optimize
        this.optimize();

        // Vertex
        for (const vertexOutputNode of vertexNodes) {
            vertexOutputNode.build(this._vertexCompilationState, vertexNodes);
        }

        // Fragment
        this._fragmentCompilationState.uniforms = this._vertexCompilationState.uniforms.slice(0);
        this._fragmentCompilationState._uniformDeclaration = this._vertexCompilationState._uniformDeclaration;
        this._fragmentCompilationState._constantDeclaration = this._vertexCompilationState._constantDeclaration;
        this._fragmentCompilationState._vertexState = this._vertexCompilationState;

        for (const fragmentOutputNode of fragmentNodes) {
            this._resetDualBlocks(fragmentOutputNode, this._buildId - 1);
        }

        for (const fragmentOutputNode of fragmentNodes) {
            fragmentOutputNode.build(this._fragmentCompilationState, fragmentNodes);
        }

        // Finalize
        this._vertexCompilationState.finalize(this._vertexCompilationState);
        this._fragmentCompilationState.finalize(this._fragmentCompilationState);

        if (updateBuildId) {
            this._buildId = NodeMaterial._BuildIdGenerator++;
        }

        // Errors
        this._sharedData.emitErrors();

        if (verbose) {
            console.log("Vertex shader:");
            console.log(this._vertexCompilationState.compilationString);
            console.log("Fragment shader:");
            console.log(this._fragmentCompilationState.compilationString);
        }

        this._buildWasSuccessful = true;
        this.onBuildObservable.notifyObservers(this);

        // Wipe defines
        const meshes = this.getScene().meshes;
        for (const mesh of meshes) {
            if (!mesh.subMeshes) {
                continue;
            }
            for (const subMesh of mesh.subMeshes) {
                if (subMesh.getMaterial() !== this) {
                    continue;
                }

                if (!subMesh.materialDefines) {
                    continue;
                }

                const defines = subMesh.materialDefines;
                defines.markAllAsDirty();
                defines.reset();
            }
        }

        if (this.prePassTextureInputs.length) {
            this.getScene().enablePrePassRenderer();
        }
        const prePassRenderer = this.getScene().prePassRenderer;
        if (prePassRenderer) {
            prePassRenderer.markAsDirty();
        }
    }

    /**
     * Runs an otpimization phase to try to improve the shader code
     */
    public optimize() {
        for (const optimizer of this._optimizers) {
            optimizer.optimize(this._vertexOutputNodes, this._fragmentOutputNodes);
        }
    }

    private _prepareDefinesForAttributes(mesh: AbstractMesh, defines: NodeMaterialDefines) {
        const oldNormal = defines["NORMAL"];
        const oldTangent = defines["TANGENT"];
        const oldColor = defines["VERTEXCOLOR_NME"];

        defines["NORMAL"] = mesh.isVerticesDataPresent(VertexBuffer.NormalKind);
        defines["TANGENT"] = mesh.isVerticesDataPresent(VertexBuffer.TangentKind);

        const hasVertexColors = mesh.useVertexColors && mesh.isVerticesDataPresent(VertexBuffer.ColorKind);
        defines["VERTEXCOLOR_NME"] = hasVertexColors;

        let uvChanged = false;
        for (let i = 1; i <= Constants.MAX_SUPPORTED_UV_SETS; ++i) {
            const oldUV = defines["UV" + i];
            defines["UV" + i] = mesh.isVerticesDataPresent(`uv${i === 1 ? "" : i}`);
            uvChanged = uvChanged || defines["UV" + i] !== oldUV;
        }

        // PrePass
        const oit = this.needAlphaBlendingForMesh(mesh) && this.getScene().useOrderIndependentTransparency;
        MaterialHelper.PrepareDefinesForPrePass(this.getScene(), defines, !oit);

        if (oldNormal !== defines["NORMAL"] || oldTangent !== defines["TANGENT"] || oldColor !== defines["VERTEXCOLOR_NME"] || uvChanged) {
            defines.markAsAttributesDirty();
        }
    }

    /**
     * Can this material render to prepass
     */
    public get isPrePassCapable(): boolean {
        return true;
    }

    /**
     * Outputs written to the prepass
     */
    public get prePassTextureOutputs(): number[] {
        const prePassOutputBlock = this.getBlockByPredicate((block) => block.getClassName() === "PrePassOutputBlock") as PrePassOutputBlock;
        const result = [Constants.PREPASS_COLOR_TEXTURE_TYPE] as number[];
        if (!prePassOutputBlock) {
            return result;
        }
        // Cannot write to prepass if we alread read from prepass
        if (this.prePassTextureInputs.length) {
            return result;
        }

        if (prePassOutputBlock.viewDepth.isConnected) {
            result.push(Constants.PREPASS_DEPTH_TEXTURE_TYPE);
        }

        if (prePassOutputBlock.viewNormal.isConnected) {
            result.push(Constants.PREPASS_NORMAL_TEXTURE_TYPE);
        }

        if (prePassOutputBlock.worldPosition.isConnected) {
            result.push(Constants.PREPASS_POSITION_TEXTURE_TYPE);
        }

        return result;
    }

    /**
     * Gets the list of prepass texture required
     */
    public get prePassTextureInputs(): number[] {
        const prePassTextureBlocks = this.getAllTextureBlocks().filter((block) => block.getClassName() === "PrePassTextureBlock") as PrePassTextureBlock[];
        const result = [] as number[];

        for (const block of prePassTextureBlocks) {
            if (block.position.isConnected && !result.includes(Constants.PREPASS_POSITION_TEXTURE_TYPE)) {
                result.push(Constants.PREPASS_POSITION_TEXTURE_TYPE);
            }
            if (block.depth.isConnected && !result.includes(Constants.PREPASS_DEPTH_TEXTURE_TYPE)) {
                result.push(Constants.PREPASS_DEPTH_TEXTURE_TYPE);
            }
            if (block.normal.isConnected && !result.includes(Constants.PREPASS_NORMAL_TEXTURE_TYPE)) {
                result.push(Constants.PREPASS_NORMAL_TEXTURE_TYPE);
            }
        }

        return result;
    }

    /**
     * Sets the required values to the prepass renderer.
     */
    public setPrePassRenderer(_prePassRenderer: PrePassRenderer): boolean {
        const prePassRenderer = this.getScene().prePassRenderer;
        const prePassTexturesRequired = this.prePassTextureInputs.concat(this.prePassTextureOutputs);

        if (prePassRenderer && prePassTexturesRequired.length > 1) {
            let cfg = prePassRenderer.getEffectConfiguration("nodeMaterial");
            if (!cfg) {
                cfg = prePassRenderer.addEffectConfiguration({
                    enabled: true,
                    needsImageProcessing: false,
                    name: "nodeMaterial",
                    texturesRequired: [],
                });
            }
            for (const prePassTexture of prePassTexturesRequired) {
                if (!cfg.texturesRequired.includes(prePassTexture)) {
                    cfg.texturesRequired.push(prePassTexture);
                }
            }
            cfg.enabled = true;
        }

        // COLOR_TEXTURE is always required for prepass, length > 1 means
        // we actually need to write to special prepass textures
        return prePassTexturesRequired.length > 1;
    }

    /**
     * Create a post process from the material
     * @param camera The camera to apply the render pass to.
     * @param options The required width/height ratio to downsize to before computing the render pass. (Use 1.0 for full size)
     * @param samplingMode The sampling mode to be used when computing the pass. (default: 0)
     * @param engine The engine which the post process will be applied. (default: current engine)
     * @param reusable If the post process can be reused on the same frame. (default: false)
     * @param textureType Type of textures used when performing the post process. (default: 0)
     * @param textureFormat Format of textures used when performing the post process. (default: TEXTUREFORMAT_RGBA)
     * @returns the post process created
     */
    public createPostProcess(
        camera: Nullable<Camera>,
        options: number | PostProcessOptions = 1,
        samplingMode: number = Constants.TEXTURE_NEAREST_SAMPLINGMODE,
        engine?: Engine,
        reusable?: boolean,
        textureType: number = Constants.TEXTURETYPE_UNSIGNED_INT,
        textureFormat = Constants.TEXTUREFORMAT_RGBA
    ): Nullable<PostProcess> {
        if (this.mode !== NodeMaterialModes.PostProcess) {
            console.log("Incompatible material mode");
            return null;
        }
        return this._createEffectForPostProcess(null, camera, options, samplingMode, engine, reusable, textureType, textureFormat);
    }

    /**
     * Create the post process effect from the material
     * @param postProcess The post process to create the effect for
     */
    public createEffectForPostProcess(postProcess: PostProcess) {
        this._createEffectForPostProcess(postProcess);
    }

    private _createEffectForPostProcess(
        postProcess: Nullable<PostProcess>,
        camera?: Nullable<Camera>,
        options: number | PostProcessOptions = 1,
        samplingMode: number = Constants.TEXTURE_NEAREST_SAMPLINGMODE,
        engine?: Engine,
        reusable?: boolean,
        textureType: number = Constants.TEXTURETYPE_UNSIGNED_INT,
        textureFormat = Constants.TEXTUREFORMAT_RGBA
    ): PostProcess {
        let tempName = this.name + this._buildId;

        const defines = new NodeMaterialDefines();

        const dummyMesh = new AbstractMesh(tempName + "PostProcess", this.getScene());

        let buildId = this._buildId;

        this._processDefines(dummyMesh, defines);

        Effect.RegisterShader(tempName, this._fragmentCompilationState._builtCompilationString, this._vertexCompilationState._builtCompilationString);

        if (!postProcess) {
            postProcess = new PostProcess(
                this.name + "PostProcess",
                tempName,
                this._fragmentCompilationState.uniforms,
                this._fragmentCompilationState.samplers,
                options,
                camera!,
                samplingMode,
                engine,
                reusable,
                defines.toString(),
                textureType,
                tempName,
                { maxSimultaneousLights: this.maxSimultaneousLights },
                false,
                textureFormat
            );
        } else {
            postProcess.updateEffect(
                defines.toString(),
                this._fragmentCompilationState.uniforms,
                this._fragmentCompilationState.samplers,
                { maxSimultaneousLights: this.maxSimultaneousLights },
                undefined,
                undefined,
                tempName,
                tempName
            );
        }

        postProcess.nodeMaterialSource = this;

        postProcess.onApplyObservable.add((effect) => {
            if (buildId !== this._buildId) {
                delete Effect.ShadersStore[tempName + "VertexShader"];
                delete Effect.ShadersStore[tempName + "PixelShader"];

                tempName = this.name + this._buildId;

                defines.markAllAsDirty();

                buildId = this._buildId;
            }

            const result = this._processDefines(dummyMesh, defines);

            if (result) {
                Effect.RegisterShader(tempName, this._fragmentCompilationState._builtCompilationString, this._vertexCompilationState._builtCompilationString);

                TimingTools.SetImmediate(() =>
                    postProcess!.updateEffect(
                        defines.toString(),
                        this._fragmentCompilationState.uniforms,
                        this._fragmentCompilationState.samplers,
                        { maxSimultaneousLights: this.maxSimultaneousLights },
                        undefined,
                        undefined,
                        tempName,
                        tempName
                    )
                );
            }

            this._checkInternals(effect);
        });

        return postProcess;
    }

    /**
     * Create a new procedural texture based on this node material
     * @param size defines the size of the texture
     * @param scene defines the hosting scene
     * @returns the new procedural texture attached to this node material
     */
    public createProceduralTexture(size: number | { width: number; height: number; layers?: number }, scene: Scene): Nullable<ProceduralTexture> {
        if (this.mode !== NodeMaterialModes.ProceduralTexture) {
            console.log("Incompatible material mode");
            return null;
        }

        let tempName = this.name + this._buildId;

        const proceduralTexture = new ProceduralTexture(tempName, size, null, scene);

        const dummyMesh = new AbstractMesh(tempName + "Procedural", this.getScene());
        dummyMesh.reservedDataStore = {
            hidden: true,
        };

        const defines = new NodeMaterialDefines();
        const result = this._processDefines(dummyMesh, defines);
        Effect.RegisterShader(tempName, this._fragmentCompilationState._builtCompilationString, this._vertexCompilationState._builtCompilationString);

        let effect = this.getScene().getEngine().createEffect(
            {
                vertexElement: tempName,
                fragmentElement: tempName,
            },
            [VertexBuffer.PositionKind],
            this._fragmentCompilationState.uniforms,
            this._fragmentCompilationState.samplers,
            defines.toString(),
            result?.fallbacks,
            undefined
        );

        proceduralTexture.nodeMaterialSource = this;
        proceduralTexture._setEffect(effect);

        let buildId = this._buildId;
        proceduralTexture.onBeforeGenerationObservable.add(() => {
            if (buildId !== this._buildId) {
                delete Effect.ShadersStore[tempName + "VertexShader"];
                delete Effect.ShadersStore[tempName + "PixelShader"];

                tempName = this.name + this._buildId;

                defines.markAllAsDirty();

                buildId = this._buildId;
            }

            const result = this._processDefines(dummyMesh, defines);

            if (result) {
                Effect.RegisterShader(tempName, this._fragmentCompilationState._builtCompilationString, this._vertexCompilationState._builtCompilationString);

                TimingTools.SetImmediate(() => {
                    effect = this.getScene().getEngine().createEffect(
                        {
                            vertexElement: tempName,
                            fragmentElement: tempName,
                        },
                        [VertexBuffer.PositionKind],
                        this._fragmentCompilationState.uniforms,
                        this._fragmentCompilationState.samplers,
                        defines.toString(),
                        result?.fallbacks,
                        undefined
                    );

                    proceduralTexture._setEffect(effect);
                });
            }

            this._checkInternals(effect);
        });

        return proceduralTexture;
    }

    private _createEffectForParticles(
        particleSystem: IParticleSystem,
        blendMode: number,
        onCompiled?: (effect: Effect) => void,
        onError?: (effect: Effect, errors: string) => void,
        effect?: Effect,
        defines?: NodeMaterialDefines,
        dummyMesh?: Nullable<AbstractMesh>,
        particleSystemDefinesJoined = ""
    ) {
        let tempName = this.name + this._buildId + "_" + blendMode;

        if (!defines) {
            defines = new NodeMaterialDefines();
        }

        if (!dummyMesh) {
            dummyMesh = this.getScene().getMeshByName(this.name + "Particle");
            if (!dummyMesh) {
                dummyMesh = new AbstractMesh(this.name + "Particle", this.getScene());
                dummyMesh.reservedDataStore = {
                    hidden: true,
                };
            }
        }

        let buildId = this._buildId;

        const particleSystemDefines: Array<string> = [];
        let join = particleSystemDefinesJoined;

        if (!effect) {
            const result = this._processDefines(dummyMesh, defines);

            Effect.RegisterShader(tempName, this._fragmentCompilationState._builtCompilationString);

            particleSystem.fillDefines(particleSystemDefines, blendMode);

            join = particleSystemDefines.join("\n");

            effect = this.getScene()
                .getEngine()
                .createEffectForParticles(
                    tempName,
                    this._fragmentCompilationState.uniforms,
                    this._fragmentCompilationState.samplers,
                    defines.toString() + "\n" + join,
                    result?.fallbacks,
                    onCompiled,
                    onError,
                    particleSystem
                );

            particleSystem.setCustomEffect(effect, blendMode);
        }

        effect.onBindObservable.add((effect) => {
            if (buildId !== this._buildId) {
                delete Effect.ShadersStore[tempName + "PixelShader"];

                tempName = this.name + this._buildId + "_" + blendMode;

                defines!.markAllAsDirty();

                buildId = this._buildId;
            }

            particleSystemDefines.length = 0;

            particleSystem.fillDefines(particleSystemDefines, blendMode);

            const particleSystemDefinesJoinedCurrent = particleSystemDefines.join("\n");

            if (particleSystemDefinesJoinedCurrent !== join) {
                defines!.markAllAsDirty();
                join = particleSystemDefinesJoinedCurrent;
            }

            const result = this._processDefines(dummyMesh!, defines!);

            if (result) {
                Effect.RegisterShader(tempName, this._fragmentCompilationState._builtCompilationString);

                effect = this.getScene()
                    .getEngine()
                    .createEffectForParticles(
                        tempName,
                        this._fragmentCompilationState.uniforms,
                        this._fragmentCompilationState.samplers,
                        defines!.toString() + "\n" + join,
                        result?.fallbacks,
                        onCompiled,
                        onError,
                        particleSystem
                    );
                particleSystem.setCustomEffect(effect, blendMode);
                this._createEffectForParticles(particleSystem, blendMode, onCompiled, onError, effect, defines, dummyMesh, particleSystemDefinesJoined); // add the effect.onBindObservable observer
                return;
            }

            this._checkInternals(effect);
        });
    }

    private _checkInternals(effect: Effect) {
        // Animated blocks
        if (this._sharedData.animatedInputs) {
            const scene = this.getScene();

            const frameId = scene.getFrameId();

            if (this._animationFrame !== frameId) {
                for (const input of this._sharedData.animatedInputs) {
                    input.animate(scene);
                }

                this._animationFrame = frameId;
            }
        }

        // Bindable blocks
        for (const block of this._sharedData.bindableBlocks) {
            block.bind(effect, this);
        }

        // Connection points
        for (const inputBlock of this._sharedData.inputBlocks) {
            inputBlock._transmit(effect, this.getScene(), this);
        }
    }

    /**
     * Create the effect to be used as the custom effect for a particle system
     * @param particleSystem Particle system to create the effect for
     * @param onCompiled defines a function to call when the effect creation is successful
     * @param onError defines a function to call when the effect creation has failed
     */
    public createEffectForParticles(particleSystem: IParticleSystem, onCompiled?: (effect: Effect) => void, onError?: (effect: Effect, errors: string) => void) {
        if (this.mode !== NodeMaterialModes.Particle) {
            console.log("Incompatible material mode");
            return;
        }

        this._createEffectForParticles(particleSystem, BaseParticleSystem.BLENDMODE_ONEONE, onCompiled, onError);
        this._createEffectForParticles(particleSystem, BaseParticleSystem.BLENDMODE_MULTIPLY, onCompiled, onError);
    }

    /**
     * Use this material as the shadow depth wrapper of a target material
     * @param targetMaterial defines the target material
     */
    public createAsShadowDepthWrapper(targetMaterial: Material) {
        if (this.mode !== NodeMaterialModes.Material) {
            console.log("Incompatible material mode");
            return;
        }

        targetMaterial.shadowDepthWrapper = new BABYLON.ShadowDepthWrapper(this, this.getScene());
    }

    private _processDefines(
        mesh: AbstractMesh,
        defines: NodeMaterialDefines,
        useInstances = false,
        subMesh?: SubMesh
    ): Nullable<{
        lightDisposed: boolean;
        uniformBuffers: string[];
        mergedUniforms: string[];
        mergedSamplers: string[];
        fallbacks: EffectFallbacks;
    }> {
        let result = null;

        // Global defines
        const scene = this.getScene();
        if (MaterialHelper.PrepareDefinesForCamera(scene, defines)) {
            defines.markAsMiscDirty();
        }

        // Shared defines
        this._sharedData.blocksWithDefines.forEach((b) => {
            b.initializeDefines(mesh, this, defines, useInstances);
        });

        this._sharedData.blocksWithDefines.forEach((b) => {
            b.prepareDefines(mesh, this, defines, useInstances, subMesh);
        });

        // Need to recompile?
        if (defines.isDirty) {
            const lightDisposed = defines._areLightsDisposed;
            defines.markAsProcessed();

            // Repeatable content generators
            this._vertexCompilationState.compilationString = this._vertexCompilationState._builtCompilationString;
            this._fragmentCompilationState.compilationString = this._fragmentCompilationState._builtCompilationString;

            this._sharedData.repeatableContentBlocks.forEach((b) => {
                b.replaceRepeatableContent(this._vertexCompilationState, this._fragmentCompilationState, mesh, defines);
            });

            // Uniforms
            const uniformBuffers: string[] = [];
            this._sharedData.dynamicUniformBlocks.forEach((b) => {
                b.updateUniformsAndSamples(this._vertexCompilationState, this, defines, uniformBuffers);
            });

            const mergedUniforms = this._vertexCompilationState.uniforms;

            this._fragmentCompilationState.uniforms.forEach((u) => {
                const index = mergedUniforms.indexOf(u);

                if (index === -1) {
                    mergedUniforms.push(u);
                }
            });

            // Samplers
            const mergedSamplers = this._vertexCompilationState.samplers;

            this._fragmentCompilationState.samplers.forEach((s) => {
                const index = mergedSamplers.indexOf(s);

                if (index === -1) {
                    mergedSamplers.push(s);
                }
            });

            const fallbacks = new EffectFallbacks();

            this._sharedData.blocksWithFallbacks.forEach((b) => {
                b.provideFallbacks(mesh, fallbacks);
            });

            result = {
                lightDisposed,
                uniformBuffers,
                mergedUniforms,
                mergedSamplers,
                fallbacks,
            };
        }

        return result;
    }

    /**
     * Get if the submesh is ready to be used and all its information available.
     * Child classes can use it to update shaders
     * @param mesh defines the mesh to check
     * @param subMesh defines which submesh to check
     * @param useInstances specifies that instances should be used
     * @returns a boolean indicating that the submesh is ready or not
     */
    public isReadyForSubMesh(mesh: AbstractMesh, subMesh: SubMesh, useInstances: boolean = false): boolean {
        if (!this._buildWasSuccessful) {
            return false;
        }

        const scene = this.getScene();
        if (this._sharedData.animatedInputs) {
            const frameId = scene.getFrameId();

            if (this._animationFrame !== frameId) {
                for (const input of this._sharedData.animatedInputs) {
                    input.animate(scene);
                }

                this._animationFrame = frameId;
            }
        }

        if (subMesh.effect && this.isFrozen) {
            if (subMesh.effect._wasPreviouslyReady && subMesh.effect._wasPreviouslyUsingInstances === useInstances) {
                return true;
            }
        }

        if (!subMesh.materialDefines) {
            subMesh.materialDefines = new NodeMaterialDefines();
        }

        const defines = <NodeMaterialDefines>subMesh.materialDefines;
        if (this._isReadyForSubMesh(subMesh)) {
            return true;
        }

        const engine = scene.getEngine();

        this._prepareDefinesForAttributes(mesh, defines);

        // Check if blocks are ready
        if (this._sharedData.blockingBlocks.some((b) => !b.isReady(mesh, this, defines, useInstances))) {
            return false;
        }

        const result = this._processDefines(mesh, defines, useInstances, subMesh);

        if (result) {
            const previousEffect = subMesh.effect;
            // Compilation
            const join = defines.toString();
            let effect = engine.createEffect(
                {
                    vertex: "nodeMaterial" + this._buildId,
                    fragment: "nodeMaterial" + this._buildId,
                    vertexSource: this._vertexCompilationState.compilationString,
                    fragmentSource: this._fragmentCompilationState.compilationString,
                },
                <IEffectCreationOptions>{
                    attributes: this._vertexCompilationState.attributes,
                    uniformsNames: result.mergedUniforms,
                    uniformBuffersNames: result.uniformBuffers,
                    samplers: result.mergedSamplers,
                    defines: join,
                    fallbacks: result.fallbacks,
                    onCompiled: this.onCompiled,
                    onError: this.onError,
                    multiTarget: defines.PREPASS,
                    indexParameters: { maxSimultaneousLights: this.maxSimultaneousLights, maxSimultaneousMorphTargets: defines.NUM_MORPH_INFLUENCERS },
                },
                engine
            );

            if (effect) {
                if (this._onEffectCreatedObservable) {
                    onCreatedEffectParameters.effect = effect;
                    onCreatedEffectParameters.subMesh = subMesh;
                    this._onEffectCreatedObservable.notifyObservers(onCreatedEffectParameters);
                }

                // Use previous effect while new one is compiling
                if (this.allowShaderHotSwapping && previousEffect && !effect.isReady()) {
                    effect = previousEffect;
                    defines.markAsUnprocessed();

                    if (result.lightDisposed) {
                        // re register in case it takes more than one frame.
                        defines._areLightsDisposed = true;
                        return false;
                    }
                } else {
                    scene.resetCachedMaterial();
                    subMesh.setEffect(effect, defines, this._materialContext);
                }
            }
        }

        if (!subMesh.effect || !subMesh.effect.isReady()) {
            return false;
        }

        defines._renderId = scene.getRenderId();
        subMesh.effect._wasPreviouslyReady = true;
        subMesh.effect._wasPreviouslyUsingInstances = useInstances;

        this._checkScenePerformancePriority();

        return true;
    }

    /**
     * Get a string representing the shaders built by the current node graph
     */
    public get compiledShaders() {
        return `// Vertex shader\n${this._vertexCompilationState.compilationString}\n\n// Fragment shader\n${this._fragmentCompilationState.compilationString}`;
    }

    /**
     * Binds the world matrix to the material
     * @param world defines the world transformation matrix
     */
    public bindOnlyWorldMatrix(world: Matrix): void {
        const scene = this.getScene();

        if (!this._activeEffect) {
            return;
        }

        const hints = this._sharedData.hints;

        if (hints.needWorldViewMatrix) {
            world.multiplyToRef(scene.getViewMatrix(), this._cachedWorldViewMatrix);
        }

        if (hints.needWorldViewProjectionMatrix) {
            world.multiplyToRef(scene.getTransformMatrix(), this._cachedWorldViewProjectionMatrix);
        }

        // Connection points
        for (const inputBlock of this._sharedData.inputBlocks) {
            inputBlock._transmitWorld(this._activeEffect, world, this._cachedWorldViewMatrix, this._cachedWorldViewProjectionMatrix);
        }
    }

    /**
     * Binds the submesh to this material by preparing the effect and shader to draw
     * @param world defines the world transformation matrix
     * @param mesh defines the mesh containing the submesh
     * @param subMesh defines the submesh to bind the material to
     */
    public bindForSubMesh(world: Matrix, mesh: Mesh, subMesh: SubMesh): void {
        const scene = this.getScene();
        const effect = subMesh.effect;
        if (!effect) {
            return;
        }
        this._activeEffect = effect;

        // Matrices
        this.bindOnlyWorldMatrix(world);

        const mustRebind = this._mustRebind(scene, effect, mesh.visibility);
        const sharedData = this._sharedData;

        if (mustRebind) {
            // Bindable blocks
            for (const block of sharedData.bindableBlocks) {
                block.bind(effect, this, mesh, subMesh);
            }

            for (const block of sharedData.forcedBindableBlocks) {
                block.bind(effect, this, mesh, subMesh);
            }

            // Connection points
            for (const inputBlock of sharedData.inputBlocks) {
                inputBlock._transmit(effect, scene, this);
            }
        } else if (!this.isFrozen) {
            for (const block of sharedData.forcedBindableBlocks) {
                block.bind(effect, this, mesh, subMesh);
            }
        }

        this._afterBind(mesh, this._activeEffect);
    }

    /**
     * Gets the active textures from the material
     * @returns an array of textures
     */
    public getActiveTextures(): BaseTexture[] {
        const activeTextures = super.getActiveTextures();

        if (this._sharedData) {
            activeTextures.push(...this._sharedData.textureBlocks.filter((tb) => tb.texture).map((tb) => tb.texture!));
        }

        return activeTextures;
    }

    /**
     * Gets the list of texture blocks
     * Note that this method will only return blocks that are reachable from the final block(s) and only after the material has been built!
     * @returns an array of texture blocks
     */
    public getTextureBlocks(): NodeMaterialTextureBlocks[] {
        if (!this._sharedData) {
            return [];
        }

        return this._sharedData.textureBlocks;
    }

    /**
     * Gets the list of all texture blocks
     * Note that this method will scan all attachedBlocks and return blocks that are texture blocks
     * @returns
     */
    public getAllTextureBlocks(): NodeMaterialTextureBlocks[] {
        const textureBlocks: NodeMaterialTextureBlocks[] = [];

        for (const block of this.attachedBlocks) {
            if (NodeMaterial._BlockIsTextureBlock(block)) {
                textureBlocks.push(block);
            }
        }

        return textureBlocks;
    }

    /**
     * Specifies if the material uses a texture
     * @param texture defines the texture to check against the material
     * @returns a boolean specifying if the material uses the texture
     */
    public hasTexture(texture: BaseTexture): boolean {
        if (super.hasTexture(texture)) {
            return true;
        }

        if (!this._sharedData) {
            return false;
        }

        for (const t of this._sharedData.textureBlocks) {
            if (t.texture === texture) {
                return true;
            }
        }

        return false;
    }

    /**
     * Disposes the material
     * @param forceDisposeEffect specifies if effects should be forcefully disposed
     * @param forceDisposeTextures specifies if textures should be forcefully disposed
     * @param notBoundToMesh specifies if the material that is being disposed is known to be not bound to any mesh
     */
    public dispose(forceDisposeEffect?: boolean, forceDisposeTextures?: boolean, notBoundToMesh?: boolean): void {
        if (forceDisposeTextures) {
            for (const texture of this.getTextureBlocks()
                .filter((tb) => tb.texture)
                .map((tb) => tb.texture!)) {
                texture.dispose();
            }
        }

        for (const block of this.attachedBlocks) {
            block.dispose();
        }

        this.attachedBlocks.length = 0;
        (this._sharedData as any) = null;
        (this._vertexCompilationState as any) = null;
        (this._fragmentCompilationState as any) = null;

        this.onBuildObservable.clear();

        if (this._imageProcessingObserver) {
            this._imageProcessingConfiguration.onUpdateParameters.remove(this._imageProcessingObserver);
            this._imageProcessingObserver = null;
        }

        super.dispose(forceDisposeEffect, forceDisposeTextures, notBoundToMesh);
    }

    /** Creates the node editor window. */
    private _createNodeEditor(additionalConfig?: any) {
        const nodeEditorConfig: any = {
            nodeMaterial: this,
            ...additionalConfig,
        };
        this.BJSNODEMATERIALEDITOR.NodeEditor.Show(nodeEditorConfig);
    }

    /**
     * Launch the node material editor
     * @param config Define the configuration of the editor
     * @returns a promise fulfilled when the node editor is visible
     */
    public edit(config?: INodeMaterialEditorOptions): Promise<void> {
        return new Promise((resolve) => {
            this.BJSNODEMATERIALEDITOR = this.BJSNODEMATERIALEDITOR || this._getGlobalNodeMaterialEditor();
            if (typeof this.BJSNODEMATERIALEDITOR == "undefined") {
                const editorUrl = config && config.editorURL ? config.editorURL : NodeMaterial.EditorURL;

                // Load editor and add it to the DOM
                Tools.LoadScript(editorUrl, () => {
                    this.BJSNODEMATERIALEDITOR = this.BJSNODEMATERIALEDITOR || this._getGlobalNodeMaterialEditor();
                    this._createNodeEditor(config?.nodeEditorConfig);
                    resolve();
                });
            } else {
                // Otherwise creates the editor
                this._createNodeEditor(config?.nodeEditorConfig);
                resolve();
            }
        });
    }

    /**
     * Clear the current material
     */
    public clear() {
        this._vertexOutputNodes.length = 0;
        this._fragmentOutputNodes.length = 0;
        this.attachedBlocks.length = 0;
    }

    /**
     * Clear the current material and set it to a default state
     */
    public setToDefault() {
        this.clear();

        this.editorData = null;

        const positionInput = new InputBlock("Position");
        positionInput.setAsAttribute("position");

        const worldInput = new InputBlock("World");
        worldInput.setAsSystemValue(NodeMaterialSystemValues.World);

        const worldPos = new TransformBlock("WorldPos");
        positionInput.connectTo(worldPos);
        worldInput.connectTo(worldPos);

        const viewProjectionInput = new InputBlock("ViewProjection");
        viewProjectionInput.setAsSystemValue(NodeMaterialSystemValues.ViewProjection);

        const worldPosdMultipliedByViewProjection = new TransformBlock("WorldPos * ViewProjectionTransform");
        worldPos.connectTo(worldPosdMultipliedByViewProjection);
        viewProjectionInput.connectTo(worldPosdMultipliedByViewProjection);

        const vertexOutput = new VertexOutputBlock("VertexOutput");
        worldPosdMultipliedByViewProjection.connectTo(vertexOutput);

        // Pixel
        const pixelColor = new InputBlock("color");
        pixelColor.value = new Color4(0.8, 0.8, 0.8, 1);

        const fragmentOutput = new FragmentOutputBlock("FragmentOutput");
        pixelColor.connectTo(fragmentOutput);

        // Add to nodes
        this.addOutputNode(vertexOutput);
        this.addOutputNode(fragmentOutput);

        this._mode = NodeMaterialModes.Material;
    }

    /**
     * Clear the current material and set it to a default state for post process
     */
    public setToDefaultPostProcess() {
        this.clear();

        this.editorData = null;

        const position = new InputBlock("Position");
        position.setAsAttribute("position2d");

        const const1 = new InputBlock("Constant1");
        const1.isConstant = true;
        const1.value = 1;

        const vmerger = new VectorMergerBlock("Position3D");

        position.connectTo(vmerger);
        const1.connectTo(vmerger, { input: "w" });

        const vertexOutput = new VertexOutputBlock("VertexOutput");
        vmerger.connectTo(vertexOutput);

        // Pixel
        const scale = new InputBlock("Scale");
        scale.visibleInInspector = true;
        scale.value = new Vector2(1, 1);

        const uv0 = new RemapBlock("uv0");
        position.connectTo(uv0);

        const uv = new MultiplyBlock("UV scale");
        uv0.connectTo(uv);
        scale.connectTo(uv);

        const currentScreen = new CurrentScreenBlock("CurrentScreen");
        uv.connectTo(currentScreen);

        currentScreen.texture = new Texture("https://assets.babylonjs.com/nme/currentScreenPostProcess.png", this.getScene());

        const fragmentOutput = new FragmentOutputBlock("FragmentOutput");
        currentScreen.connectTo(fragmentOutput, { output: "rgba" });

        // Add to nodes
        this.addOutputNode(vertexOutput);
        this.addOutputNode(fragmentOutput);

        this._mode = NodeMaterialModes.PostProcess;
    }

    /**
     * Clear the current material and set it to a default state for procedural texture
     */
    public setToDefaultProceduralTexture() {
        this.clear();

        this.editorData = null;

        const position = new InputBlock("Position");
        position.setAsAttribute("position2d");

        const const1 = new InputBlock("Constant1");
        const1.isConstant = true;
        const1.value = 1;

        const vmerger = new VectorMergerBlock("Position3D");

        position.connectTo(vmerger);
        const1.connectTo(vmerger, { input: "w" });

        const vertexOutput = new VertexOutputBlock("VertexOutput");
        vmerger.connectTo(vertexOutput);

        // Pixel
        const time = new InputBlock("Time");
        time.value = 0;
        time.min = 0;
        time.max = 0;
        time.isBoolean = false;
        time.matrixMode = 0;
        time.animationType = AnimatedInputBlockTypes.Time;
        time.isConstant = false;

        const color = new InputBlock("Color3");
        color.value = new Color3(1, 1, 1);
        color.isConstant = false;
        const fragmentOutput = new FragmentOutputBlock("FragmentOutput");

        const vectorMerger = new VectorMergerBlock("VectorMerger");
        vectorMerger.visibleInInspector = false;

        const cos = new TrigonometryBlock("Cos");
        cos.operation = TrigonometryBlockOperations.Cos;

        position.connectTo(vectorMerger);
        time.output.connectTo(cos.input);
        cos.output.connectTo(vectorMerger.z);
        vectorMerger.xyzOut.connectTo(fragmentOutput.rgb);

        // Add to nodes
        this.addOutputNode(vertexOutput);
        this.addOutputNode(fragmentOutput);

        this._mode = NodeMaterialModes.ProceduralTexture;
    }

    /**
     * Clear the current material and set it to a default state for particle
     */
    public setToDefaultParticle() {
        this.clear();

        this.editorData = null;

        // Pixel
        const uv = new InputBlock("uv");
        uv.setAsAttribute("particle_uv");

        const texture = new ParticleTextureBlock("ParticleTexture");
        uv.connectTo(texture);

        const color = new InputBlock("Color");
        color.setAsAttribute("particle_color");

        const multiply = new MultiplyBlock("Texture * Color");
        texture.connectTo(multiply);
        color.connectTo(multiply);

        const rampGradient = new ParticleRampGradientBlock("ParticleRampGradient");
        multiply.connectTo(rampGradient);

        const cSplitter = new ColorSplitterBlock("ColorSplitter");
        color.connectTo(cSplitter);

        const blendMultiply = new ParticleBlendMultiplyBlock("ParticleBlendMultiply");
        rampGradient.connectTo(blendMultiply);
        texture.connectTo(blendMultiply, { output: "a" });
        cSplitter.connectTo(blendMultiply, { output: "a" });

        const fragmentOutput = new FragmentOutputBlock("FragmentOutput");
        blendMultiply.connectTo(fragmentOutput);

        // Add to nodes
        this.addOutputNode(fragmentOutput);

        this._mode = NodeMaterialModes.Particle;
    }

    /**
     * Loads the current Node Material from a url pointing to a file save by the Node Material Editor
     * @deprecated Please use NodeMaterial.ParseFromFileAsync instead
     * @param url defines the url to load from
     * @param rootUrl defines the root URL for nested url in the node material
     * @returns a promise that will fulfil when the material is fully loaded
     */
    public async loadAsync(url: string, rootUrl: string = "") {
        return NodeMaterial.ParseFromFileAsync("", url, this.getScene(), rootUrl, true, this);
    }

    private _gatherBlocks(rootNode: NodeMaterialBlock, list: NodeMaterialBlock[]) {
        if (list.indexOf(rootNode) !== -1) {
            return;
        }
        list.push(rootNode);

        for (const input of rootNode.inputs) {
            const connectedPoint = input.connectedPoint;
            if (connectedPoint) {
                const block = connectedPoint.ownerBlock;
                if (block !== rootNode) {
                    this._gatherBlocks(block, list);
                }
            }
        }

        // Teleportation
        if (rootNode.isTeleportOut) {
            const block = rootNode as NodeMaterialTeleportOutBlock;
            if (block.entryPoint) {
                this._gatherBlocks(block.entryPoint, list);
            }
        }
    }

    /**
     * Generate a string containing the code declaration required to create an equivalent of this material
     * @returns a string
     */
    public generateCode() {
        let alreadyDumped: NodeMaterialBlock[] = [];
        const vertexBlocks: NodeMaterialBlock[] = [];
        const uniqueNames: string[] = ["const", "var", "let"];
        // Gets active blocks
        for (const outputNode of this._vertexOutputNodes) {
            this._gatherBlocks(outputNode, vertexBlocks);
        }

        const fragmentBlocks: NodeMaterialBlock[] = [];
        for (const outputNode of this._fragmentOutputNodes) {
            this._gatherBlocks(outputNode, fragmentBlocks);
        }

        // Generate vertex shader
        let codeString = `var nodeMaterial = new BABYLON.NodeMaterial("${this.name || "node material"}");\n`;
        codeString += `nodeMaterial.mode = BABYLON.NodeMaterialModes.${NodeMaterialModes[this.mode]};\n`;
        for (const node of vertexBlocks) {
            if (node.isInput && alreadyDumped.indexOf(node) === -1) {
                codeString += node._dumpCode(uniqueNames, alreadyDumped);
            }
        }

        // Generate fragment shader
        for (const node of fragmentBlocks) {
            if (node.isInput && alreadyDumped.indexOf(node) === -1) {
                codeString += node._dumpCode(uniqueNames, alreadyDumped);
            }
        }

        // Connections
        alreadyDumped = [];
        codeString += "\n// Connections\n";
        for (const node of this._vertexOutputNodes) {
            codeString += node._dumpCodeForOutputConnections(alreadyDumped);
        }
        for (const node of this._fragmentOutputNodes) {
            codeString += node._dumpCodeForOutputConnections(alreadyDumped);
        }

        // Output nodes
        codeString += "\n// Output nodes\n";
        for (const node of this._vertexOutputNodes) {
            codeString += `nodeMaterial.addOutputNode(${node._codeVariableName});\n`;
        }

        for (const node of this._fragmentOutputNodes) {
            codeString += `nodeMaterial.addOutputNode(${node._codeVariableName});\n`;
        }

        codeString += `nodeMaterial.build();\n`;

        return codeString;
    }

    /**
     * Serializes this material in a JSON representation
     * @param selectedBlocks
     * @returns the serialized material object
     */
    public serialize(selectedBlocks?: NodeMaterialBlock[]): any {
        const serializationObject = selectedBlocks ? {} : SerializationHelper.Serialize(this);
        serializationObject.editorData = JSON.parse(JSON.stringify(this.editorData)); // Copy

        let blocks: NodeMaterialBlock[] = [];

        if (selectedBlocks) {
            blocks = selectedBlocks;
        } else {
            serializationObject.customType = "BABYLON.NodeMaterial";
            serializationObject.outputNodes = [];

            // Outputs
            for (const outputNode of this._vertexOutputNodes) {
                this._gatherBlocks(outputNode, blocks);
                serializationObject.outputNodes.push(outputNode.uniqueId);
            }

            for (const outputNode of this._fragmentOutputNodes) {
                this._gatherBlocks(outputNode, blocks);

                if (serializationObject.outputNodes.indexOf(outputNode.uniqueId) === -1) {
                    serializationObject.outputNodes.push(outputNode.uniqueId);
                }
            }
        }

        // Blocks
        serializationObject.blocks = [];

        for (const block of blocks) {
            serializationObject.blocks.push(block.serialize());
        }

        if (!selectedBlocks) {
            for (const block of this.attachedBlocks) {
                if (blocks.indexOf(block) !== -1) {
                    continue;
                }
                serializationObject.blocks.push(block.serialize());
            }
        }

        return serializationObject;
    }

    private _restoreConnections(block: NodeMaterialBlock, source: any, map: { [key: number]: NodeMaterialBlock }) {
        for (const outputPoint of block.outputs) {
            for (const candidate of source.blocks) {
                const target = map[candidate.id];

                if (!target) {
                    continue;
                }

                for (const input of candidate.inputs) {
                    if (map[input.targetBlockId] === block && input.targetConnectionName === outputPoint.name) {
                        const inputPoint = target.getInputByName(input.inputName);
                        if (!inputPoint || inputPoint.isConnected) {
                            continue;
                        }

                        outputPoint.connectTo(inputPoint, true);
                        this._restoreConnections(target, source, map);
                        continue;
                    }
                }
            }
        }
    }

    /**
     * Clear the current graph and load a new one from a serialization object
     * @param source defines the JSON representation of the material
     * @param rootUrl defines the root URL to use to load textures and relative dependencies
     * @param merge defines whether or not the source must be merged or replace the current content
     */
    public parseSerializedObject(source: any, rootUrl: string = "", merge = false) {
        if (!merge) {
            this.clear();
        }

        const map: { [key: number]: NodeMaterialBlock } = {};

        // Create blocks
        for (const parsedBlock of source.blocks) {
            const blockType = GetClass(parsedBlock.customType);
            if (blockType) {
                const block: NodeMaterialBlock = new blockType();
                block._deserialize(parsedBlock, this.getScene(), rootUrl);
                map[parsedBlock.id] = block;

                this.attachedBlocks.push(block);
            }
        }

        // Reconnect teleportation
        for (const block of this.attachedBlocks) {
            if (block.isTeleportOut) {
                const teleportOut = block as NodeMaterialTeleportOutBlock;
                const id = teleportOut._tempEntryPointUniqueId;
                if (id) {
                    const source = map[id] as NodeMaterialTeleportInBlock;
                    source.attachToEndpoint(teleportOut);
                }
            }
        }

        // Connections - Starts with input blocks only (except if in "merge" mode where we scan all blocks)
        for (let blockIndex = 0; blockIndex < source.blocks.length; blockIndex++) {
            const parsedBlock = source.blocks[blockIndex];
            const block = map[parsedBlock.id];

            if (!block) {
                continue;
            }

            if (block.inputs.length && !merge) {
                continue;
            }
            this._restoreConnections(block, source, map);
        }

        // Outputs
        if (source.outputNodes) {
            for (const outputNodeId of source.outputNodes) {
                this.addOutputNode(map[outputNodeId]);
            }
        }

        // UI related info
        if (source.locations || (source.editorData && source.editorData.locations)) {
            const locations: {
                blockId: number;
                x: number;
                y: number;
            }[] = source.locations || source.editorData.locations;

            for (const location of locations) {
                if (map[location.blockId]) {
                    location.blockId = map[location.blockId].uniqueId;
                }
            }

            if (merge && this.editorData && this.editorData.locations) {
                locations.concat(this.editorData.locations);
            }

            if (source.locations) {
                this.editorData = {
                    locations: locations,
                };
            } else {
                this.editorData = source.editorData;
                this.editorData.locations = locations;
            }

            const blockMap: number[] = [];

            for (const key in map) {
                blockMap[key] = map[key].uniqueId;
            }

            this.editorData.map = blockMap;
        }

        this.comment = source.comment;

        if (source.forceAlphaBlending !== undefined) {
            this.forceAlphaBlending = source.forceAlphaBlending;
        }

        if (!merge) {
            this._mode = source.mode ?? NodeMaterialModes.Material;
        }
    }

    /**
     * Clear the current graph and load a new one from a serialization object
     * @param source defines the JSON representation of the material
     * @param rootUrl defines the root URL to use to load textures and relative dependencies
     * @param merge defines whether or not the source must be merged or replace the current content
     * @deprecated Please use the parseSerializedObject method instead
     */
    public loadFromSerialization(source: any, rootUrl: string = "", merge = false) {
        this.parseSerializedObject(source, rootUrl, merge);
    }

    /**
     * Makes a duplicate of the current material.
     * @param name defines the name to use for the new material
     * @param shareEffect defines if the clone material should share the same effect (default is false)
     */
    public clone(name: string, shareEffect: boolean = false): NodeMaterial {
        const serializationObject = this.serialize();

        const clone = SerializationHelper.Clone(() => new NodeMaterial(name, this.getScene(), this.options), this);
        clone.id = name;
        clone.name = name;

        clone.parseSerializedObject(serializationObject);
        clone._buildId = this._buildId;
        clone.build(false, !shareEffect);

        return clone;
    }

    /**
     * Creates a node material from parsed material data
     * @param source defines the JSON representation of the material
     * @param scene defines the hosting scene
     * @param rootUrl defines the root URL to use to load textures and relative dependencies
     * @returns a new node material
     */
    public static Parse(source: any, scene: Scene, rootUrl: string = ""): NodeMaterial {
        const nodeMaterial = SerializationHelper.Parse(() => new NodeMaterial(source.name, scene), source, scene, rootUrl);

        nodeMaterial.parseSerializedObject(source, rootUrl);
        nodeMaterial.build();

        return nodeMaterial;
    }

    /**
     * Creates a node material from a snippet saved in a remote file
     * @param name defines the name of the material to create
     * @param url defines the url to load from
     * @param scene defines the hosting scene
     * @param rootUrl defines the root URL for nested url in the node material
     * @param skipBuild defines whether to build the node material
     * @param targetMaterial defines a material to use instead of creating a new one
     * @returns a promise that will resolve to the new node material
     */
    public static async ParseFromFileAsync(
        name: string,
        url: string,
        scene: Scene,
        rootUrl: string = "",
        skipBuild: boolean = false,
        targetMaterial?: NodeMaterial
    ): Promise<NodeMaterial> {
        const material = targetMaterial ?? new NodeMaterial(name, scene);

        const data = await scene._loadFileAsync(url);
        const serializationObject = JSON.parse(data as string);
        material.parseSerializedObject(serializationObject, rootUrl);
        if (!skipBuild) {
            material.build();
        }
        return material;
    }

    /**
     * Creates a node material from a snippet saved by the node material editor
     * @param snippetId defines the snippet to load
     * @param scene defines the hosting scene
     * @param rootUrl defines the root URL to use to load textures and relative dependencies
     * @param nodeMaterial defines a node material to update (instead of creating a new one)
     * @param skipBuild defines whether to build the node material
     * @returns a promise that will resolve to the new node material
     */
    public static ParseFromSnippetAsync(
        snippetId: string,
        scene: Scene = EngineStore.LastCreatedScene!,
        rootUrl: string = "",
        nodeMaterial?: NodeMaterial,
        skipBuild: boolean = false
    ): Promise<NodeMaterial> {
        if (snippetId === "_BLANK") {
            return Promise.resolve(NodeMaterial.CreateDefault("blank", scene));
        }

        return new Promise((resolve, reject) => {
            const request = new WebRequest();
            request.addEventListener("readystatechange", () => {
                if (request.readyState == 4) {
                    if (request.status == 200) {
                        const snippet = JSON.parse(JSON.parse(request.responseText).jsonPayload);
                        const serializationObject = JSON.parse(snippet.nodeMaterial);

                        if (!nodeMaterial) {
                            nodeMaterial = SerializationHelper.Parse(() => new NodeMaterial(snippetId, scene), serializationObject, scene, rootUrl);
                            nodeMaterial.uniqueId = scene.getUniqueId();
                        }

                        nodeMaterial.parseSerializedObject(serializationObject);
                        nodeMaterial.snippetId = snippetId;

                        try {
                            if (!skipBuild) {
                                nodeMaterial.build();
                            }
                            resolve(nodeMaterial);
                        } catch (err) {
                            reject(err);
                        }
                    } else {
                        reject("Unable to load the snippet " + snippetId);
                    }
                }
            });

            request.open("GET", this.SnippetUrl + "/" + snippetId.replace(/#/g, "/"));
            request.send();
        });
    }

    /**
     * Creates a new node material set to default basic configuration
     * @param name defines the name of the material
     * @param scene defines the hosting scene
     * @returns a new NodeMaterial
     */
    public static CreateDefault(name: string, scene?: Scene) {
        const newMaterial = new NodeMaterial(name, scene);

        newMaterial.setToDefault();
        newMaterial.build();

        return newMaterial;
    }
}

RegisterClass("BABYLON.NodeMaterial", NodeMaterial);
<|MERGE_RESOLUTION|>--- conflicted
+++ resolved
@@ -1,2385 +1,2382 @@
-/* eslint-disable @typescript-eslint/naming-convention */
-import type { NodeMaterialBlock } from "./nodeMaterialBlock";
-import { PushMaterial } from "../pushMaterial";
-import type { Scene } from "../../scene";
-import { AbstractMesh } from "../../Meshes/abstractMesh";
-import { Matrix, Vector2 } from "../../Maths/math.vector";
-import { Color3, Color4 } from "../../Maths/math.color";
-import type { Mesh } from "../../Meshes/mesh";
-import { Engine } from "../../Engines/engine";
-import { NodeMaterialBuildState } from "./nodeMaterialBuildState";
-import type { IEffectCreationOptions } from "../effect";
-import { Effect } from "../effect";
-import type { BaseTexture } from "../../Materials/Textures/baseTexture";
-import type { Observer } from "../../Misc/observable";
-import { Observable } from "../../Misc/observable";
-import { NodeMaterialBlockTargets } from "./Enums/nodeMaterialBlockTargets";
-import { NodeMaterialBuildStateSharedData } from "./nodeMaterialBuildStateSharedData";
-import type { SubMesh } from "../../Meshes/subMesh";
-import { MaterialDefines } from "../../Materials/materialDefines";
-import type { NodeMaterialOptimizer } from "./Optimizers/nodeMaterialOptimizer";
-import type { ImageProcessingConfiguration, IImageProcessingConfigurationDefines } from "../imageProcessingConfiguration";
-import type { Nullable } from "../../types";
-import { VertexBuffer } from "../../Buffers/buffer";
-import { Tools } from "../../Misc/tools";
-import { TransformBlock } from "./Blocks/transformBlock";
-import { VertexOutputBlock } from "./Blocks/Vertex/vertexOutputBlock";
-import { FragmentOutputBlock } from "./Blocks/Fragment/fragmentOutputBlock";
-import { InputBlock } from "./Blocks/Input/inputBlock";
-import { GetClass, RegisterClass } from "../../Misc/typeStore";
-import { serialize, SerializationHelper } from "../../Misc/decorators";
-import type { TextureBlock } from "./Blocks/Dual/textureBlock";
-import type { ReflectionTextureBaseBlock } from "./Blocks/Dual/reflectionTextureBaseBlock";
-import type { RefractionBlock } from "./Blocks/PBR/refractionBlock";
-import { CurrentScreenBlock } from "./Blocks/Dual/currentScreenBlock";
-import { ParticleTextureBlock } from "./Blocks/Particle/particleTextureBlock";
-import { ParticleRampGradientBlock } from "./Blocks/Particle/particleRampGradientBlock";
-import { ParticleBlendMultiplyBlock } from "./Blocks/Particle/particleBlendMultiplyBlock";
-import { EffectFallbacks } from "../effectFallbacks";
-import { WebRequest } from "../../Misc/webRequest";
-
-import type { PostProcessOptions } from "../../PostProcesses/postProcess";
-import { PostProcess } from "../../PostProcesses/postProcess";
-import { Constants } from "../../Engines/constants";
-import type { Camera } from "../../Cameras/camera";
-import { VectorMergerBlock } from "./Blocks/vectorMergerBlock";
-import { RemapBlock } from "./Blocks/remapBlock";
-import { MultiplyBlock } from "./Blocks/multiplyBlock";
-import { NodeMaterialModes } from "./Enums/nodeMaterialModes";
-import { Texture } from "../Textures/texture";
-import type { IParticleSystem } from "../../Particles/IParticleSystem";
-import { BaseParticleSystem } from "../../Particles/baseParticleSystem";
-import { ColorSplitterBlock } from "./Blocks/colorSplitterBlock";
-import { TimingTools } from "../../Misc/timingTools";
-import { ProceduralTexture } from "../Textures/Procedurals/proceduralTexture";
-import { AnimatedInputBlockTypes } from "./Blocks/Input/animatedInputBlockTypes";
-import { TrigonometryBlock, TrigonometryBlockOperations } from "./Blocks/trigonometryBlock";
-import { NodeMaterialSystemValues } from "./Enums/nodeMaterialSystemValues";
-import type { ImageSourceBlock } from "./Blocks/Dual/imageSourceBlock";
-import { EngineStore } from "../../Engines/engineStore";
-import type { Material } from "../material";
-import { MaterialHelper } from "../materialHelper";
-import type { TriPlanarBlock } from "./Blocks/triPlanarBlock";
-import type { BiPlanarBlock } from "./Blocks/biPlanarBlock";
-<<<<<<< HEAD
-import type { PrePassRenderer } from "../../Rendering/prePassRenderer";
-import type { PrePassTextureBlock } from "./Blocks/Input/prePassTextureBlock";
-import type { PrePassOutputBlock } from "./Blocks/Fragment/prePassOutputBlock";
-=======
-import type { NodeMaterialTeleportOutBlock } from "./Blocks/Teleport/teleportOutBlock";
-import type { NodeMaterialTeleportInBlock } from "./Blocks/Teleport/teleportInBlock";
->>>>>>> a9b4a548
-
-const onCreatedEffectParameters = { effect: null as unknown as Effect, subMesh: null as unknown as Nullable<SubMesh> };
-
-// declare NODEEDITOR namespace for compilation issue
-declare let NODEEDITOR: any;
-declare let BABYLON: any;
-
-/**
- * Interface used to configure the node material editor
- */
-export interface INodeMaterialEditorOptions {
-    /** Define the URL to load node editor script from */
-    editorURL?: string;
-    /** Additional configuration for the NME */
-    nodeEditorConfig?: {
-        backgroundColor?: Color4;
-    };
-}
-
-/** @internal */
-export class NodeMaterialDefines extends MaterialDefines implements IImageProcessingConfigurationDefines {
-    public NORMAL = false;
-    public TANGENT = false;
-    public VERTEXCOLOR_NME = false;
-    public UV1 = false;
-    public UV2 = false;
-    public UV3 = false;
-    public UV4 = false;
-    public UV5 = false;
-    public UV6 = false;
-
-    public PREPASS = false;
-    public PREPASS_NORMAL = false;
-    public PREPASS_NORMAL_INDEX = -1;
-    public PREPASS_POSITION = false;
-    public PREPASS_POSITION_INDEX = -1;
-    public PREPASS_DEPTH = false;
-    public PREPASS_DEPTH_INDEX = -1;
-    public SCENE_MRT_COUNT = 0;
-
-    /** BONES */
-    public NUM_BONE_INFLUENCERS = 0;
-    public BonesPerMesh = 0;
-    public BONETEXTURE = false;
-
-    /** MORPH TARGETS */
-    public MORPHTARGETS = false;
-    public MORPHTARGETS_NORMAL = false;
-    public MORPHTARGETS_TANGENT = false;
-    public MORPHTARGETS_UV = false;
-    public NUM_MORPH_INFLUENCERS = 0;
-    public MORPHTARGETS_TEXTURE = false;
-
-    /** IMAGE PROCESSING */
-    public IMAGEPROCESSING = false;
-    public VIGNETTE = false;
-    public VIGNETTEBLENDMODEMULTIPLY = false;
-    public VIGNETTEBLENDMODEOPAQUE = false;
-    public TONEMAPPING = false;
-    public TONEMAPPING_ACES = false;
-    public CONTRAST = false;
-    public EXPOSURE = false;
-    public COLORCURVES = false;
-    public COLORGRADING = false;
-    public COLORGRADING3D = false;
-    public SAMPLER3DGREENDEPTH = false;
-    public SAMPLER3DBGRMAP = false;
-    public DITHER = false;
-    public IMAGEPROCESSINGPOSTPROCESS = false;
-    public SKIPFINALCOLORCLAMP = false;
-
-    /** MISC. */
-    public BUMPDIRECTUV = 0;
-    public CAMERA_ORTHOGRAPHIC = false;
-    public CAMERA_PERSPECTIVE = false;
-
-    constructor() {
-        super();
-        this.rebuild();
-    }
-
-    public setValue(name: string, value: any, markAsUnprocessedIfDirty = false) {
-        if (this[name] === undefined) {
-            this._keys.push(name);
-        }
-
-        if (markAsUnprocessedIfDirty && this[name] !== value) {
-            this.markAsUnprocessed();
-        }
-
-        this[name] = value;
-    }
-}
-
-/**
- * Class used to configure NodeMaterial
- */
-export interface INodeMaterialOptions {
-    /**
-     * Defines if blocks should emit comments
-     */
-    emitComments: boolean;
-}
-
-/**
- * Blocks that manage a texture
- */
-export type NodeMaterialTextureBlocks =
-    | TextureBlock
-    | ReflectionTextureBaseBlock
-    | RefractionBlock
-    | CurrentScreenBlock
-    | ParticleTextureBlock
-    | ImageSourceBlock
-    | TriPlanarBlock
-    | BiPlanarBlock
-    | PrePassTextureBlock;
-
-/**
- * Class used to create a node based material built by assembling shader blocks
- */
-export class NodeMaterial extends PushMaterial {
-    private static _BuildIdGenerator: number = 0;
-    private _options: INodeMaterialOptions;
-    private _vertexCompilationState: NodeMaterialBuildState;
-    private _fragmentCompilationState: NodeMaterialBuildState;
-    private _sharedData: NodeMaterialBuildStateSharedData;
-    private _buildId: number = NodeMaterial._BuildIdGenerator++;
-    private _buildWasSuccessful = false;
-    private _cachedWorldViewMatrix = new Matrix();
-    private _cachedWorldViewProjectionMatrix = new Matrix();
-    private _optimizers = new Array<NodeMaterialOptimizer>();
-    private _animationFrame = -1;
-
-    /** Define the Url to load node editor script */
-    public static EditorURL = `https://unpkg.com/babylonjs-node-editor@${Engine.Version}/babylon.nodeEditor.js`;
-
-    /** Define the Url to load snippets */
-    public static SnippetUrl = Constants.SnippetUrl;
-
-    /** Gets or sets a boolean indicating that node materials should not deserialize textures from json / snippet content */
-    public static IgnoreTexturesAtLoadTime = false;
-
-    /**
-     * Checks if a block is a texture block
-     * @param block The block to check
-     * @returns True if the block is a texture block
-     */
-    public static _BlockIsTextureBlock(block: NodeMaterialBlock): block is NodeMaterialTextureBlocks {
-        return (
-            block.getClassName() === "TextureBlock" ||
-            block.getClassName() === "ReflectionTextureBaseBlock" ||
-            block.getClassName() === "RefractionBlock" ||
-            block.getClassName() === "CurrentScreenBlock" ||
-            block.getClassName() === "ParticleTextureBlock" ||
-            block.getClassName() === "ImageSourceBlock" ||
-            block.getClassName() === "TriPlanarBlock" ||
-            block.getClassName() === "BiPlanarBlock" ||
-            block.getClassName() === "PrePassTextureBlock"
-        );
-    }
-
-    private BJSNODEMATERIALEDITOR = this._getGlobalNodeMaterialEditor();
-
-    /** Get the inspector from bundle or global */
-    private _getGlobalNodeMaterialEditor(): any {
-        // UMD Global name detection from Webpack Bundle UMD Name.
-        if (typeof NODEEDITOR !== "undefined") {
-            return NODEEDITOR;
-        }
-
-        // In case of module let's check the global emitted from the editor entry point.
-        if (typeof BABYLON !== "undefined" && typeof BABYLON.NodeEditor !== "undefined") {
-            return BABYLON;
-        }
-
-        return undefined;
-    }
-
-    /**
-     * Snippet ID if the material was created from the snippet server
-     */
-    public snippetId: string;
-
-    /**
-     * Gets or sets data used by visual editor
-     * @see https://nme.babylonjs.com
-     */
-    public editorData: any = null;
-
-    /**
-     * Gets or sets a boolean indicating that alpha value must be ignored (This will turn alpha blending off even if an alpha value is produced by the material)
-     */
-    @serialize()
-    public ignoreAlpha = false;
-
-    /**
-     * Defines the maximum number of lights that can be used in the material
-     */
-    @serialize()
-    public maxSimultaneousLights = 4;
-
-    /**
-     * Observable raised when the material is built
-     */
-    public onBuildObservable = new Observable<NodeMaterial>();
-
-    /**
-     * Gets or sets the root nodes of the material vertex shader
-     */
-    public _vertexOutputNodes = new Array<NodeMaterialBlock>();
-
-    /**
-     * Gets or sets the root nodes of the material fragment (pixel) shader
-     */
-    public _fragmentOutputNodes = new Array<NodeMaterialBlock>();
-
-    /** Gets or sets options to control the node material overall behavior */
-    public get options() {
-        return this._options;
-    }
-
-    public set options(options: INodeMaterialOptions) {
-        this._options = options;
-    }
-
-    /**
-     * Default configuration related to image processing available in the standard Material.
-     */
-    protected _imageProcessingConfiguration: ImageProcessingConfiguration;
-
-    /**
-     * Gets the image processing configuration used either in this material.
-     */
-    public get imageProcessingConfiguration(): ImageProcessingConfiguration {
-        return this._imageProcessingConfiguration;
-    }
-
-    /**
-     * Sets the Default image processing configuration used either in the this material.
-     *
-     * If sets to null, the scene one is in use.
-     */
-    public set imageProcessingConfiguration(value: ImageProcessingConfiguration) {
-        this._attachImageProcessingConfiguration(value);
-
-        // Ensure the effect will be rebuilt.
-        this._markAllSubMeshesAsTexturesDirty();
-    }
-
-    /**
-     * Gets an array of blocks that needs to be serialized even if they are not yet connected
-     */
-    public attachedBlocks = new Array<NodeMaterialBlock>();
-
-    /**
-     * Specifies the mode of the node material
-     * @internal
-     */
-    @serialize("mode")
-    public _mode: NodeMaterialModes = NodeMaterialModes.Material;
-
-    /**
-     * Gets or sets the mode property
-     */
-    public get mode(): NodeMaterialModes {
-        return this._mode;
-    }
-
-    public set mode(value: NodeMaterialModes) {
-        this._mode = value;
-    }
-
-    /** Gets or sets the unique identifier used to identified the effect associated with the material */
-    public get buildId() {
-        return this._buildId;
-    }
-
-    public set buildId(value: number) {
-        this._buildId = value;
-    }
-
-    /**
-     * A free comment about the material
-     */
-    @serialize("comment")
-    public comment: string;
-
-    /**
-     * Create a new node based material
-     * @param name defines the material name
-     * @param scene defines the hosting scene
-     * @param options defines creation option
-     */
-    constructor(name: string, scene?: Scene, options: Partial<INodeMaterialOptions> = {}) {
-        super(name, scene || EngineStore.LastCreatedScene!);
-
-        this._options = {
-            emitComments: false,
-            ...options,
-        };
-
-        // Setup the default processing configuration to the scene.
-        this._attachImageProcessingConfiguration(null);
-    }
-
-    /**
-     * Gets the current class name of the material e.g. "NodeMaterial"
-     * @returns the class name
-     */
-    public getClassName(): string {
-        return "NodeMaterial";
-    }
-
-    /**
-     * Keep track of the image processing observer to allow dispose and replace.
-     */
-    private _imageProcessingObserver: Nullable<Observer<ImageProcessingConfiguration>>;
-
-    /**
-     * Attaches a new image processing configuration to the Standard Material.
-     * @param configuration
-     */
-    protected _attachImageProcessingConfiguration(configuration: Nullable<ImageProcessingConfiguration>): void {
-        if (configuration === this._imageProcessingConfiguration) {
-            return;
-        }
-
-        // Detaches observer.
-        if (this._imageProcessingConfiguration && this._imageProcessingObserver) {
-            this._imageProcessingConfiguration.onUpdateParameters.remove(this._imageProcessingObserver);
-        }
-
-        // Pick the scene configuration if needed.
-        if (!configuration) {
-            this._imageProcessingConfiguration = this.getScene().imageProcessingConfiguration;
-        } else {
-            this._imageProcessingConfiguration = configuration;
-        }
-
-        // Attaches observer.
-        if (this._imageProcessingConfiguration) {
-            this._imageProcessingObserver = this._imageProcessingConfiguration.onUpdateParameters.add(() => {
-                this._markAllSubMeshesAsImageProcessingDirty();
-            });
-        }
-    }
-
-    /**
-     * Get a block by its name
-     * @param name defines the name of the block to retrieve
-     * @returns the required block or null if not found
-     */
-    public getBlockByName(name: string) {
-        let result = null;
-        for (const block of this.attachedBlocks) {
-            if (block.name === name) {
-                if (!result) {
-                    result = block;
-                } else {
-                    Tools.Warn("More than one block was found with the name `" + name + "`");
-                    return result;
-                }
-            }
-        }
-
-        return result;
-    }
-
-    /**
-     * Get a block by its name
-     * @param predicate defines the predicate used to find the good candidate
-     * @returns the required block or null if not found
-     */
-    public getBlockByPredicate(predicate: (block: NodeMaterialBlock) => boolean) {
-        for (const block of this.attachedBlocks) {
-            if (predicate(block)) {
-                return block;
-            }
-        }
-
-        return null;
-    }
-
-    /**
-     * Get an input block by its name
-     * @param predicate defines the predicate used to find the good candidate
-     * @returns the required input block or null if not found
-     */
-    public getInputBlockByPredicate(predicate: (block: InputBlock) => boolean): Nullable<InputBlock> {
-        for (const block of this.attachedBlocks) {
-            if (block.isInput && predicate(block as InputBlock)) {
-                return block as InputBlock;
-            }
-        }
-
-        return null;
-    }
-
-    /**
-     * Gets the list of input blocks attached to this material
-     * @returns an array of InputBlocks
-     */
-    public getInputBlocks() {
-        const blocks: InputBlock[] = [];
-        for (const block of this.attachedBlocks) {
-            if (block.isInput) {
-                blocks.push(block as InputBlock);
-            }
-        }
-
-        return blocks;
-    }
-
-    /**
-     * Adds a new optimizer to the list of optimizers
-     * @param optimizer defines the optimizers to add
-     * @returns the current material
-     */
-    public registerOptimizer(optimizer: NodeMaterialOptimizer) {
-        const index = this._optimizers.indexOf(optimizer);
-
-        if (index > -1) {
-            return;
-        }
-
-        this._optimizers.push(optimizer);
-
-        return this;
-    }
-
-    /**
-     * Remove an optimizer from the list of optimizers
-     * @param optimizer defines the optimizers to remove
-     * @returns the current material
-     */
-    public unregisterOptimizer(optimizer: NodeMaterialOptimizer) {
-        const index = this._optimizers.indexOf(optimizer);
-
-        if (index === -1) {
-            return;
-        }
-
-        this._optimizers.splice(index, 1);
-
-        return this;
-    }
-
-    /**
-     * Add a new block to the list of output nodes
-     * @param node defines the node to add
-     * @returns the current material
-     */
-    public addOutputNode(node: NodeMaterialBlock) {
-        if (node.target === null) {
-            throw "This node is not meant to be an output node. You may want to explicitly set its target value.";
-        }
-
-        if ((node.target & NodeMaterialBlockTargets.Vertex) !== 0) {
-            this._addVertexOutputNode(node);
-        }
-
-        if ((node.target & NodeMaterialBlockTargets.Fragment) !== 0) {
-            this._addFragmentOutputNode(node);
-        }
-
-        return this;
-    }
-
-    /**
-     * Remove a block from the list of root nodes
-     * @param node defines the node to remove
-     * @returns the current material
-     */
-    public removeOutputNode(node: NodeMaterialBlock) {
-        if (node.target === null) {
-            return this;
-        }
-
-        if ((node.target & NodeMaterialBlockTargets.Vertex) !== 0) {
-            this._removeVertexOutputNode(node);
-        }
-
-        if ((node.target & NodeMaterialBlockTargets.Fragment) !== 0) {
-            this._removeFragmentOutputNode(node);
-        }
-
-        return this;
-    }
-
-    private _addVertexOutputNode(node: NodeMaterialBlock) {
-        if (this._vertexOutputNodes.indexOf(node) !== -1) {
-            return;
-        }
-
-        node.target = NodeMaterialBlockTargets.Vertex;
-        this._vertexOutputNodes.push(node);
-
-        return this;
-    }
-
-    private _removeVertexOutputNode(node: NodeMaterialBlock) {
-        const index = this._vertexOutputNodes.indexOf(node);
-        if (index === -1) {
-            return;
-        }
-
-        this._vertexOutputNodes.splice(index, 1);
-
-        return this;
-    }
-
-    private _addFragmentOutputNode(node: NodeMaterialBlock) {
-        if (this._fragmentOutputNodes.indexOf(node) !== -1) {
-            return;
-        }
-
-        node.target = NodeMaterialBlockTargets.Fragment;
-        this._fragmentOutputNodes.push(node);
-
-        return this;
-    }
-
-    private _removeFragmentOutputNode(node: NodeMaterialBlock) {
-        const index = this._fragmentOutputNodes.indexOf(node);
-        if (index === -1) {
-            return;
-        }
-
-        this._fragmentOutputNodes.splice(index, 1);
-
-        return this;
-    }
-
-    /**
-     * Gets or sets a boolean indicating that alpha blending must be enabled no matter what alpha value or alpha channel of the FragmentBlock are
-     */
-    @serialize()
-    public forceAlphaBlending = false;
-
-    /**
-     * Specifies if the material will require alpha blending
-     * @returns a boolean specifying if alpha blending is needed
-     */
-    public needAlphaBlending(): boolean {
-        if (this.ignoreAlpha) {
-            return false;
-        }
-        return this.forceAlphaBlending || this.alpha < 1.0 || (this._sharedData && this._sharedData.hints.needAlphaBlending);
-    }
-
-    /**
-     * Specifies if this material should be rendered in alpha test mode
-     * @returns a boolean specifying if an alpha test is needed.
-     */
-    public needAlphaTesting(): boolean {
-        return this._sharedData && this._sharedData.hints.needAlphaTesting;
-    }
-
-    private _processInitializeOnLink(block: NodeMaterialBlock, state: NodeMaterialBuildState, nodesToProcessForOtherBuildState: NodeMaterialBlock[], autoConfigure = true) {
-        if (block.target === NodeMaterialBlockTargets.VertexAndFragment) {
-            nodesToProcessForOtherBuildState.push(block);
-        } else if (state.target === NodeMaterialBlockTargets.Fragment && block.target === NodeMaterialBlockTargets.Vertex && block._preparationId !== this._buildId) {
-            nodesToProcessForOtherBuildState.push(block);
-        }
-        this._initializeBlock(block, state, nodesToProcessForOtherBuildState, autoConfigure);
-    }
-
-    private _initializeBlock(node: NodeMaterialBlock, state: NodeMaterialBuildState, nodesToProcessForOtherBuildState: NodeMaterialBlock[], autoConfigure = true) {
-        node.initialize(state);
-        if (autoConfigure) {
-            node.autoConfigure(this);
-        }
-        node._preparationId = this._buildId;
-
-        if (this.attachedBlocks.indexOf(node) === -1) {
-            if (node.isUnique) {
-                const className = node.getClassName();
-
-                for (const other of this.attachedBlocks) {
-                    if (other.getClassName() === className) {
-                        throw `Cannot have multiple blocks of type ${className} in the same NodeMaterial`;
-                    }
-                }
-            }
-            this.attachedBlocks.push(node);
-        }
-
-        for (const input of node.inputs) {
-            input.associatedVariableName = "";
-
-            const connectedPoint = input.connectedPoint;
-            if (connectedPoint) {
-                const block = connectedPoint.ownerBlock;
-                if (block !== node) {
-                    this._processInitializeOnLink(block, state, nodesToProcessForOtherBuildState, autoConfigure);
-                }
-            }
-        }
-
-        // Teleportation
-        if (node.isTeleportOut) {
-            const teleport = node as NodeMaterialTeleportOutBlock;
-            if (teleport.entryPoint) {
-                this._processInitializeOnLink(teleport.entryPoint, state, nodesToProcessForOtherBuildState, autoConfigure);
-            }
-        }
-
-        for (const output of node.outputs) {
-            output.associatedVariableName = "";
-        }
-    }
-
-    private _resetDualBlocks(node: NodeMaterialBlock, id: number) {
-        if (node.target === NodeMaterialBlockTargets.VertexAndFragment) {
-            node.buildId = id;
-        }
-
-        for (const inputs of node.inputs) {
-            const connectedPoint = inputs.connectedPoint;
-            if (connectedPoint) {
-                const block = connectedPoint.ownerBlock;
-                if (block !== node) {
-                    this._resetDualBlocks(block, id);
-                }
-            }
-        }
-
-        // If this is a teleport out, we need to reset the connected block
-        if (node.isTeleportOut) {
-            const teleportOut = node as NodeMaterialTeleportOutBlock;
-            if (teleportOut.entryPoint) {
-                this._resetDualBlocks(teleportOut.entryPoint, id);
-            }
-        }
-    }
-
-    /**
-     * Remove a block from the current node material
-     * @param block defines the block to remove
-     */
-    public removeBlock(block: NodeMaterialBlock) {
-        const attachedBlockIndex = this.attachedBlocks.indexOf(block);
-        if (attachedBlockIndex > -1) {
-            this.attachedBlocks.splice(attachedBlockIndex, 1);
-        }
-
-        if (block.isFinalMerger) {
-            this.removeOutputNode(block);
-        }
-    }
-
-    /**
-     * Build the material and generates the inner effect
-     * @param verbose defines if the build should log activity
-     * @param updateBuildId defines if the internal build Id should be updated (default is true)
-     * @param autoConfigure defines if the autoConfigure method should be called when initializing blocks (default is false)
-     */
-    public build(verbose: boolean = false, updateBuildId = true, autoConfigure = false) {
-        // First time?
-        if (!this._vertexCompilationState && !autoConfigure) {
-            autoConfigure = true;
-        }
-
-        this._buildWasSuccessful = false;
-        const engine = this.getScene().getEngine();
-
-        const allowEmptyVertexProgram = this._mode === NodeMaterialModes.Particle;
-
-        if (this._vertexOutputNodes.length === 0 && !allowEmptyVertexProgram) {
-            throw "You must define at least one vertexOutputNode";
-        }
-
-        if (this._fragmentOutputNodes.length === 0) {
-            throw "You must define at least one fragmentOutputNode";
-        }
-
-        // Compilation state
-        this._vertexCompilationState = new NodeMaterialBuildState();
-        this._vertexCompilationState.supportUniformBuffers = engine.supportsUniformBuffers;
-        this._vertexCompilationState.target = NodeMaterialBlockTargets.Vertex;
-        this._fragmentCompilationState = new NodeMaterialBuildState();
-        this._fragmentCompilationState.supportUniformBuffers = engine.supportsUniformBuffers;
-        this._fragmentCompilationState.target = NodeMaterialBlockTargets.Fragment;
-
-        // Shared data
-        this._sharedData = new NodeMaterialBuildStateSharedData();
-        this._sharedData.fragmentOutputNodes = this._fragmentOutputNodes;
-        this._vertexCompilationState.sharedData = this._sharedData;
-        this._fragmentCompilationState.sharedData = this._sharedData;
-        this._sharedData.buildId = this._buildId;
-        this._sharedData.emitComments = this._options.emitComments;
-        this._sharedData.verbose = verbose;
-        this._sharedData.scene = this.getScene();
-        this._sharedData.allowEmptyVertexProgram = allowEmptyVertexProgram;
-
-        // Initialize blocks
-        const vertexNodes: NodeMaterialBlock[] = [];
-        const fragmentNodes: NodeMaterialBlock[] = [];
-
-        for (const vertexOutputNode of this._vertexOutputNodes) {
-            vertexNodes.push(vertexOutputNode);
-            this._initializeBlock(vertexOutputNode, this._vertexCompilationState, fragmentNodes, autoConfigure);
-        }
-
-        for (const fragmentOutputNode of this._fragmentOutputNodes) {
-            fragmentNodes.push(fragmentOutputNode);
-            this._initializeBlock(fragmentOutputNode, this._fragmentCompilationState, vertexNodes, autoConfigure);
-        }
-
-        // Optimize
-        this.optimize();
-
-        // Vertex
-        for (const vertexOutputNode of vertexNodes) {
-            vertexOutputNode.build(this._vertexCompilationState, vertexNodes);
-        }
-
-        // Fragment
-        this._fragmentCompilationState.uniforms = this._vertexCompilationState.uniforms.slice(0);
-        this._fragmentCompilationState._uniformDeclaration = this._vertexCompilationState._uniformDeclaration;
-        this._fragmentCompilationState._constantDeclaration = this._vertexCompilationState._constantDeclaration;
-        this._fragmentCompilationState._vertexState = this._vertexCompilationState;
-
-        for (const fragmentOutputNode of fragmentNodes) {
-            this._resetDualBlocks(fragmentOutputNode, this._buildId - 1);
-        }
-
-        for (const fragmentOutputNode of fragmentNodes) {
-            fragmentOutputNode.build(this._fragmentCompilationState, fragmentNodes);
-        }
-
-        // Finalize
-        this._vertexCompilationState.finalize(this._vertexCompilationState);
-        this._fragmentCompilationState.finalize(this._fragmentCompilationState);
-
-        if (updateBuildId) {
-            this._buildId = NodeMaterial._BuildIdGenerator++;
-        }
-
-        // Errors
-        this._sharedData.emitErrors();
-
-        if (verbose) {
-            console.log("Vertex shader:");
-            console.log(this._vertexCompilationState.compilationString);
-            console.log("Fragment shader:");
-            console.log(this._fragmentCompilationState.compilationString);
-        }
-
-        this._buildWasSuccessful = true;
-        this.onBuildObservable.notifyObservers(this);
-
-        // Wipe defines
-        const meshes = this.getScene().meshes;
-        for (const mesh of meshes) {
-            if (!mesh.subMeshes) {
-                continue;
-            }
-            for (const subMesh of mesh.subMeshes) {
-                if (subMesh.getMaterial() !== this) {
-                    continue;
-                }
-
-                if (!subMesh.materialDefines) {
-                    continue;
-                }
-
-                const defines = subMesh.materialDefines;
-                defines.markAllAsDirty();
-                defines.reset();
-            }
-        }
-
-        if (this.prePassTextureInputs.length) {
-            this.getScene().enablePrePassRenderer();
-        }
-        const prePassRenderer = this.getScene().prePassRenderer;
-        if (prePassRenderer) {
-            prePassRenderer.markAsDirty();
-        }
-    }
-
-    /**
-     * Runs an otpimization phase to try to improve the shader code
-     */
-    public optimize() {
-        for (const optimizer of this._optimizers) {
-            optimizer.optimize(this._vertexOutputNodes, this._fragmentOutputNodes);
-        }
-    }
-
-    private _prepareDefinesForAttributes(mesh: AbstractMesh, defines: NodeMaterialDefines) {
-        const oldNormal = defines["NORMAL"];
-        const oldTangent = defines["TANGENT"];
-        const oldColor = defines["VERTEXCOLOR_NME"];
-
-        defines["NORMAL"] = mesh.isVerticesDataPresent(VertexBuffer.NormalKind);
-        defines["TANGENT"] = mesh.isVerticesDataPresent(VertexBuffer.TangentKind);
-
-        const hasVertexColors = mesh.useVertexColors && mesh.isVerticesDataPresent(VertexBuffer.ColorKind);
-        defines["VERTEXCOLOR_NME"] = hasVertexColors;
-
-        let uvChanged = false;
-        for (let i = 1; i <= Constants.MAX_SUPPORTED_UV_SETS; ++i) {
-            const oldUV = defines["UV" + i];
-            defines["UV" + i] = mesh.isVerticesDataPresent(`uv${i === 1 ? "" : i}`);
-            uvChanged = uvChanged || defines["UV" + i] !== oldUV;
-        }
-
-        // PrePass
-        const oit = this.needAlphaBlendingForMesh(mesh) && this.getScene().useOrderIndependentTransparency;
-        MaterialHelper.PrepareDefinesForPrePass(this.getScene(), defines, !oit);
-
-        if (oldNormal !== defines["NORMAL"] || oldTangent !== defines["TANGENT"] || oldColor !== defines["VERTEXCOLOR_NME"] || uvChanged) {
-            defines.markAsAttributesDirty();
-        }
-    }
-
-    /**
-     * Can this material render to prepass
-     */
-    public get isPrePassCapable(): boolean {
-        return true;
-    }
-
-    /**
-     * Outputs written to the prepass
-     */
-    public get prePassTextureOutputs(): number[] {
-        const prePassOutputBlock = this.getBlockByPredicate((block) => block.getClassName() === "PrePassOutputBlock") as PrePassOutputBlock;
-        const result = [Constants.PREPASS_COLOR_TEXTURE_TYPE] as number[];
-        if (!prePassOutputBlock) {
-            return result;
-        }
-        // Cannot write to prepass if we alread read from prepass
-        if (this.prePassTextureInputs.length) {
-            return result;
-        }
-
-        if (prePassOutputBlock.viewDepth.isConnected) {
-            result.push(Constants.PREPASS_DEPTH_TEXTURE_TYPE);
-        }
-
-        if (prePassOutputBlock.viewNormal.isConnected) {
-            result.push(Constants.PREPASS_NORMAL_TEXTURE_TYPE);
-        }
-
-        if (prePassOutputBlock.worldPosition.isConnected) {
-            result.push(Constants.PREPASS_POSITION_TEXTURE_TYPE);
-        }
-
-        return result;
-    }
-
-    /**
-     * Gets the list of prepass texture required
-     */
-    public get prePassTextureInputs(): number[] {
-        const prePassTextureBlocks = this.getAllTextureBlocks().filter((block) => block.getClassName() === "PrePassTextureBlock") as PrePassTextureBlock[];
-        const result = [] as number[];
-
-        for (const block of prePassTextureBlocks) {
-            if (block.position.isConnected && !result.includes(Constants.PREPASS_POSITION_TEXTURE_TYPE)) {
-                result.push(Constants.PREPASS_POSITION_TEXTURE_TYPE);
-            }
-            if (block.depth.isConnected && !result.includes(Constants.PREPASS_DEPTH_TEXTURE_TYPE)) {
-                result.push(Constants.PREPASS_DEPTH_TEXTURE_TYPE);
-            }
-            if (block.normal.isConnected && !result.includes(Constants.PREPASS_NORMAL_TEXTURE_TYPE)) {
-                result.push(Constants.PREPASS_NORMAL_TEXTURE_TYPE);
-            }
-        }
-
-        return result;
-    }
-
-    /**
-     * Sets the required values to the prepass renderer.
-     */
-    public setPrePassRenderer(_prePassRenderer: PrePassRenderer): boolean {
-        const prePassRenderer = this.getScene().prePassRenderer;
-        const prePassTexturesRequired = this.prePassTextureInputs.concat(this.prePassTextureOutputs);
-
-        if (prePassRenderer && prePassTexturesRequired.length > 1) {
-            let cfg = prePassRenderer.getEffectConfiguration("nodeMaterial");
-            if (!cfg) {
-                cfg = prePassRenderer.addEffectConfiguration({
-                    enabled: true,
-                    needsImageProcessing: false,
-                    name: "nodeMaterial",
-                    texturesRequired: [],
-                });
-            }
-            for (const prePassTexture of prePassTexturesRequired) {
-                if (!cfg.texturesRequired.includes(prePassTexture)) {
-                    cfg.texturesRequired.push(prePassTexture);
-                }
-            }
-            cfg.enabled = true;
-        }
-
-        // COLOR_TEXTURE is always required for prepass, length > 1 means
-        // we actually need to write to special prepass textures
-        return prePassTexturesRequired.length > 1;
-    }
-
-    /**
-     * Create a post process from the material
-     * @param camera The camera to apply the render pass to.
-     * @param options The required width/height ratio to downsize to before computing the render pass. (Use 1.0 for full size)
-     * @param samplingMode The sampling mode to be used when computing the pass. (default: 0)
-     * @param engine The engine which the post process will be applied. (default: current engine)
-     * @param reusable If the post process can be reused on the same frame. (default: false)
-     * @param textureType Type of textures used when performing the post process. (default: 0)
-     * @param textureFormat Format of textures used when performing the post process. (default: TEXTUREFORMAT_RGBA)
-     * @returns the post process created
-     */
-    public createPostProcess(
-        camera: Nullable<Camera>,
-        options: number | PostProcessOptions = 1,
-        samplingMode: number = Constants.TEXTURE_NEAREST_SAMPLINGMODE,
-        engine?: Engine,
-        reusable?: boolean,
-        textureType: number = Constants.TEXTURETYPE_UNSIGNED_INT,
-        textureFormat = Constants.TEXTUREFORMAT_RGBA
-    ): Nullable<PostProcess> {
-        if (this.mode !== NodeMaterialModes.PostProcess) {
-            console.log("Incompatible material mode");
-            return null;
-        }
-        return this._createEffectForPostProcess(null, camera, options, samplingMode, engine, reusable, textureType, textureFormat);
-    }
-
-    /**
-     * Create the post process effect from the material
-     * @param postProcess The post process to create the effect for
-     */
-    public createEffectForPostProcess(postProcess: PostProcess) {
-        this._createEffectForPostProcess(postProcess);
-    }
-
-    private _createEffectForPostProcess(
-        postProcess: Nullable<PostProcess>,
-        camera?: Nullable<Camera>,
-        options: number | PostProcessOptions = 1,
-        samplingMode: number = Constants.TEXTURE_NEAREST_SAMPLINGMODE,
-        engine?: Engine,
-        reusable?: boolean,
-        textureType: number = Constants.TEXTURETYPE_UNSIGNED_INT,
-        textureFormat = Constants.TEXTUREFORMAT_RGBA
-    ): PostProcess {
-        let tempName = this.name + this._buildId;
-
-        const defines = new NodeMaterialDefines();
-
-        const dummyMesh = new AbstractMesh(tempName + "PostProcess", this.getScene());
-
-        let buildId = this._buildId;
-
-        this._processDefines(dummyMesh, defines);
-
-        Effect.RegisterShader(tempName, this._fragmentCompilationState._builtCompilationString, this._vertexCompilationState._builtCompilationString);
-
-        if (!postProcess) {
-            postProcess = new PostProcess(
-                this.name + "PostProcess",
-                tempName,
-                this._fragmentCompilationState.uniforms,
-                this._fragmentCompilationState.samplers,
-                options,
-                camera!,
-                samplingMode,
-                engine,
-                reusable,
-                defines.toString(),
-                textureType,
-                tempName,
-                { maxSimultaneousLights: this.maxSimultaneousLights },
-                false,
-                textureFormat
-            );
-        } else {
-            postProcess.updateEffect(
-                defines.toString(),
-                this._fragmentCompilationState.uniforms,
-                this._fragmentCompilationState.samplers,
-                { maxSimultaneousLights: this.maxSimultaneousLights },
-                undefined,
-                undefined,
-                tempName,
-                tempName
-            );
-        }
-
-        postProcess.nodeMaterialSource = this;
-
-        postProcess.onApplyObservable.add((effect) => {
-            if (buildId !== this._buildId) {
-                delete Effect.ShadersStore[tempName + "VertexShader"];
-                delete Effect.ShadersStore[tempName + "PixelShader"];
-
-                tempName = this.name + this._buildId;
-
-                defines.markAllAsDirty();
-
-                buildId = this._buildId;
-            }
-
-            const result = this._processDefines(dummyMesh, defines);
-
-            if (result) {
-                Effect.RegisterShader(tempName, this._fragmentCompilationState._builtCompilationString, this._vertexCompilationState._builtCompilationString);
-
-                TimingTools.SetImmediate(() =>
-                    postProcess!.updateEffect(
-                        defines.toString(),
-                        this._fragmentCompilationState.uniforms,
-                        this._fragmentCompilationState.samplers,
-                        { maxSimultaneousLights: this.maxSimultaneousLights },
-                        undefined,
-                        undefined,
-                        tempName,
-                        tempName
-                    )
-                );
-            }
-
-            this._checkInternals(effect);
-        });
-
-        return postProcess;
-    }
-
-    /**
-     * Create a new procedural texture based on this node material
-     * @param size defines the size of the texture
-     * @param scene defines the hosting scene
-     * @returns the new procedural texture attached to this node material
-     */
-    public createProceduralTexture(size: number | { width: number; height: number; layers?: number }, scene: Scene): Nullable<ProceduralTexture> {
-        if (this.mode !== NodeMaterialModes.ProceduralTexture) {
-            console.log("Incompatible material mode");
-            return null;
-        }
-
-        let tempName = this.name + this._buildId;
-
-        const proceduralTexture = new ProceduralTexture(tempName, size, null, scene);
-
-        const dummyMesh = new AbstractMesh(tempName + "Procedural", this.getScene());
-        dummyMesh.reservedDataStore = {
-            hidden: true,
-        };
-
-        const defines = new NodeMaterialDefines();
-        const result = this._processDefines(dummyMesh, defines);
-        Effect.RegisterShader(tempName, this._fragmentCompilationState._builtCompilationString, this._vertexCompilationState._builtCompilationString);
-
-        let effect = this.getScene().getEngine().createEffect(
-            {
-                vertexElement: tempName,
-                fragmentElement: tempName,
-            },
-            [VertexBuffer.PositionKind],
-            this._fragmentCompilationState.uniforms,
-            this._fragmentCompilationState.samplers,
-            defines.toString(),
-            result?.fallbacks,
-            undefined
-        );
-
-        proceduralTexture.nodeMaterialSource = this;
-        proceduralTexture._setEffect(effect);
-
-        let buildId = this._buildId;
-        proceduralTexture.onBeforeGenerationObservable.add(() => {
-            if (buildId !== this._buildId) {
-                delete Effect.ShadersStore[tempName + "VertexShader"];
-                delete Effect.ShadersStore[tempName + "PixelShader"];
-
-                tempName = this.name + this._buildId;
-
-                defines.markAllAsDirty();
-
-                buildId = this._buildId;
-            }
-
-            const result = this._processDefines(dummyMesh, defines);
-
-            if (result) {
-                Effect.RegisterShader(tempName, this._fragmentCompilationState._builtCompilationString, this._vertexCompilationState._builtCompilationString);
-
-                TimingTools.SetImmediate(() => {
-                    effect = this.getScene().getEngine().createEffect(
-                        {
-                            vertexElement: tempName,
-                            fragmentElement: tempName,
-                        },
-                        [VertexBuffer.PositionKind],
-                        this._fragmentCompilationState.uniforms,
-                        this._fragmentCompilationState.samplers,
-                        defines.toString(),
-                        result?.fallbacks,
-                        undefined
-                    );
-
-                    proceduralTexture._setEffect(effect);
-                });
-            }
-
-            this._checkInternals(effect);
-        });
-
-        return proceduralTexture;
-    }
-
-    private _createEffectForParticles(
-        particleSystem: IParticleSystem,
-        blendMode: number,
-        onCompiled?: (effect: Effect) => void,
-        onError?: (effect: Effect, errors: string) => void,
-        effect?: Effect,
-        defines?: NodeMaterialDefines,
-        dummyMesh?: Nullable<AbstractMesh>,
-        particleSystemDefinesJoined = ""
-    ) {
-        let tempName = this.name + this._buildId + "_" + blendMode;
-
-        if (!defines) {
-            defines = new NodeMaterialDefines();
-        }
-
-        if (!dummyMesh) {
-            dummyMesh = this.getScene().getMeshByName(this.name + "Particle");
-            if (!dummyMesh) {
-                dummyMesh = new AbstractMesh(this.name + "Particle", this.getScene());
-                dummyMesh.reservedDataStore = {
-                    hidden: true,
-                };
-            }
-        }
-
-        let buildId = this._buildId;
-
-        const particleSystemDefines: Array<string> = [];
-        let join = particleSystemDefinesJoined;
-
-        if (!effect) {
-            const result = this._processDefines(dummyMesh, defines);
-
-            Effect.RegisterShader(tempName, this._fragmentCompilationState._builtCompilationString);
-
-            particleSystem.fillDefines(particleSystemDefines, blendMode);
-
-            join = particleSystemDefines.join("\n");
-
-            effect = this.getScene()
-                .getEngine()
-                .createEffectForParticles(
-                    tempName,
-                    this._fragmentCompilationState.uniforms,
-                    this._fragmentCompilationState.samplers,
-                    defines.toString() + "\n" + join,
-                    result?.fallbacks,
-                    onCompiled,
-                    onError,
-                    particleSystem
-                );
-
-            particleSystem.setCustomEffect(effect, blendMode);
-        }
-
-        effect.onBindObservable.add((effect) => {
-            if (buildId !== this._buildId) {
-                delete Effect.ShadersStore[tempName + "PixelShader"];
-
-                tempName = this.name + this._buildId + "_" + blendMode;
-
-                defines!.markAllAsDirty();
-
-                buildId = this._buildId;
-            }
-
-            particleSystemDefines.length = 0;
-
-            particleSystem.fillDefines(particleSystemDefines, blendMode);
-
-            const particleSystemDefinesJoinedCurrent = particleSystemDefines.join("\n");
-
-            if (particleSystemDefinesJoinedCurrent !== join) {
-                defines!.markAllAsDirty();
-                join = particleSystemDefinesJoinedCurrent;
-            }
-
-            const result = this._processDefines(dummyMesh!, defines!);
-
-            if (result) {
-                Effect.RegisterShader(tempName, this._fragmentCompilationState._builtCompilationString);
-
-                effect = this.getScene()
-                    .getEngine()
-                    .createEffectForParticles(
-                        tempName,
-                        this._fragmentCompilationState.uniforms,
-                        this._fragmentCompilationState.samplers,
-                        defines!.toString() + "\n" + join,
-                        result?.fallbacks,
-                        onCompiled,
-                        onError,
-                        particleSystem
-                    );
-                particleSystem.setCustomEffect(effect, blendMode);
-                this._createEffectForParticles(particleSystem, blendMode, onCompiled, onError, effect, defines, dummyMesh, particleSystemDefinesJoined); // add the effect.onBindObservable observer
-                return;
-            }
-
-            this._checkInternals(effect);
-        });
-    }
-
-    private _checkInternals(effect: Effect) {
-        // Animated blocks
-        if (this._sharedData.animatedInputs) {
-            const scene = this.getScene();
-
-            const frameId = scene.getFrameId();
-
-            if (this._animationFrame !== frameId) {
-                for (const input of this._sharedData.animatedInputs) {
-                    input.animate(scene);
-                }
-
-                this._animationFrame = frameId;
-            }
-        }
-
-        // Bindable blocks
-        for (const block of this._sharedData.bindableBlocks) {
-            block.bind(effect, this);
-        }
-
-        // Connection points
-        for (const inputBlock of this._sharedData.inputBlocks) {
-            inputBlock._transmit(effect, this.getScene(), this);
-        }
-    }
-
-    /**
-     * Create the effect to be used as the custom effect for a particle system
-     * @param particleSystem Particle system to create the effect for
-     * @param onCompiled defines a function to call when the effect creation is successful
-     * @param onError defines a function to call when the effect creation has failed
-     */
-    public createEffectForParticles(particleSystem: IParticleSystem, onCompiled?: (effect: Effect) => void, onError?: (effect: Effect, errors: string) => void) {
-        if (this.mode !== NodeMaterialModes.Particle) {
-            console.log("Incompatible material mode");
-            return;
-        }
-
-        this._createEffectForParticles(particleSystem, BaseParticleSystem.BLENDMODE_ONEONE, onCompiled, onError);
-        this._createEffectForParticles(particleSystem, BaseParticleSystem.BLENDMODE_MULTIPLY, onCompiled, onError);
-    }
-
-    /**
-     * Use this material as the shadow depth wrapper of a target material
-     * @param targetMaterial defines the target material
-     */
-    public createAsShadowDepthWrapper(targetMaterial: Material) {
-        if (this.mode !== NodeMaterialModes.Material) {
-            console.log("Incompatible material mode");
-            return;
-        }
-
-        targetMaterial.shadowDepthWrapper = new BABYLON.ShadowDepthWrapper(this, this.getScene());
-    }
-
-    private _processDefines(
-        mesh: AbstractMesh,
-        defines: NodeMaterialDefines,
-        useInstances = false,
-        subMesh?: SubMesh
-    ): Nullable<{
-        lightDisposed: boolean;
-        uniformBuffers: string[];
-        mergedUniforms: string[];
-        mergedSamplers: string[];
-        fallbacks: EffectFallbacks;
-    }> {
-        let result = null;
-
-        // Global defines
-        const scene = this.getScene();
-        if (MaterialHelper.PrepareDefinesForCamera(scene, defines)) {
-            defines.markAsMiscDirty();
-        }
-
-        // Shared defines
-        this._sharedData.blocksWithDefines.forEach((b) => {
-            b.initializeDefines(mesh, this, defines, useInstances);
-        });
-
-        this._sharedData.blocksWithDefines.forEach((b) => {
-            b.prepareDefines(mesh, this, defines, useInstances, subMesh);
-        });
-
-        // Need to recompile?
-        if (defines.isDirty) {
-            const lightDisposed = defines._areLightsDisposed;
-            defines.markAsProcessed();
-
-            // Repeatable content generators
-            this._vertexCompilationState.compilationString = this._vertexCompilationState._builtCompilationString;
-            this._fragmentCompilationState.compilationString = this._fragmentCompilationState._builtCompilationString;
-
-            this._sharedData.repeatableContentBlocks.forEach((b) => {
-                b.replaceRepeatableContent(this._vertexCompilationState, this._fragmentCompilationState, mesh, defines);
-            });
-
-            // Uniforms
-            const uniformBuffers: string[] = [];
-            this._sharedData.dynamicUniformBlocks.forEach((b) => {
-                b.updateUniformsAndSamples(this._vertexCompilationState, this, defines, uniformBuffers);
-            });
-
-            const mergedUniforms = this._vertexCompilationState.uniforms;
-
-            this._fragmentCompilationState.uniforms.forEach((u) => {
-                const index = mergedUniforms.indexOf(u);
-
-                if (index === -1) {
-                    mergedUniforms.push(u);
-                }
-            });
-
-            // Samplers
-            const mergedSamplers = this._vertexCompilationState.samplers;
-
-            this._fragmentCompilationState.samplers.forEach((s) => {
-                const index = mergedSamplers.indexOf(s);
-
-                if (index === -1) {
-                    mergedSamplers.push(s);
-                }
-            });
-
-            const fallbacks = new EffectFallbacks();
-
-            this._sharedData.blocksWithFallbacks.forEach((b) => {
-                b.provideFallbacks(mesh, fallbacks);
-            });
-
-            result = {
-                lightDisposed,
-                uniformBuffers,
-                mergedUniforms,
-                mergedSamplers,
-                fallbacks,
-            };
-        }
-
-        return result;
-    }
-
-    /**
-     * Get if the submesh is ready to be used and all its information available.
-     * Child classes can use it to update shaders
-     * @param mesh defines the mesh to check
-     * @param subMesh defines which submesh to check
-     * @param useInstances specifies that instances should be used
-     * @returns a boolean indicating that the submesh is ready or not
-     */
-    public isReadyForSubMesh(mesh: AbstractMesh, subMesh: SubMesh, useInstances: boolean = false): boolean {
-        if (!this._buildWasSuccessful) {
-            return false;
-        }
-
-        const scene = this.getScene();
-        if (this._sharedData.animatedInputs) {
-            const frameId = scene.getFrameId();
-
-            if (this._animationFrame !== frameId) {
-                for (const input of this._sharedData.animatedInputs) {
-                    input.animate(scene);
-                }
-
-                this._animationFrame = frameId;
-            }
-        }
-
-        if (subMesh.effect && this.isFrozen) {
-            if (subMesh.effect._wasPreviouslyReady && subMesh.effect._wasPreviouslyUsingInstances === useInstances) {
-                return true;
-            }
-        }
-
-        if (!subMesh.materialDefines) {
-            subMesh.materialDefines = new NodeMaterialDefines();
-        }
-
-        const defines = <NodeMaterialDefines>subMesh.materialDefines;
-        if (this._isReadyForSubMesh(subMesh)) {
-            return true;
-        }
-
-        const engine = scene.getEngine();
-
-        this._prepareDefinesForAttributes(mesh, defines);
-
-        // Check if blocks are ready
-        if (this._sharedData.blockingBlocks.some((b) => !b.isReady(mesh, this, defines, useInstances))) {
-            return false;
-        }
-
-        const result = this._processDefines(mesh, defines, useInstances, subMesh);
-
-        if (result) {
-            const previousEffect = subMesh.effect;
-            // Compilation
-            const join = defines.toString();
-            let effect = engine.createEffect(
-                {
-                    vertex: "nodeMaterial" + this._buildId,
-                    fragment: "nodeMaterial" + this._buildId,
-                    vertexSource: this._vertexCompilationState.compilationString,
-                    fragmentSource: this._fragmentCompilationState.compilationString,
-                },
-                <IEffectCreationOptions>{
-                    attributes: this._vertexCompilationState.attributes,
-                    uniformsNames: result.mergedUniforms,
-                    uniformBuffersNames: result.uniformBuffers,
-                    samplers: result.mergedSamplers,
-                    defines: join,
-                    fallbacks: result.fallbacks,
-                    onCompiled: this.onCompiled,
-                    onError: this.onError,
-                    multiTarget: defines.PREPASS,
-                    indexParameters: { maxSimultaneousLights: this.maxSimultaneousLights, maxSimultaneousMorphTargets: defines.NUM_MORPH_INFLUENCERS },
-                },
-                engine
-            );
-
-            if (effect) {
-                if (this._onEffectCreatedObservable) {
-                    onCreatedEffectParameters.effect = effect;
-                    onCreatedEffectParameters.subMesh = subMesh;
-                    this._onEffectCreatedObservable.notifyObservers(onCreatedEffectParameters);
-                }
-
-                // Use previous effect while new one is compiling
-                if (this.allowShaderHotSwapping && previousEffect && !effect.isReady()) {
-                    effect = previousEffect;
-                    defines.markAsUnprocessed();
-
-                    if (result.lightDisposed) {
-                        // re register in case it takes more than one frame.
-                        defines._areLightsDisposed = true;
-                        return false;
-                    }
-                } else {
-                    scene.resetCachedMaterial();
-                    subMesh.setEffect(effect, defines, this._materialContext);
-                }
-            }
-        }
-
-        if (!subMesh.effect || !subMesh.effect.isReady()) {
-            return false;
-        }
-
-        defines._renderId = scene.getRenderId();
-        subMesh.effect._wasPreviouslyReady = true;
-        subMesh.effect._wasPreviouslyUsingInstances = useInstances;
-
-        this._checkScenePerformancePriority();
-
-        return true;
-    }
-
-    /**
-     * Get a string representing the shaders built by the current node graph
-     */
-    public get compiledShaders() {
-        return `// Vertex shader\n${this._vertexCompilationState.compilationString}\n\n// Fragment shader\n${this._fragmentCompilationState.compilationString}`;
-    }
-
-    /**
-     * Binds the world matrix to the material
-     * @param world defines the world transformation matrix
-     */
-    public bindOnlyWorldMatrix(world: Matrix): void {
-        const scene = this.getScene();
-
-        if (!this._activeEffect) {
-            return;
-        }
-
-        const hints = this._sharedData.hints;
-
-        if (hints.needWorldViewMatrix) {
-            world.multiplyToRef(scene.getViewMatrix(), this._cachedWorldViewMatrix);
-        }
-
-        if (hints.needWorldViewProjectionMatrix) {
-            world.multiplyToRef(scene.getTransformMatrix(), this._cachedWorldViewProjectionMatrix);
-        }
-
-        // Connection points
-        for (const inputBlock of this._sharedData.inputBlocks) {
-            inputBlock._transmitWorld(this._activeEffect, world, this._cachedWorldViewMatrix, this._cachedWorldViewProjectionMatrix);
-        }
-    }
-
-    /**
-     * Binds the submesh to this material by preparing the effect and shader to draw
-     * @param world defines the world transformation matrix
-     * @param mesh defines the mesh containing the submesh
-     * @param subMesh defines the submesh to bind the material to
-     */
-    public bindForSubMesh(world: Matrix, mesh: Mesh, subMesh: SubMesh): void {
-        const scene = this.getScene();
-        const effect = subMesh.effect;
-        if (!effect) {
-            return;
-        }
-        this._activeEffect = effect;
-
-        // Matrices
-        this.bindOnlyWorldMatrix(world);
-
-        const mustRebind = this._mustRebind(scene, effect, mesh.visibility);
-        const sharedData = this._sharedData;
-
-        if (mustRebind) {
-            // Bindable blocks
-            for (const block of sharedData.bindableBlocks) {
-                block.bind(effect, this, mesh, subMesh);
-            }
-
-            for (const block of sharedData.forcedBindableBlocks) {
-                block.bind(effect, this, mesh, subMesh);
-            }
-
-            // Connection points
-            for (const inputBlock of sharedData.inputBlocks) {
-                inputBlock._transmit(effect, scene, this);
-            }
-        } else if (!this.isFrozen) {
-            for (const block of sharedData.forcedBindableBlocks) {
-                block.bind(effect, this, mesh, subMesh);
-            }
-        }
-
-        this._afterBind(mesh, this._activeEffect);
-    }
-
-    /**
-     * Gets the active textures from the material
-     * @returns an array of textures
-     */
-    public getActiveTextures(): BaseTexture[] {
-        const activeTextures = super.getActiveTextures();
-
-        if (this._sharedData) {
-            activeTextures.push(...this._sharedData.textureBlocks.filter((tb) => tb.texture).map((tb) => tb.texture!));
-        }
-
-        return activeTextures;
-    }
-
-    /**
-     * Gets the list of texture blocks
-     * Note that this method will only return blocks that are reachable from the final block(s) and only after the material has been built!
-     * @returns an array of texture blocks
-     */
-    public getTextureBlocks(): NodeMaterialTextureBlocks[] {
-        if (!this._sharedData) {
-            return [];
-        }
-
-        return this._sharedData.textureBlocks;
-    }
-
-    /**
-     * Gets the list of all texture blocks
-     * Note that this method will scan all attachedBlocks and return blocks that are texture blocks
-     * @returns
-     */
-    public getAllTextureBlocks(): NodeMaterialTextureBlocks[] {
-        const textureBlocks: NodeMaterialTextureBlocks[] = [];
-
-        for (const block of this.attachedBlocks) {
-            if (NodeMaterial._BlockIsTextureBlock(block)) {
-                textureBlocks.push(block);
-            }
-        }
-
-        return textureBlocks;
-    }
-
-    /**
-     * Specifies if the material uses a texture
-     * @param texture defines the texture to check against the material
-     * @returns a boolean specifying if the material uses the texture
-     */
-    public hasTexture(texture: BaseTexture): boolean {
-        if (super.hasTexture(texture)) {
-            return true;
-        }
-
-        if (!this._sharedData) {
-            return false;
-        }
-
-        for (const t of this._sharedData.textureBlocks) {
-            if (t.texture === texture) {
-                return true;
-            }
-        }
-
-        return false;
-    }
-
-    /**
-     * Disposes the material
-     * @param forceDisposeEffect specifies if effects should be forcefully disposed
-     * @param forceDisposeTextures specifies if textures should be forcefully disposed
-     * @param notBoundToMesh specifies if the material that is being disposed is known to be not bound to any mesh
-     */
-    public dispose(forceDisposeEffect?: boolean, forceDisposeTextures?: boolean, notBoundToMesh?: boolean): void {
-        if (forceDisposeTextures) {
-            for (const texture of this.getTextureBlocks()
-                .filter((tb) => tb.texture)
-                .map((tb) => tb.texture!)) {
-                texture.dispose();
-            }
-        }
-
-        for (const block of this.attachedBlocks) {
-            block.dispose();
-        }
-
-        this.attachedBlocks.length = 0;
-        (this._sharedData as any) = null;
-        (this._vertexCompilationState as any) = null;
-        (this._fragmentCompilationState as any) = null;
-
-        this.onBuildObservable.clear();
-
-        if (this._imageProcessingObserver) {
-            this._imageProcessingConfiguration.onUpdateParameters.remove(this._imageProcessingObserver);
-            this._imageProcessingObserver = null;
-        }
-
-        super.dispose(forceDisposeEffect, forceDisposeTextures, notBoundToMesh);
-    }
-
-    /** Creates the node editor window. */
-    private _createNodeEditor(additionalConfig?: any) {
-        const nodeEditorConfig: any = {
-            nodeMaterial: this,
-            ...additionalConfig,
-        };
-        this.BJSNODEMATERIALEDITOR.NodeEditor.Show(nodeEditorConfig);
-    }
-
-    /**
-     * Launch the node material editor
-     * @param config Define the configuration of the editor
-     * @returns a promise fulfilled when the node editor is visible
-     */
-    public edit(config?: INodeMaterialEditorOptions): Promise<void> {
-        return new Promise((resolve) => {
-            this.BJSNODEMATERIALEDITOR = this.BJSNODEMATERIALEDITOR || this._getGlobalNodeMaterialEditor();
-            if (typeof this.BJSNODEMATERIALEDITOR == "undefined") {
-                const editorUrl = config && config.editorURL ? config.editorURL : NodeMaterial.EditorURL;
-
-                // Load editor and add it to the DOM
-                Tools.LoadScript(editorUrl, () => {
-                    this.BJSNODEMATERIALEDITOR = this.BJSNODEMATERIALEDITOR || this._getGlobalNodeMaterialEditor();
-                    this._createNodeEditor(config?.nodeEditorConfig);
-                    resolve();
-                });
-            } else {
-                // Otherwise creates the editor
-                this._createNodeEditor(config?.nodeEditorConfig);
-                resolve();
-            }
-        });
-    }
-
-    /**
-     * Clear the current material
-     */
-    public clear() {
-        this._vertexOutputNodes.length = 0;
-        this._fragmentOutputNodes.length = 0;
-        this.attachedBlocks.length = 0;
-    }
-
-    /**
-     * Clear the current material and set it to a default state
-     */
-    public setToDefault() {
-        this.clear();
-
-        this.editorData = null;
-
-        const positionInput = new InputBlock("Position");
-        positionInput.setAsAttribute("position");
-
-        const worldInput = new InputBlock("World");
-        worldInput.setAsSystemValue(NodeMaterialSystemValues.World);
-
-        const worldPos = new TransformBlock("WorldPos");
-        positionInput.connectTo(worldPos);
-        worldInput.connectTo(worldPos);
-
-        const viewProjectionInput = new InputBlock("ViewProjection");
-        viewProjectionInput.setAsSystemValue(NodeMaterialSystemValues.ViewProjection);
-
-        const worldPosdMultipliedByViewProjection = new TransformBlock("WorldPos * ViewProjectionTransform");
-        worldPos.connectTo(worldPosdMultipliedByViewProjection);
-        viewProjectionInput.connectTo(worldPosdMultipliedByViewProjection);
-
-        const vertexOutput = new VertexOutputBlock("VertexOutput");
-        worldPosdMultipliedByViewProjection.connectTo(vertexOutput);
-
-        // Pixel
-        const pixelColor = new InputBlock("color");
-        pixelColor.value = new Color4(0.8, 0.8, 0.8, 1);
-
-        const fragmentOutput = new FragmentOutputBlock("FragmentOutput");
-        pixelColor.connectTo(fragmentOutput);
-
-        // Add to nodes
-        this.addOutputNode(vertexOutput);
-        this.addOutputNode(fragmentOutput);
-
-        this._mode = NodeMaterialModes.Material;
-    }
-
-    /**
-     * Clear the current material and set it to a default state for post process
-     */
-    public setToDefaultPostProcess() {
-        this.clear();
-
-        this.editorData = null;
-
-        const position = new InputBlock("Position");
-        position.setAsAttribute("position2d");
-
-        const const1 = new InputBlock("Constant1");
-        const1.isConstant = true;
-        const1.value = 1;
-
-        const vmerger = new VectorMergerBlock("Position3D");
-
-        position.connectTo(vmerger);
-        const1.connectTo(vmerger, { input: "w" });
-
-        const vertexOutput = new VertexOutputBlock("VertexOutput");
-        vmerger.connectTo(vertexOutput);
-
-        // Pixel
-        const scale = new InputBlock("Scale");
-        scale.visibleInInspector = true;
-        scale.value = new Vector2(1, 1);
-
-        const uv0 = new RemapBlock("uv0");
-        position.connectTo(uv0);
-
-        const uv = new MultiplyBlock("UV scale");
-        uv0.connectTo(uv);
-        scale.connectTo(uv);
-
-        const currentScreen = new CurrentScreenBlock("CurrentScreen");
-        uv.connectTo(currentScreen);
-
-        currentScreen.texture = new Texture("https://assets.babylonjs.com/nme/currentScreenPostProcess.png", this.getScene());
-
-        const fragmentOutput = new FragmentOutputBlock("FragmentOutput");
-        currentScreen.connectTo(fragmentOutput, { output: "rgba" });
-
-        // Add to nodes
-        this.addOutputNode(vertexOutput);
-        this.addOutputNode(fragmentOutput);
-
-        this._mode = NodeMaterialModes.PostProcess;
-    }
-
-    /**
-     * Clear the current material and set it to a default state for procedural texture
-     */
-    public setToDefaultProceduralTexture() {
-        this.clear();
-
-        this.editorData = null;
-
-        const position = new InputBlock("Position");
-        position.setAsAttribute("position2d");
-
-        const const1 = new InputBlock("Constant1");
-        const1.isConstant = true;
-        const1.value = 1;
-
-        const vmerger = new VectorMergerBlock("Position3D");
-
-        position.connectTo(vmerger);
-        const1.connectTo(vmerger, { input: "w" });
-
-        const vertexOutput = new VertexOutputBlock("VertexOutput");
-        vmerger.connectTo(vertexOutput);
-
-        // Pixel
-        const time = new InputBlock("Time");
-        time.value = 0;
-        time.min = 0;
-        time.max = 0;
-        time.isBoolean = false;
-        time.matrixMode = 0;
-        time.animationType = AnimatedInputBlockTypes.Time;
-        time.isConstant = false;
-
-        const color = new InputBlock("Color3");
-        color.value = new Color3(1, 1, 1);
-        color.isConstant = false;
-        const fragmentOutput = new FragmentOutputBlock("FragmentOutput");
-
-        const vectorMerger = new VectorMergerBlock("VectorMerger");
-        vectorMerger.visibleInInspector = false;
-
-        const cos = new TrigonometryBlock("Cos");
-        cos.operation = TrigonometryBlockOperations.Cos;
-
-        position.connectTo(vectorMerger);
-        time.output.connectTo(cos.input);
-        cos.output.connectTo(vectorMerger.z);
-        vectorMerger.xyzOut.connectTo(fragmentOutput.rgb);
-
-        // Add to nodes
-        this.addOutputNode(vertexOutput);
-        this.addOutputNode(fragmentOutput);
-
-        this._mode = NodeMaterialModes.ProceduralTexture;
-    }
-
-    /**
-     * Clear the current material and set it to a default state for particle
-     */
-    public setToDefaultParticle() {
-        this.clear();
-
-        this.editorData = null;
-
-        // Pixel
-        const uv = new InputBlock("uv");
-        uv.setAsAttribute("particle_uv");
-
-        const texture = new ParticleTextureBlock("ParticleTexture");
-        uv.connectTo(texture);
-
-        const color = new InputBlock("Color");
-        color.setAsAttribute("particle_color");
-
-        const multiply = new MultiplyBlock("Texture * Color");
-        texture.connectTo(multiply);
-        color.connectTo(multiply);
-
-        const rampGradient = new ParticleRampGradientBlock("ParticleRampGradient");
-        multiply.connectTo(rampGradient);
-
-        const cSplitter = new ColorSplitterBlock("ColorSplitter");
-        color.connectTo(cSplitter);
-
-        const blendMultiply = new ParticleBlendMultiplyBlock("ParticleBlendMultiply");
-        rampGradient.connectTo(blendMultiply);
-        texture.connectTo(blendMultiply, { output: "a" });
-        cSplitter.connectTo(blendMultiply, { output: "a" });
-
-        const fragmentOutput = new FragmentOutputBlock("FragmentOutput");
-        blendMultiply.connectTo(fragmentOutput);
-
-        // Add to nodes
-        this.addOutputNode(fragmentOutput);
-
-        this._mode = NodeMaterialModes.Particle;
-    }
-
-    /**
-     * Loads the current Node Material from a url pointing to a file save by the Node Material Editor
-     * @deprecated Please use NodeMaterial.ParseFromFileAsync instead
-     * @param url defines the url to load from
-     * @param rootUrl defines the root URL for nested url in the node material
-     * @returns a promise that will fulfil when the material is fully loaded
-     */
-    public async loadAsync(url: string, rootUrl: string = "") {
-        return NodeMaterial.ParseFromFileAsync("", url, this.getScene(), rootUrl, true, this);
-    }
-
-    private _gatherBlocks(rootNode: NodeMaterialBlock, list: NodeMaterialBlock[]) {
-        if (list.indexOf(rootNode) !== -1) {
-            return;
-        }
-        list.push(rootNode);
-
-        for (const input of rootNode.inputs) {
-            const connectedPoint = input.connectedPoint;
-            if (connectedPoint) {
-                const block = connectedPoint.ownerBlock;
-                if (block !== rootNode) {
-                    this._gatherBlocks(block, list);
-                }
-            }
-        }
-
-        // Teleportation
-        if (rootNode.isTeleportOut) {
-            const block = rootNode as NodeMaterialTeleportOutBlock;
-            if (block.entryPoint) {
-                this._gatherBlocks(block.entryPoint, list);
-            }
-        }
-    }
-
-    /**
-     * Generate a string containing the code declaration required to create an equivalent of this material
-     * @returns a string
-     */
-    public generateCode() {
-        let alreadyDumped: NodeMaterialBlock[] = [];
-        const vertexBlocks: NodeMaterialBlock[] = [];
-        const uniqueNames: string[] = ["const", "var", "let"];
-        // Gets active blocks
-        for (const outputNode of this._vertexOutputNodes) {
-            this._gatherBlocks(outputNode, vertexBlocks);
-        }
-
-        const fragmentBlocks: NodeMaterialBlock[] = [];
-        for (const outputNode of this._fragmentOutputNodes) {
-            this._gatherBlocks(outputNode, fragmentBlocks);
-        }
-
-        // Generate vertex shader
-        let codeString = `var nodeMaterial = new BABYLON.NodeMaterial("${this.name || "node material"}");\n`;
-        codeString += `nodeMaterial.mode = BABYLON.NodeMaterialModes.${NodeMaterialModes[this.mode]};\n`;
-        for (const node of vertexBlocks) {
-            if (node.isInput && alreadyDumped.indexOf(node) === -1) {
-                codeString += node._dumpCode(uniqueNames, alreadyDumped);
-            }
-        }
-
-        // Generate fragment shader
-        for (const node of fragmentBlocks) {
-            if (node.isInput && alreadyDumped.indexOf(node) === -1) {
-                codeString += node._dumpCode(uniqueNames, alreadyDumped);
-            }
-        }
-
-        // Connections
-        alreadyDumped = [];
-        codeString += "\n// Connections\n";
-        for (const node of this._vertexOutputNodes) {
-            codeString += node._dumpCodeForOutputConnections(alreadyDumped);
-        }
-        for (const node of this._fragmentOutputNodes) {
-            codeString += node._dumpCodeForOutputConnections(alreadyDumped);
-        }
-
-        // Output nodes
-        codeString += "\n// Output nodes\n";
-        for (const node of this._vertexOutputNodes) {
-            codeString += `nodeMaterial.addOutputNode(${node._codeVariableName});\n`;
-        }
-
-        for (const node of this._fragmentOutputNodes) {
-            codeString += `nodeMaterial.addOutputNode(${node._codeVariableName});\n`;
-        }
-
-        codeString += `nodeMaterial.build();\n`;
-
-        return codeString;
-    }
-
-    /**
-     * Serializes this material in a JSON representation
-     * @param selectedBlocks
-     * @returns the serialized material object
-     */
-    public serialize(selectedBlocks?: NodeMaterialBlock[]): any {
-        const serializationObject = selectedBlocks ? {} : SerializationHelper.Serialize(this);
-        serializationObject.editorData = JSON.parse(JSON.stringify(this.editorData)); // Copy
-
-        let blocks: NodeMaterialBlock[] = [];
-
-        if (selectedBlocks) {
-            blocks = selectedBlocks;
-        } else {
-            serializationObject.customType = "BABYLON.NodeMaterial";
-            serializationObject.outputNodes = [];
-
-            // Outputs
-            for (const outputNode of this._vertexOutputNodes) {
-                this._gatherBlocks(outputNode, blocks);
-                serializationObject.outputNodes.push(outputNode.uniqueId);
-            }
-
-            for (const outputNode of this._fragmentOutputNodes) {
-                this._gatherBlocks(outputNode, blocks);
-
-                if (serializationObject.outputNodes.indexOf(outputNode.uniqueId) === -1) {
-                    serializationObject.outputNodes.push(outputNode.uniqueId);
-                }
-            }
-        }
-
-        // Blocks
-        serializationObject.blocks = [];
-
-        for (const block of blocks) {
-            serializationObject.blocks.push(block.serialize());
-        }
-
-        if (!selectedBlocks) {
-            for (const block of this.attachedBlocks) {
-                if (blocks.indexOf(block) !== -1) {
-                    continue;
-                }
-                serializationObject.blocks.push(block.serialize());
-            }
-        }
-
-        return serializationObject;
-    }
-
-    private _restoreConnections(block: NodeMaterialBlock, source: any, map: { [key: number]: NodeMaterialBlock }) {
-        for (const outputPoint of block.outputs) {
-            for (const candidate of source.blocks) {
-                const target = map[candidate.id];
-
-                if (!target) {
-                    continue;
-                }
-
-                for (const input of candidate.inputs) {
-                    if (map[input.targetBlockId] === block && input.targetConnectionName === outputPoint.name) {
-                        const inputPoint = target.getInputByName(input.inputName);
-                        if (!inputPoint || inputPoint.isConnected) {
-                            continue;
-                        }
-
-                        outputPoint.connectTo(inputPoint, true);
-                        this._restoreConnections(target, source, map);
-                        continue;
-                    }
-                }
-            }
-        }
-    }
-
-    /**
-     * Clear the current graph and load a new one from a serialization object
-     * @param source defines the JSON representation of the material
-     * @param rootUrl defines the root URL to use to load textures and relative dependencies
-     * @param merge defines whether or not the source must be merged or replace the current content
-     */
-    public parseSerializedObject(source: any, rootUrl: string = "", merge = false) {
-        if (!merge) {
-            this.clear();
-        }
-
-        const map: { [key: number]: NodeMaterialBlock } = {};
-
-        // Create blocks
-        for (const parsedBlock of source.blocks) {
-            const blockType = GetClass(parsedBlock.customType);
-            if (blockType) {
-                const block: NodeMaterialBlock = new blockType();
-                block._deserialize(parsedBlock, this.getScene(), rootUrl);
-                map[parsedBlock.id] = block;
-
-                this.attachedBlocks.push(block);
-            }
-        }
-
-        // Reconnect teleportation
-        for (const block of this.attachedBlocks) {
-            if (block.isTeleportOut) {
-                const teleportOut = block as NodeMaterialTeleportOutBlock;
-                const id = teleportOut._tempEntryPointUniqueId;
-                if (id) {
-                    const source = map[id] as NodeMaterialTeleportInBlock;
-                    source.attachToEndpoint(teleportOut);
-                }
-            }
-        }
-
-        // Connections - Starts with input blocks only (except if in "merge" mode where we scan all blocks)
-        for (let blockIndex = 0; blockIndex < source.blocks.length; blockIndex++) {
-            const parsedBlock = source.blocks[blockIndex];
-            const block = map[parsedBlock.id];
-
-            if (!block) {
-                continue;
-            }
-
-            if (block.inputs.length && !merge) {
-                continue;
-            }
-            this._restoreConnections(block, source, map);
-        }
-
-        // Outputs
-        if (source.outputNodes) {
-            for (const outputNodeId of source.outputNodes) {
-                this.addOutputNode(map[outputNodeId]);
-            }
-        }
-
-        // UI related info
-        if (source.locations || (source.editorData && source.editorData.locations)) {
-            const locations: {
-                blockId: number;
-                x: number;
-                y: number;
-            }[] = source.locations || source.editorData.locations;
-
-            for (const location of locations) {
-                if (map[location.blockId]) {
-                    location.blockId = map[location.blockId].uniqueId;
-                }
-            }
-
-            if (merge && this.editorData && this.editorData.locations) {
-                locations.concat(this.editorData.locations);
-            }
-
-            if (source.locations) {
-                this.editorData = {
-                    locations: locations,
-                };
-            } else {
-                this.editorData = source.editorData;
-                this.editorData.locations = locations;
-            }
-
-            const blockMap: number[] = [];
-
-            for (const key in map) {
-                blockMap[key] = map[key].uniqueId;
-            }
-
-            this.editorData.map = blockMap;
-        }
-
-        this.comment = source.comment;
-
-        if (source.forceAlphaBlending !== undefined) {
-            this.forceAlphaBlending = source.forceAlphaBlending;
-        }
-
-        if (!merge) {
-            this._mode = source.mode ?? NodeMaterialModes.Material;
-        }
-    }
-
-    /**
-     * Clear the current graph and load a new one from a serialization object
-     * @param source defines the JSON representation of the material
-     * @param rootUrl defines the root URL to use to load textures and relative dependencies
-     * @param merge defines whether or not the source must be merged or replace the current content
-     * @deprecated Please use the parseSerializedObject method instead
-     */
-    public loadFromSerialization(source: any, rootUrl: string = "", merge = false) {
-        this.parseSerializedObject(source, rootUrl, merge);
-    }
-
-    /**
-     * Makes a duplicate of the current material.
-     * @param name defines the name to use for the new material
-     * @param shareEffect defines if the clone material should share the same effect (default is false)
-     */
-    public clone(name: string, shareEffect: boolean = false): NodeMaterial {
-        const serializationObject = this.serialize();
-
-        const clone = SerializationHelper.Clone(() => new NodeMaterial(name, this.getScene(), this.options), this);
-        clone.id = name;
-        clone.name = name;
-
-        clone.parseSerializedObject(serializationObject);
-        clone._buildId = this._buildId;
-        clone.build(false, !shareEffect);
-
-        return clone;
-    }
-
-    /**
-     * Creates a node material from parsed material data
-     * @param source defines the JSON representation of the material
-     * @param scene defines the hosting scene
-     * @param rootUrl defines the root URL to use to load textures and relative dependencies
-     * @returns a new node material
-     */
-    public static Parse(source: any, scene: Scene, rootUrl: string = ""): NodeMaterial {
-        const nodeMaterial = SerializationHelper.Parse(() => new NodeMaterial(source.name, scene), source, scene, rootUrl);
-
-        nodeMaterial.parseSerializedObject(source, rootUrl);
-        nodeMaterial.build();
-
-        return nodeMaterial;
-    }
-
-    /**
-     * Creates a node material from a snippet saved in a remote file
-     * @param name defines the name of the material to create
-     * @param url defines the url to load from
-     * @param scene defines the hosting scene
-     * @param rootUrl defines the root URL for nested url in the node material
-     * @param skipBuild defines whether to build the node material
-     * @param targetMaterial defines a material to use instead of creating a new one
-     * @returns a promise that will resolve to the new node material
-     */
-    public static async ParseFromFileAsync(
-        name: string,
-        url: string,
-        scene: Scene,
-        rootUrl: string = "",
-        skipBuild: boolean = false,
-        targetMaterial?: NodeMaterial
-    ): Promise<NodeMaterial> {
-        const material = targetMaterial ?? new NodeMaterial(name, scene);
-
-        const data = await scene._loadFileAsync(url);
-        const serializationObject = JSON.parse(data as string);
-        material.parseSerializedObject(serializationObject, rootUrl);
-        if (!skipBuild) {
-            material.build();
-        }
-        return material;
-    }
-
-    /**
-     * Creates a node material from a snippet saved by the node material editor
-     * @param snippetId defines the snippet to load
-     * @param scene defines the hosting scene
-     * @param rootUrl defines the root URL to use to load textures and relative dependencies
-     * @param nodeMaterial defines a node material to update (instead of creating a new one)
-     * @param skipBuild defines whether to build the node material
-     * @returns a promise that will resolve to the new node material
-     */
-    public static ParseFromSnippetAsync(
-        snippetId: string,
-        scene: Scene = EngineStore.LastCreatedScene!,
-        rootUrl: string = "",
-        nodeMaterial?: NodeMaterial,
-        skipBuild: boolean = false
-    ): Promise<NodeMaterial> {
-        if (snippetId === "_BLANK") {
-            return Promise.resolve(NodeMaterial.CreateDefault("blank", scene));
-        }
-
-        return new Promise((resolve, reject) => {
-            const request = new WebRequest();
-            request.addEventListener("readystatechange", () => {
-                if (request.readyState == 4) {
-                    if (request.status == 200) {
-                        const snippet = JSON.parse(JSON.parse(request.responseText).jsonPayload);
-                        const serializationObject = JSON.parse(snippet.nodeMaterial);
-
-                        if (!nodeMaterial) {
-                            nodeMaterial = SerializationHelper.Parse(() => new NodeMaterial(snippetId, scene), serializationObject, scene, rootUrl);
-                            nodeMaterial.uniqueId = scene.getUniqueId();
-                        }
-
-                        nodeMaterial.parseSerializedObject(serializationObject);
-                        nodeMaterial.snippetId = snippetId;
-
-                        try {
-                            if (!skipBuild) {
-                                nodeMaterial.build();
-                            }
-                            resolve(nodeMaterial);
-                        } catch (err) {
-                            reject(err);
-                        }
-                    } else {
-                        reject("Unable to load the snippet " + snippetId);
-                    }
-                }
-            });
-
-            request.open("GET", this.SnippetUrl + "/" + snippetId.replace(/#/g, "/"));
-            request.send();
-        });
-    }
-
-    /**
-     * Creates a new node material set to default basic configuration
-     * @param name defines the name of the material
-     * @param scene defines the hosting scene
-     * @returns a new NodeMaterial
-     */
-    public static CreateDefault(name: string, scene?: Scene) {
-        const newMaterial = new NodeMaterial(name, scene);
-
-        newMaterial.setToDefault();
-        newMaterial.build();
-
-        return newMaterial;
-    }
-}
-
-RegisterClass("BABYLON.NodeMaterial", NodeMaterial);
+/* eslint-disable @typescript-eslint/naming-convention */
+import type { NodeMaterialBlock } from "./nodeMaterialBlock";
+import { PushMaterial } from "../pushMaterial";
+import type { Scene } from "../../scene";
+import { AbstractMesh } from "../../Meshes/abstractMesh";
+import { Matrix, Vector2 } from "../../Maths/math.vector";
+import { Color3, Color4 } from "../../Maths/math.color";
+import type { Mesh } from "../../Meshes/mesh";
+import { Engine } from "../../Engines/engine";
+import { NodeMaterialBuildState } from "./nodeMaterialBuildState";
+import type { IEffectCreationOptions } from "../effect";
+import { Effect } from "../effect";
+import type { BaseTexture } from "../../Materials/Textures/baseTexture";
+import type { Observer } from "../../Misc/observable";
+import { Observable } from "../../Misc/observable";
+import { NodeMaterialBlockTargets } from "./Enums/nodeMaterialBlockTargets";
+import { NodeMaterialBuildStateSharedData } from "./nodeMaterialBuildStateSharedData";
+import type { SubMesh } from "../../Meshes/subMesh";
+import { MaterialDefines } from "../../Materials/materialDefines";
+import type { NodeMaterialOptimizer } from "./Optimizers/nodeMaterialOptimizer";
+import type { ImageProcessingConfiguration, IImageProcessingConfigurationDefines } from "../imageProcessingConfiguration";
+import type { Nullable } from "../../types";
+import { VertexBuffer } from "../../Buffers/buffer";
+import { Tools } from "../../Misc/tools";
+import { TransformBlock } from "./Blocks/transformBlock";
+import { VertexOutputBlock } from "./Blocks/Vertex/vertexOutputBlock";
+import { FragmentOutputBlock } from "./Blocks/Fragment/fragmentOutputBlock";
+import { InputBlock } from "./Blocks/Input/inputBlock";
+import { GetClass, RegisterClass } from "../../Misc/typeStore";
+import { serialize, SerializationHelper } from "../../Misc/decorators";
+import type { TextureBlock } from "./Blocks/Dual/textureBlock";
+import type { ReflectionTextureBaseBlock } from "./Blocks/Dual/reflectionTextureBaseBlock";
+import type { RefractionBlock } from "./Blocks/PBR/refractionBlock";
+import { CurrentScreenBlock } from "./Blocks/Dual/currentScreenBlock";
+import { ParticleTextureBlock } from "./Blocks/Particle/particleTextureBlock";
+import { ParticleRampGradientBlock } from "./Blocks/Particle/particleRampGradientBlock";
+import { ParticleBlendMultiplyBlock } from "./Blocks/Particle/particleBlendMultiplyBlock";
+import { EffectFallbacks } from "../effectFallbacks";
+import { WebRequest } from "../../Misc/webRequest";
+
+import type { PostProcessOptions } from "../../PostProcesses/postProcess";
+import { PostProcess } from "../../PostProcesses/postProcess";
+import { Constants } from "../../Engines/constants";
+import type { Camera } from "../../Cameras/camera";
+import { VectorMergerBlock } from "./Blocks/vectorMergerBlock";
+import { RemapBlock } from "./Blocks/remapBlock";
+import { MultiplyBlock } from "./Blocks/multiplyBlock";
+import { NodeMaterialModes } from "./Enums/nodeMaterialModes";
+import { Texture } from "../Textures/texture";
+import type { IParticleSystem } from "../../Particles/IParticleSystem";
+import { BaseParticleSystem } from "../../Particles/baseParticleSystem";
+import { ColorSplitterBlock } from "./Blocks/colorSplitterBlock";
+import { TimingTools } from "../../Misc/timingTools";
+import { ProceduralTexture } from "../Textures/Procedurals/proceduralTexture";
+import { AnimatedInputBlockTypes } from "./Blocks/Input/animatedInputBlockTypes";
+import { TrigonometryBlock, TrigonometryBlockOperations } from "./Blocks/trigonometryBlock";
+import { NodeMaterialSystemValues } from "./Enums/nodeMaterialSystemValues";
+import type { ImageSourceBlock } from "./Blocks/Dual/imageSourceBlock";
+import { EngineStore } from "../../Engines/engineStore";
+import type { Material } from "../material";
+import { MaterialHelper } from "../materialHelper";
+import type { TriPlanarBlock } from "./Blocks/triPlanarBlock";
+import type { BiPlanarBlock } from "./Blocks/biPlanarBlock";
+import type { PrePassRenderer } from "../../Rendering/prePassRenderer";
+import type { PrePassTextureBlock } from "./Blocks/Input/prePassTextureBlock";
+import type { PrePassOutputBlock } from "./Blocks/Fragment/prePassOutputBlock";
+import type { NodeMaterialTeleportOutBlock } from "./Blocks/Teleport/teleportOutBlock";
+import type { NodeMaterialTeleportInBlock } from "./Blocks/Teleport/teleportInBlock";
+
+const onCreatedEffectParameters = { effect: null as unknown as Effect, subMesh: null as unknown as Nullable<SubMesh> };
+
+// declare NODEEDITOR namespace for compilation issue
+declare let NODEEDITOR: any;
+declare let BABYLON: any;
+
+/**
+ * Interface used to configure the node material editor
+ */
+export interface INodeMaterialEditorOptions {
+    /** Define the URL to load node editor script from */
+    editorURL?: string;
+    /** Additional configuration for the NME */
+    nodeEditorConfig?: {
+        backgroundColor?: Color4;
+    };
+}
+
+/** @internal */
+export class NodeMaterialDefines extends MaterialDefines implements IImageProcessingConfigurationDefines {
+    public NORMAL = false;
+    public TANGENT = false;
+    public VERTEXCOLOR_NME = false;
+    public UV1 = false;
+    public UV2 = false;
+    public UV3 = false;
+    public UV4 = false;
+    public UV5 = false;
+    public UV6 = false;
+
+    public PREPASS = false;
+    public PREPASS_NORMAL = false;
+    public PREPASS_NORMAL_INDEX = -1;
+    public PREPASS_POSITION = false;
+    public PREPASS_POSITION_INDEX = -1;
+    public PREPASS_DEPTH = false;
+    public PREPASS_DEPTH_INDEX = -1;
+    public SCENE_MRT_COUNT = 0;
+
+    /** BONES */
+    public NUM_BONE_INFLUENCERS = 0;
+    public BonesPerMesh = 0;
+    public BONETEXTURE = false;
+
+    /** MORPH TARGETS */
+    public MORPHTARGETS = false;
+    public MORPHTARGETS_NORMAL = false;
+    public MORPHTARGETS_TANGENT = false;
+    public MORPHTARGETS_UV = false;
+    public NUM_MORPH_INFLUENCERS = 0;
+    public MORPHTARGETS_TEXTURE = false;
+
+    /** IMAGE PROCESSING */
+    public IMAGEPROCESSING = false;
+    public VIGNETTE = false;
+    public VIGNETTEBLENDMODEMULTIPLY = false;
+    public VIGNETTEBLENDMODEOPAQUE = false;
+    public TONEMAPPING = false;
+    public TONEMAPPING_ACES = false;
+    public CONTRAST = false;
+    public EXPOSURE = false;
+    public COLORCURVES = false;
+    public COLORGRADING = false;
+    public COLORGRADING3D = false;
+    public SAMPLER3DGREENDEPTH = false;
+    public SAMPLER3DBGRMAP = false;
+    public DITHER = false;
+    public IMAGEPROCESSINGPOSTPROCESS = false;
+    public SKIPFINALCOLORCLAMP = false;
+
+    /** MISC. */
+    public BUMPDIRECTUV = 0;
+    public CAMERA_ORTHOGRAPHIC = false;
+    public CAMERA_PERSPECTIVE = false;
+
+    constructor() {
+        super();
+        this.rebuild();
+    }
+
+    public setValue(name: string, value: any, markAsUnprocessedIfDirty = false) {
+        if (this[name] === undefined) {
+            this._keys.push(name);
+        }
+
+        if (markAsUnprocessedIfDirty && this[name] !== value) {
+            this.markAsUnprocessed();
+        }
+
+        this[name] = value;
+    }
+}
+
+/**
+ * Class used to configure NodeMaterial
+ */
+export interface INodeMaterialOptions {
+    /**
+     * Defines if blocks should emit comments
+     */
+    emitComments: boolean;
+}
+
+/**
+ * Blocks that manage a texture
+ */
+export type NodeMaterialTextureBlocks =
+    | TextureBlock
+    | ReflectionTextureBaseBlock
+    | RefractionBlock
+    | CurrentScreenBlock
+    | ParticleTextureBlock
+    | ImageSourceBlock
+    | TriPlanarBlock
+    | BiPlanarBlock
+    | PrePassTextureBlock;
+
+/**
+ * Class used to create a node based material built by assembling shader blocks
+ */
+export class NodeMaterial extends PushMaterial {
+    private static _BuildIdGenerator: number = 0;
+    private _options: INodeMaterialOptions;
+    private _vertexCompilationState: NodeMaterialBuildState;
+    private _fragmentCompilationState: NodeMaterialBuildState;
+    private _sharedData: NodeMaterialBuildStateSharedData;
+    private _buildId: number = NodeMaterial._BuildIdGenerator++;
+    private _buildWasSuccessful = false;
+    private _cachedWorldViewMatrix = new Matrix();
+    private _cachedWorldViewProjectionMatrix = new Matrix();
+    private _optimizers = new Array<NodeMaterialOptimizer>();
+    private _animationFrame = -1;
+
+    /** Define the Url to load node editor script */
+    public static EditorURL = `https://unpkg.com/babylonjs-node-editor@${Engine.Version}/babylon.nodeEditor.js`;
+
+    /** Define the Url to load snippets */
+    public static SnippetUrl = Constants.SnippetUrl;
+
+    /** Gets or sets a boolean indicating that node materials should not deserialize textures from json / snippet content */
+    public static IgnoreTexturesAtLoadTime = false;
+
+    /**
+     * Checks if a block is a texture block
+     * @param block The block to check
+     * @returns True if the block is a texture block
+     */
+    public static _BlockIsTextureBlock(block: NodeMaterialBlock): block is NodeMaterialTextureBlocks {
+        return (
+            block.getClassName() === "TextureBlock" ||
+            block.getClassName() === "ReflectionTextureBaseBlock" ||
+            block.getClassName() === "RefractionBlock" ||
+            block.getClassName() === "CurrentScreenBlock" ||
+            block.getClassName() === "ParticleTextureBlock" ||
+            block.getClassName() === "ImageSourceBlock" ||
+            block.getClassName() === "TriPlanarBlock" ||
+            block.getClassName() === "BiPlanarBlock" ||
+            block.getClassName() === "PrePassTextureBlock"
+        );
+    }
+
+    private BJSNODEMATERIALEDITOR = this._getGlobalNodeMaterialEditor();
+
+    /** Get the inspector from bundle or global */
+    private _getGlobalNodeMaterialEditor(): any {
+        // UMD Global name detection from Webpack Bundle UMD Name.
+        if (typeof NODEEDITOR !== "undefined") {
+            return NODEEDITOR;
+        }
+
+        // In case of module let's check the global emitted from the editor entry point.
+        if (typeof BABYLON !== "undefined" && typeof BABYLON.NodeEditor !== "undefined") {
+            return BABYLON;
+        }
+
+        return undefined;
+    }
+
+    /**
+     * Snippet ID if the material was created from the snippet server
+     */
+    public snippetId: string;
+
+    /**
+     * Gets or sets data used by visual editor
+     * @see https://nme.babylonjs.com
+     */
+    public editorData: any = null;
+
+    /**
+     * Gets or sets a boolean indicating that alpha value must be ignored (This will turn alpha blending off even if an alpha value is produced by the material)
+     */
+    @serialize()
+    public ignoreAlpha = false;
+
+    /**
+     * Defines the maximum number of lights that can be used in the material
+     */
+    @serialize()
+    public maxSimultaneousLights = 4;
+
+    /**
+     * Observable raised when the material is built
+     */
+    public onBuildObservable = new Observable<NodeMaterial>();
+
+    /**
+     * Gets or sets the root nodes of the material vertex shader
+     */
+    public _vertexOutputNodes = new Array<NodeMaterialBlock>();
+
+    /**
+     * Gets or sets the root nodes of the material fragment (pixel) shader
+     */
+    public _fragmentOutputNodes = new Array<NodeMaterialBlock>();
+
+    /** Gets or sets options to control the node material overall behavior */
+    public get options() {
+        return this._options;
+    }
+
+    public set options(options: INodeMaterialOptions) {
+        this._options = options;
+    }
+
+    /**
+     * Default configuration related to image processing available in the standard Material.
+     */
+    protected _imageProcessingConfiguration: ImageProcessingConfiguration;
+
+    /**
+     * Gets the image processing configuration used either in this material.
+     */
+    public get imageProcessingConfiguration(): ImageProcessingConfiguration {
+        return this._imageProcessingConfiguration;
+    }
+
+    /**
+     * Sets the Default image processing configuration used either in the this material.
+     *
+     * If sets to null, the scene one is in use.
+     */
+    public set imageProcessingConfiguration(value: ImageProcessingConfiguration) {
+        this._attachImageProcessingConfiguration(value);
+
+        // Ensure the effect will be rebuilt.
+        this._markAllSubMeshesAsTexturesDirty();
+    }
+
+    /**
+     * Gets an array of blocks that needs to be serialized even if they are not yet connected
+     */
+    public attachedBlocks = new Array<NodeMaterialBlock>();
+
+    /**
+     * Specifies the mode of the node material
+     * @internal
+     */
+    @serialize("mode")
+    public _mode: NodeMaterialModes = NodeMaterialModes.Material;
+
+    /**
+     * Gets or sets the mode property
+     */
+    public get mode(): NodeMaterialModes {
+        return this._mode;
+    }
+
+    public set mode(value: NodeMaterialModes) {
+        this._mode = value;
+    }
+
+    /** Gets or sets the unique identifier used to identified the effect associated with the material */
+    public get buildId() {
+        return this._buildId;
+    }
+
+    public set buildId(value: number) {
+        this._buildId = value;
+    }
+
+    /**
+     * A free comment about the material
+     */
+    @serialize("comment")
+    public comment: string;
+
+    /**
+     * Create a new node based material
+     * @param name defines the material name
+     * @param scene defines the hosting scene
+     * @param options defines creation option
+     */
+    constructor(name: string, scene?: Scene, options: Partial<INodeMaterialOptions> = {}) {
+        super(name, scene || EngineStore.LastCreatedScene!);
+
+        this._options = {
+            emitComments: false,
+            ...options,
+        };
+
+        // Setup the default processing configuration to the scene.
+        this._attachImageProcessingConfiguration(null);
+    }
+
+    /**
+     * Gets the current class name of the material e.g. "NodeMaterial"
+     * @returns the class name
+     */
+    public getClassName(): string {
+        return "NodeMaterial";
+    }
+
+    /**
+     * Keep track of the image processing observer to allow dispose and replace.
+     */
+    private _imageProcessingObserver: Nullable<Observer<ImageProcessingConfiguration>>;
+
+    /**
+     * Attaches a new image processing configuration to the Standard Material.
+     * @param configuration
+     */
+    protected _attachImageProcessingConfiguration(configuration: Nullable<ImageProcessingConfiguration>): void {
+        if (configuration === this._imageProcessingConfiguration) {
+            return;
+        }
+
+        // Detaches observer.
+        if (this._imageProcessingConfiguration && this._imageProcessingObserver) {
+            this._imageProcessingConfiguration.onUpdateParameters.remove(this._imageProcessingObserver);
+        }
+
+        // Pick the scene configuration if needed.
+        if (!configuration) {
+            this._imageProcessingConfiguration = this.getScene().imageProcessingConfiguration;
+        } else {
+            this._imageProcessingConfiguration = configuration;
+        }
+
+        // Attaches observer.
+        if (this._imageProcessingConfiguration) {
+            this._imageProcessingObserver = this._imageProcessingConfiguration.onUpdateParameters.add(() => {
+                this._markAllSubMeshesAsImageProcessingDirty();
+            });
+        }
+    }
+
+    /**
+     * Get a block by its name
+     * @param name defines the name of the block to retrieve
+     * @returns the required block or null if not found
+     */
+    public getBlockByName(name: string) {
+        let result = null;
+        for (const block of this.attachedBlocks) {
+            if (block.name === name) {
+                if (!result) {
+                    result = block;
+                } else {
+                    Tools.Warn("More than one block was found with the name `" + name + "`");
+                    return result;
+                }
+            }
+        }
+
+        return result;
+    }
+
+    /**
+     * Get a block by its name
+     * @param predicate defines the predicate used to find the good candidate
+     * @returns the required block or null if not found
+     */
+    public getBlockByPredicate(predicate: (block: NodeMaterialBlock) => boolean) {
+        for (const block of this.attachedBlocks) {
+            if (predicate(block)) {
+                return block;
+            }
+        }
+
+        return null;
+    }
+
+    /**
+     * Get an input block by its name
+     * @param predicate defines the predicate used to find the good candidate
+     * @returns the required input block or null if not found
+     */
+    public getInputBlockByPredicate(predicate: (block: InputBlock) => boolean): Nullable<InputBlock> {
+        for (const block of this.attachedBlocks) {
+            if (block.isInput && predicate(block as InputBlock)) {
+                return block as InputBlock;
+            }
+        }
+
+        return null;
+    }
+
+    /**
+     * Gets the list of input blocks attached to this material
+     * @returns an array of InputBlocks
+     */
+    public getInputBlocks() {
+        const blocks: InputBlock[] = [];
+        for (const block of this.attachedBlocks) {
+            if (block.isInput) {
+                blocks.push(block as InputBlock);
+            }
+        }
+
+        return blocks;
+    }
+
+    /**
+     * Adds a new optimizer to the list of optimizers
+     * @param optimizer defines the optimizers to add
+     * @returns the current material
+     */
+    public registerOptimizer(optimizer: NodeMaterialOptimizer) {
+        const index = this._optimizers.indexOf(optimizer);
+
+        if (index > -1) {
+            return;
+        }
+
+        this._optimizers.push(optimizer);
+
+        return this;
+    }
+
+    /**
+     * Remove an optimizer from the list of optimizers
+     * @param optimizer defines the optimizers to remove
+     * @returns the current material
+     */
+    public unregisterOptimizer(optimizer: NodeMaterialOptimizer) {
+        const index = this._optimizers.indexOf(optimizer);
+
+        if (index === -1) {
+            return;
+        }
+
+        this._optimizers.splice(index, 1);
+
+        return this;
+    }
+
+    /**
+     * Add a new block to the list of output nodes
+     * @param node defines the node to add
+     * @returns the current material
+     */
+    public addOutputNode(node: NodeMaterialBlock) {
+        if (node.target === null) {
+            throw "This node is not meant to be an output node. You may want to explicitly set its target value.";
+        }
+
+        if ((node.target & NodeMaterialBlockTargets.Vertex) !== 0) {
+            this._addVertexOutputNode(node);
+        }
+
+        if ((node.target & NodeMaterialBlockTargets.Fragment) !== 0) {
+            this._addFragmentOutputNode(node);
+        }
+
+        return this;
+    }
+
+    /**
+     * Remove a block from the list of root nodes
+     * @param node defines the node to remove
+     * @returns the current material
+     */
+    public removeOutputNode(node: NodeMaterialBlock) {
+        if (node.target === null) {
+            return this;
+        }
+
+        if ((node.target & NodeMaterialBlockTargets.Vertex) !== 0) {
+            this._removeVertexOutputNode(node);
+        }
+
+        if ((node.target & NodeMaterialBlockTargets.Fragment) !== 0) {
+            this._removeFragmentOutputNode(node);
+        }
+
+        return this;
+    }
+
+    private _addVertexOutputNode(node: NodeMaterialBlock) {
+        if (this._vertexOutputNodes.indexOf(node) !== -1) {
+            return;
+        }
+
+        node.target = NodeMaterialBlockTargets.Vertex;
+        this._vertexOutputNodes.push(node);
+
+        return this;
+    }
+
+    private _removeVertexOutputNode(node: NodeMaterialBlock) {
+        const index = this._vertexOutputNodes.indexOf(node);
+        if (index === -1) {
+            return;
+        }
+
+        this._vertexOutputNodes.splice(index, 1);
+
+        return this;
+    }
+
+    private _addFragmentOutputNode(node: NodeMaterialBlock) {
+        if (this._fragmentOutputNodes.indexOf(node) !== -1) {
+            return;
+        }
+
+        node.target = NodeMaterialBlockTargets.Fragment;
+        this._fragmentOutputNodes.push(node);
+
+        return this;
+    }
+
+    private _removeFragmentOutputNode(node: NodeMaterialBlock) {
+        const index = this._fragmentOutputNodes.indexOf(node);
+        if (index === -1) {
+            return;
+        }
+
+        this._fragmentOutputNodes.splice(index, 1);
+
+        return this;
+    }
+
+    /**
+     * Gets or sets a boolean indicating that alpha blending must be enabled no matter what alpha value or alpha channel of the FragmentBlock are
+     */
+    @serialize()
+    public forceAlphaBlending = false;
+
+    /**
+     * Specifies if the material will require alpha blending
+     * @returns a boolean specifying if alpha blending is needed
+     */
+    public needAlphaBlending(): boolean {
+        if (this.ignoreAlpha) {
+            return false;
+        }
+        return this.forceAlphaBlending || this.alpha < 1.0 || (this._sharedData && this._sharedData.hints.needAlphaBlending);
+    }
+
+    /**
+     * Specifies if this material should be rendered in alpha test mode
+     * @returns a boolean specifying if an alpha test is needed.
+     */
+    public needAlphaTesting(): boolean {
+        return this._sharedData && this._sharedData.hints.needAlphaTesting;
+    }
+
+    private _processInitializeOnLink(block: NodeMaterialBlock, state: NodeMaterialBuildState, nodesToProcessForOtherBuildState: NodeMaterialBlock[], autoConfigure = true) {
+        if (block.target === NodeMaterialBlockTargets.VertexAndFragment) {
+            nodesToProcessForOtherBuildState.push(block);
+        } else if (state.target === NodeMaterialBlockTargets.Fragment && block.target === NodeMaterialBlockTargets.Vertex && block._preparationId !== this._buildId) {
+            nodesToProcessForOtherBuildState.push(block);
+        }
+        this._initializeBlock(block, state, nodesToProcessForOtherBuildState, autoConfigure);
+    }
+
+    private _initializeBlock(node: NodeMaterialBlock, state: NodeMaterialBuildState, nodesToProcessForOtherBuildState: NodeMaterialBlock[], autoConfigure = true) {
+        node.initialize(state);
+        if (autoConfigure) {
+            node.autoConfigure(this);
+        }
+        node._preparationId = this._buildId;
+
+        if (this.attachedBlocks.indexOf(node) === -1) {
+            if (node.isUnique) {
+                const className = node.getClassName();
+
+                for (const other of this.attachedBlocks) {
+                    if (other.getClassName() === className) {
+                        throw `Cannot have multiple blocks of type ${className} in the same NodeMaterial`;
+                    }
+                }
+            }
+            this.attachedBlocks.push(node);
+        }
+
+        for (const input of node.inputs) {
+            input.associatedVariableName = "";
+
+            const connectedPoint = input.connectedPoint;
+            if (connectedPoint) {
+                const block = connectedPoint.ownerBlock;
+                if (block !== node) {
+                    this._processInitializeOnLink(block, state, nodesToProcessForOtherBuildState, autoConfigure);
+                }
+            }
+        }
+
+        // Teleportation
+        if (node.isTeleportOut) {
+            const teleport = node as NodeMaterialTeleportOutBlock;
+            if (teleport.entryPoint) {
+                this._processInitializeOnLink(teleport.entryPoint, state, nodesToProcessForOtherBuildState, autoConfigure);
+            }
+        }
+
+        for (const output of node.outputs) {
+            output.associatedVariableName = "";
+        }
+    }
+
+    private _resetDualBlocks(node: NodeMaterialBlock, id: number) {
+        if (node.target === NodeMaterialBlockTargets.VertexAndFragment) {
+            node.buildId = id;
+        }
+
+        for (const inputs of node.inputs) {
+            const connectedPoint = inputs.connectedPoint;
+            if (connectedPoint) {
+                const block = connectedPoint.ownerBlock;
+                if (block !== node) {
+                    this._resetDualBlocks(block, id);
+                }
+            }
+        }
+
+        // If this is a teleport out, we need to reset the connected block
+        if (node.isTeleportOut) {
+            const teleportOut = node as NodeMaterialTeleportOutBlock;
+            if (teleportOut.entryPoint) {
+                this._resetDualBlocks(teleportOut.entryPoint, id);
+            }
+        }
+    }
+
+    /**
+     * Remove a block from the current node material
+     * @param block defines the block to remove
+     */
+    public removeBlock(block: NodeMaterialBlock) {
+        const attachedBlockIndex = this.attachedBlocks.indexOf(block);
+        if (attachedBlockIndex > -1) {
+            this.attachedBlocks.splice(attachedBlockIndex, 1);
+        }
+
+        if (block.isFinalMerger) {
+            this.removeOutputNode(block);
+        }
+    }
+
+    /**
+     * Build the material and generates the inner effect
+     * @param verbose defines if the build should log activity
+     * @param updateBuildId defines if the internal build Id should be updated (default is true)
+     * @param autoConfigure defines if the autoConfigure method should be called when initializing blocks (default is false)
+     */
+    public build(verbose: boolean = false, updateBuildId = true, autoConfigure = false) {
+        // First time?
+        if (!this._vertexCompilationState && !autoConfigure) {
+            autoConfigure = true;
+        }
+
+        this._buildWasSuccessful = false;
+        const engine = this.getScene().getEngine();
+
+        const allowEmptyVertexProgram = this._mode === NodeMaterialModes.Particle;
+
+        if (this._vertexOutputNodes.length === 0 && !allowEmptyVertexProgram) {
+            throw "You must define at least one vertexOutputNode";
+        }
+
+        if (this._fragmentOutputNodes.length === 0) {
+            throw "You must define at least one fragmentOutputNode";
+        }
+
+        // Compilation state
+        this._vertexCompilationState = new NodeMaterialBuildState();
+        this._vertexCompilationState.supportUniformBuffers = engine.supportsUniformBuffers;
+        this._vertexCompilationState.target = NodeMaterialBlockTargets.Vertex;
+        this._fragmentCompilationState = new NodeMaterialBuildState();
+        this._fragmentCompilationState.supportUniformBuffers = engine.supportsUniformBuffers;
+        this._fragmentCompilationState.target = NodeMaterialBlockTargets.Fragment;
+
+        // Shared data
+        this._sharedData = new NodeMaterialBuildStateSharedData();
+        this._sharedData.fragmentOutputNodes = this._fragmentOutputNodes;
+        this._vertexCompilationState.sharedData = this._sharedData;
+        this._fragmentCompilationState.sharedData = this._sharedData;
+        this._sharedData.buildId = this._buildId;
+        this._sharedData.emitComments = this._options.emitComments;
+        this._sharedData.verbose = verbose;
+        this._sharedData.scene = this.getScene();
+        this._sharedData.allowEmptyVertexProgram = allowEmptyVertexProgram;
+
+        // Initialize blocks
+        const vertexNodes: NodeMaterialBlock[] = [];
+        const fragmentNodes: NodeMaterialBlock[] = [];
+
+        for (const vertexOutputNode of this._vertexOutputNodes) {
+            vertexNodes.push(vertexOutputNode);
+            this._initializeBlock(vertexOutputNode, this._vertexCompilationState, fragmentNodes, autoConfigure);
+        }
+
+        for (const fragmentOutputNode of this._fragmentOutputNodes) {
+            fragmentNodes.push(fragmentOutputNode);
+            this._initializeBlock(fragmentOutputNode, this._fragmentCompilationState, vertexNodes, autoConfigure);
+        }
+
+        // Optimize
+        this.optimize();
+
+        // Vertex
+        for (const vertexOutputNode of vertexNodes) {
+            vertexOutputNode.build(this._vertexCompilationState, vertexNodes);
+        }
+
+        // Fragment
+        this._fragmentCompilationState.uniforms = this._vertexCompilationState.uniforms.slice(0);
+        this._fragmentCompilationState._uniformDeclaration = this._vertexCompilationState._uniformDeclaration;
+        this._fragmentCompilationState._constantDeclaration = this._vertexCompilationState._constantDeclaration;
+        this._fragmentCompilationState._vertexState = this._vertexCompilationState;
+
+        for (const fragmentOutputNode of fragmentNodes) {
+            this._resetDualBlocks(fragmentOutputNode, this._buildId - 1);
+        }
+
+        for (const fragmentOutputNode of fragmentNodes) {
+            fragmentOutputNode.build(this._fragmentCompilationState, fragmentNodes);
+        }
+
+        // Finalize
+        this._vertexCompilationState.finalize(this._vertexCompilationState);
+        this._fragmentCompilationState.finalize(this._fragmentCompilationState);
+
+        if (updateBuildId) {
+            this._buildId = NodeMaterial._BuildIdGenerator++;
+        }
+
+        // Errors
+        this._sharedData.emitErrors();
+
+        if (verbose) {
+            console.log("Vertex shader:");
+            console.log(this._vertexCompilationState.compilationString);
+            console.log("Fragment shader:");
+            console.log(this._fragmentCompilationState.compilationString);
+        }
+
+        this._buildWasSuccessful = true;
+        this.onBuildObservable.notifyObservers(this);
+
+        // Wipe defines
+        const meshes = this.getScene().meshes;
+        for (const mesh of meshes) {
+            if (!mesh.subMeshes) {
+                continue;
+            }
+            for (const subMesh of mesh.subMeshes) {
+                if (subMesh.getMaterial() !== this) {
+                    continue;
+                }
+
+                if (!subMesh.materialDefines) {
+                    continue;
+                }
+
+                const defines = subMesh.materialDefines;
+                defines.markAllAsDirty();
+                defines.reset();
+            }
+        }
+
+        if (this.prePassTextureInputs.length) {
+            this.getScene().enablePrePassRenderer();
+        }
+        const prePassRenderer = this.getScene().prePassRenderer;
+        if (prePassRenderer) {
+            prePassRenderer.markAsDirty();
+        }
+    }
+
+    /**
+     * Runs an otpimization phase to try to improve the shader code
+     */
+    public optimize() {
+        for (const optimizer of this._optimizers) {
+            optimizer.optimize(this._vertexOutputNodes, this._fragmentOutputNodes);
+        }
+    }
+
+    private _prepareDefinesForAttributes(mesh: AbstractMesh, defines: NodeMaterialDefines) {
+        const oldNormal = defines["NORMAL"];
+        const oldTangent = defines["TANGENT"];
+        const oldColor = defines["VERTEXCOLOR_NME"];
+
+        defines["NORMAL"] = mesh.isVerticesDataPresent(VertexBuffer.NormalKind);
+        defines["TANGENT"] = mesh.isVerticesDataPresent(VertexBuffer.TangentKind);
+
+        const hasVertexColors = mesh.useVertexColors && mesh.isVerticesDataPresent(VertexBuffer.ColorKind);
+        defines["VERTEXCOLOR_NME"] = hasVertexColors;
+
+        let uvChanged = false;
+        for (let i = 1; i <= Constants.MAX_SUPPORTED_UV_SETS; ++i) {
+            const oldUV = defines["UV" + i];
+            defines["UV" + i] = mesh.isVerticesDataPresent(`uv${i === 1 ? "" : i}`);
+            uvChanged = uvChanged || defines["UV" + i] !== oldUV;
+        }
+
+        // PrePass
+        const oit = this.needAlphaBlendingForMesh(mesh) && this.getScene().useOrderIndependentTransparency;
+        MaterialHelper.PrepareDefinesForPrePass(this.getScene(), defines, !oit);
+
+        if (oldNormal !== defines["NORMAL"] || oldTangent !== defines["TANGENT"] || oldColor !== defines["VERTEXCOLOR_NME"] || uvChanged) {
+            defines.markAsAttributesDirty();
+        }
+    }
+
+    /**
+     * Can this material render to prepass
+     */
+    public get isPrePassCapable(): boolean {
+        return true;
+    }
+
+    /**
+     * Outputs written to the prepass
+     */
+    public get prePassTextureOutputs(): number[] {
+        const prePassOutputBlock = this.getBlockByPredicate((block) => block.getClassName() === "PrePassOutputBlock") as PrePassOutputBlock;
+        const result = [Constants.PREPASS_COLOR_TEXTURE_TYPE] as number[];
+        if (!prePassOutputBlock) {
+            return result;
+        }
+        // Cannot write to prepass if we alread read from prepass
+        if (this.prePassTextureInputs.length) {
+            return result;
+        }
+
+        if (prePassOutputBlock.viewDepth.isConnected) {
+            result.push(Constants.PREPASS_DEPTH_TEXTURE_TYPE);
+        }
+
+        if (prePassOutputBlock.viewNormal.isConnected) {
+            result.push(Constants.PREPASS_NORMAL_TEXTURE_TYPE);
+        }
+
+        if (prePassOutputBlock.worldPosition.isConnected) {
+            result.push(Constants.PREPASS_POSITION_TEXTURE_TYPE);
+        }
+
+        return result;
+    }
+
+    /**
+     * Gets the list of prepass texture required
+     */
+    public get prePassTextureInputs(): number[] {
+        const prePassTextureBlocks = this.getAllTextureBlocks().filter((block) => block.getClassName() === "PrePassTextureBlock") as PrePassTextureBlock[];
+        const result = [] as number[];
+
+        for (const block of prePassTextureBlocks) {
+            if (block.position.isConnected && !result.includes(Constants.PREPASS_POSITION_TEXTURE_TYPE)) {
+                result.push(Constants.PREPASS_POSITION_TEXTURE_TYPE);
+            }
+            if (block.depth.isConnected && !result.includes(Constants.PREPASS_DEPTH_TEXTURE_TYPE)) {
+                result.push(Constants.PREPASS_DEPTH_TEXTURE_TYPE);
+            }
+            if (block.normal.isConnected && !result.includes(Constants.PREPASS_NORMAL_TEXTURE_TYPE)) {
+                result.push(Constants.PREPASS_NORMAL_TEXTURE_TYPE);
+            }
+        }
+
+        return result;
+    }
+
+    /**
+     * Sets the required values to the prepass renderer.
+     */
+    public setPrePassRenderer(_prePassRenderer: PrePassRenderer): boolean {
+        const prePassRenderer = this.getScene().prePassRenderer;
+        const prePassTexturesRequired = this.prePassTextureInputs.concat(this.prePassTextureOutputs);
+
+        if (prePassRenderer && prePassTexturesRequired.length > 1) {
+            let cfg = prePassRenderer.getEffectConfiguration("nodeMaterial");
+            if (!cfg) {
+                cfg = prePassRenderer.addEffectConfiguration({
+                    enabled: true,
+                    needsImageProcessing: false,
+                    name: "nodeMaterial",
+                    texturesRequired: [],
+                });
+            }
+            for (const prePassTexture of prePassTexturesRequired) {
+                if (!cfg.texturesRequired.includes(prePassTexture)) {
+                    cfg.texturesRequired.push(prePassTexture);
+                }
+            }
+            cfg.enabled = true;
+        }
+
+        // COLOR_TEXTURE is always required for prepass, length > 1 means
+        // we actually need to write to special prepass textures
+        return prePassTexturesRequired.length > 1;
+    }
+
+    /**
+     * Create a post process from the material
+     * @param camera The camera to apply the render pass to.
+     * @param options The required width/height ratio to downsize to before computing the render pass. (Use 1.0 for full size)
+     * @param samplingMode The sampling mode to be used when computing the pass. (default: 0)
+     * @param engine The engine which the post process will be applied. (default: current engine)
+     * @param reusable If the post process can be reused on the same frame. (default: false)
+     * @param textureType Type of textures used when performing the post process. (default: 0)
+     * @param textureFormat Format of textures used when performing the post process. (default: TEXTUREFORMAT_RGBA)
+     * @returns the post process created
+     */
+    public createPostProcess(
+        camera: Nullable<Camera>,
+        options: number | PostProcessOptions = 1,
+        samplingMode: number = Constants.TEXTURE_NEAREST_SAMPLINGMODE,
+        engine?: Engine,
+        reusable?: boolean,
+        textureType: number = Constants.TEXTURETYPE_UNSIGNED_INT,
+        textureFormat = Constants.TEXTUREFORMAT_RGBA
+    ): Nullable<PostProcess> {
+        if (this.mode !== NodeMaterialModes.PostProcess) {
+            console.log("Incompatible material mode");
+            return null;
+        }
+        return this._createEffectForPostProcess(null, camera, options, samplingMode, engine, reusable, textureType, textureFormat);
+    }
+
+    /**
+     * Create the post process effect from the material
+     * @param postProcess The post process to create the effect for
+     */
+    public createEffectForPostProcess(postProcess: PostProcess) {
+        this._createEffectForPostProcess(postProcess);
+    }
+
+    private _createEffectForPostProcess(
+        postProcess: Nullable<PostProcess>,
+        camera?: Nullable<Camera>,
+        options: number | PostProcessOptions = 1,
+        samplingMode: number = Constants.TEXTURE_NEAREST_SAMPLINGMODE,
+        engine?: Engine,
+        reusable?: boolean,
+        textureType: number = Constants.TEXTURETYPE_UNSIGNED_INT,
+        textureFormat = Constants.TEXTUREFORMAT_RGBA
+    ): PostProcess {
+        let tempName = this.name + this._buildId;
+
+        const defines = new NodeMaterialDefines();
+
+        const dummyMesh = new AbstractMesh(tempName + "PostProcess", this.getScene());
+
+        let buildId = this._buildId;
+
+        this._processDefines(dummyMesh, defines);
+
+        Effect.RegisterShader(tempName, this._fragmentCompilationState._builtCompilationString, this._vertexCompilationState._builtCompilationString);
+
+        if (!postProcess) {
+            postProcess = new PostProcess(
+                this.name + "PostProcess",
+                tempName,
+                this._fragmentCompilationState.uniforms,
+                this._fragmentCompilationState.samplers,
+                options,
+                camera!,
+                samplingMode,
+                engine,
+                reusable,
+                defines.toString(),
+                textureType,
+                tempName,
+                { maxSimultaneousLights: this.maxSimultaneousLights },
+                false,
+                textureFormat
+            );
+        } else {
+            postProcess.updateEffect(
+                defines.toString(),
+                this._fragmentCompilationState.uniforms,
+                this._fragmentCompilationState.samplers,
+                { maxSimultaneousLights: this.maxSimultaneousLights },
+                undefined,
+                undefined,
+                tempName,
+                tempName
+            );
+        }
+
+        postProcess.nodeMaterialSource = this;
+
+        postProcess.onApplyObservable.add((effect) => {
+            if (buildId !== this._buildId) {
+                delete Effect.ShadersStore[tempName + "VertexShader"];
+                delete Effect.ShadersStore[tempName + "PixelShader"];
+
+                tempName = this.name + this._buildId;
+
+                defines.markAllAsDirty();
+
+                buildId = this._buildId;
+            }
+
+            const result = this._processDefines(dummyMesh, defines);
+
+            if (result) {
+                Effect.RegisterShader(tempName, this._fragmentCompilationState._builtCompilationString, this._vertexCompilationState._builtCompilationString);
+
+                TimingTools.SetImmediate(() =>
+                    postProcess!.updateEffect(
+                        defines.toString(),
+                        this._fragmentCompilationState.uniforms,
+                        this._fragmentCompilationState.samplers,
+                        { maxSimultaneousLights: this.maxSimultaneousLights },
+                        undefined,
+                        undefined,
+                        tempName,
+                        tempName
+                    )
+                );
+            }
+
+            this._checkInternals(effect);
+        });
+
+        return postProcess;
+    }
+
+    /**
+     * Create a new procedural texture based on this node material
+     * @param size defines the size of the texture
+     * @param scene defines the hosting scene
+     * @returns the new procedural texture attached to this node material
+     */
+    public createProceduralTexture(size: number | { width: number; height: number; layers?: number }, scene: Scene): Nullable<ProceduralTexture> {
+        if (this.mode !== NodeMaterialModes.ProceduralTexture) {
+            console.log("Incompatible material mode");
+            return null;
+        }
+
+        let tempName = this.name + this._buildId;
+
+        const proceduralTexture = new ProceduralTexture(tempName, size, null, scene);
+
+        const dummyMesh = new AbstractMesh(tempName + "Procedural", this.getScene());
+        dummyMesh.reservedDataStore = {
+            hidden: true,
+        };
+
+        const defines = new NodeMaterialDefines();
+        const result = this._processDefines(dummyMesh, defines);
+        Effect.RegisterShader(tempName, this._fragmentCompilationState._builtCompilationString, this._vertexCompilationState._builtCompilationString);
+
+        let effect = this.getScene().getEngine().createEffect(
+            {
+                vertexElement: tempName,
+                fragmentElement: tempName,
+            },
+            [VertexBuffer.PositionKind],
+            this._fragmentCompilationState.uniforms,
+            this._fragmentCompilationState.samplers,
+            defines.toString(),
+            result?.fallbacks,
+            undefined
+        );
+
+        proceduralTexture.nodeMaterialSource = this;
+        proceduralTexture._setEffect(effect);
+
+        let buildId = this._buildId;
+        proceduralTexture.onBeforeGenerationObservable.add(() => {
+            if (buildId !== this._buildId) {
+                delete Effect.ShadersStore[tempName + "VertexShader"];
+                delete Effect.ShadersStore[tempName + "PixelShader"];
+
+                tempName = this.name + this._buildId;
+
+                defines.markAllAsDirty();
+
+                buildId = this._buildId;
+            }
+
+            const result = this._processDefines(dummyMesh, defines);
+
+            if (result) {
+                Effect.RegisterShader(tempName, this._fragmentCompilationState._builtCompilationString, this._vertexCompilationState._builtCompilationString);
+
+                TimingTools.SetImmediate(() => {
+                    effect = this.getScene().getEngine().createEffect(
+                        {
+                            vertexElement: tempName,
+                            fragmentElement: tempName,
+                        },
+                        [VertexBuffer.PositionKind],
+                        this._fragmentCompilationState.uniforms,
+                        this._fragmentCompilationState.samplers,
+                        defines.toString(),
+                        result?.fallbacks,
+                        undefined
+                    );
+
+                    proceduralTexture._setEffect(effect);
+                });
+            }
+
+            this._checkInternals(effect);
+        });
+
+        return proceduralTexture;
+    }
+
+    private _createEffectForParticles(
+        particleSystem: IParticleSystem,
+        blendMode: number,
+        onCompiled?: (effect: Effect) => void,
+        onError?: (effect: Effect, errors: string) => void,
+        effect?: Effect,
+        defines?: NodeMaterialDefines,
+        dummyMesh?: Nullable<AbstractMesh>,
+        particleSystemDefinesJoined = ""
+    ) {
+        let tempName = this.name + this._buildId + "_" + blendMode;
+
+        if (!defines) {
+            defines = new NodeMaterialDefines();
+        }
+
+        if (!dummyMesh) {
+            dummyMesh = this.getScene().getMeshByName(this.name + "Particle");
+            if (!dummyMesh) {
+                dummyMesh = new AbstractMesh(this.name + "Particle", this.getScene());
+                dummyMesh.reservedDataStore = {
+                    hidden: true,
+                };
+            }
+        }
+
+        let buildId = this._buildId;
+
+        const particleSystemDefines: Array<string> = [];
+        let join = particleSystemDefinesJoined;
+
+        if (!effect) {
+            const result = this._processDefines(dummyMesh, defines);
+
+            Effect.RegisterShader(tempName, this._fragmentCompilationState._builtCompilationString);
+
+            particleSystem.fillDefines(particleSystemDefines, blendMode);
+
+            join = particleSystemDefines.join("\n");
+
+            effect = this.getScene()
+                .getEngine()
+                .createEffectForParticles(
+                    tempName,
+                    this._fragmentCompilationState.uniforms,
+                    this._fragmentCompilationState.samplers,
+                    defines.toString() + "\n" + join,
+                    result?.fallbacks,
+                    onCompiled,
+                    onError,
+                    particleSystem
+                );
+
+            particleSystem.setCustomEffect(effect, blendMode);
+        }
+
+        effect.onBindObservable.add((effect) => {
+            if (buildId !== this._buildId) {
+                delete Effect.ShadersStore[tempName + "PixelShader"];
+
+                tempName = this.name + this._buildId + "_" + blendMode;
+
+                defines!.markAllAsDirty();
+
+                buildId = this._buildId;
+            }
+
+            particleSystemDefines.length = 0;
+
+            particleSystem.fillDefines(particleSystemDefines, blendMode);
+
+            const particleSystemDefinesJoinedCurrent = particleSystemDefines.join("\n");
+
+            if (particleSystemDefinesJoinedCurrent !== join) {
+                defines!.markAllAsDirty();
+                join = particleSystemDefinesJoinedCurrent;
+            }
+
+            const result = this._processDefines(dummyMesh!, defines!);
+
+            if (result) {
+                Effect.RegisterShader(tempName, this._fragmentCompilationState._builtCompilationString);
+
+                effect = this.getScene()
+                    .getEngine()
+                    .createEffectForParticles(
+                        tempName,
+                        this._fragmentCompilationState.uniforms,
+                        this._fragmentCompilationState.samplers,
+                        defines!.toString() + "\n" + join,
+                        result?.fallbacks,
+                        onCompiled,
+                        onError,
+                        particleSystem
+                    );
+                particleSystem.setCustomEffect(effect, blendMode);
+                this._createEffectForParticles(particleSystem, blendMode, onCompiled, onError, effect, defines, dummyMesh, particleSystemDefinesJoined); // add the effect.onBindObservable observer
+                return;
+            }
+
+            this._checkInternals(effect);
+        });
+    }
+
+    private _checkInternals(effect: Effect) {
+        // Animated blocks
+        if (this._sharedData.animatedInputs) {
+            const scene = this.getScene();
+
+            const frameId = scene.getFrameId();
+
+            if (this._animationFrame !== frameId) {
+                for (const input of this._sharedData.animatedInputs) {
+                    input.animate(scene);
+                }
+
+                this._animationFrame = frameId;
+            }
+        }
+
+        // Bindable blocks
+        for (const block of this._sharedData.bindableBlocks) {
+            block.bind(effect, this);
+        }
+
+        // Connection points
+        for (const inputBlock of this._sharedData.inputBlocks) {
+            inputBlock._transmit(effect, this.getScene(), this);
+        }
+    }
+
+    /**
+     * Create the effect to be used as the custom effect for a particle system
+     * @param particleSystem Particle system to create the effect for
+     * @param onCompiled defines a function to call when the effect creation is successful
+     * @param onError defines a function to call when the effect creation has failed
+     */
+    public createEffectForParticles(particleSystem: IParticleSystem, onCompiled?: (effect: Effect) => void, onError?: (effect: Effect, errors: string) => void) {
+        if (this.mode !== NodeMaterialModes.Particle) {
+            console.log("Incompatible material mode");
+            return;
+        }
+
+        this._createEffectForParticles(particleSystem, BaseParticleSystem.BLENDMODE_ONEONE, onCompiled, onError);
+        this._createEffectForParticles(particleSystem, BaseParticleSystem.BLENDMODE_MULTIPLY, onCompiled, onError);
+    }
+
+    /**
+     * Use this material as the shadow depth wrapper of a target material
+     * @param targetMaterial defines the target material
+     */
+    public createAsShadowDepthWrapper(targetMaterial: Material) {
+        if (this.mode !== NodeMaterialModes.Material) {
+            console.log("Incompatible material mode");
+            return;
+        }
+
+        targetMaterial.shadowDepthWrapper = new BABYLON.ShadowDepthWrapper(this, this.getScene());
+    }
+
+    private _processDefines(
+        mesh: AbstractMesh,
+        defines: NodeMaterialDefines,
+        useInstances = false,
+        subMesh?: SubMesh
+    ): Nullable<{
+        lightDisposed: boolean;
+        uniformBuffers: string[];
+        mergedUniforms: string[];
+        mergedSamplers: string[];
+        fallbacks: EffectFallbacks;
+    }> {
+        let result = null;
+
+        // Global defines
+        const scene = this.getScene();
+        if (MaterialHelper.PrepareDefinesForCamera(scene, defines)) {
+            defines.markAsMiscDirty();
+        }
+
+        // Shared defines
+        this._sharedData.blocksWithDefines.forEach((b) => {
+            b.initializeDefines(mesh, this, defines, useInstances);
+        });
+
+        this._sharedData.blocksWithDefines.forEach((b) => {
+            b.prepareDefines(mesh, this, defines, useInstances, subMesh);
+        });
+
+        // Need to recompile?
+        if (defines.isDirty) {
+            const lightDisposed = defines._areLightsDisposed;
+            defines.markAsProcessed();
+
+            // Repeatable content generators
+            this._vertexCompilationState.compilationString = this._vertexCompilationState._builtCompilationString;
+            this._fragmentCompilationState.compilationString = this._fragmentCompilationState._builtCompilationString;
+
+            this._sharedData.repeatableContentBlocks.forEach((b) => {
+                b.replaceRepeatableContent(this._vertexCompilationState, this._fragmentCompilationState, mesh, defines);
+            });
+
+            // Uniforms
+            const uniformBuffers: string[] = [];
+            this._sharedData.dynamicUniformBlocks.forEach((b) => {
+                b.updateUniformsAndSamples(this._vertexCompilationState, this, defines, uniformBuffers);
+            });
+
+            const mergedUniforms = this._vertexCompilationState.uniforms;
+
+            this._fragmentCompilationState.uniforms.forEach((u) => {
+                const index = mergedUniforms.indexOf(u);
+
+                if (index === -1) {
+                    mergedUniforms.push(u);
+                }
+            });
+
+            // Samplers
+            const mergedSamplers = this._vertexCompilationState.samplers;
+
+            this._fragmentCompilationState.samplers.forEach((s) => {
+                const index = mergedSamplers.indexOf(s);
+
+                if (index === -1) {
+                    mergedSamplers.push(s);
+                }
+            });
+
+            const fallbacks = new EffectFallbacks();
+
+            this._sharedData.blocksWithFallbacks.forEach((b) => {
+                b.provideFallbacks(mesh, fallbacks);
+            });
+
+            result = {
+                lightDisposed,
+                uniformBuffers,
+                mergedUniforms,
+                mergedSamplers,
+                fallbacks,
+            };
+        }
+
+        return result;
+    }
+
+    /**
+     * Get if the submesh is ready to be used and all its information available.
+     * Child classes can use it to update shaders
+     * @param mesh defines the mesh to check
+     * @param subMesh defines which submesh to check
+     * @param useInstances specifies that instances should be used
+     * @returns a boolean indicating that the submesh is ready or not
+     */
+    public isReadyForSubMesh(mesh: AbstractMesh, subMesh: SubMesh, useInstances: boolean = false): boolean {
+        if (!this._buildWasSuccessful) {
+            return false;
+        }
+
+        const scene = this.getScene();
+        if (this._sharedData.animatedInputs) {
+            const frameId = scene.getFrameId();
+
+            if (this._animationFrame !== frameId) {
+                for (const input of this._sharedData.animatedInputs) {
+                    input.animate(scene);
+                }
+
+                this._animationFrame = frameId;
+            }
+        }
+
+        if (subMesh.effect && this.isFrozen) {
+            if (subMesh.effect._wasPreviouslyReady && subMesh.effect._wasPreviouslyUsingInstances === useInstances) {
+                return true;
+            }
+        }
+
+        if (!subMesh.materialDefines) {
+            subMesh.materialDefines = new NodeMaterialDefines();
+        }
+
+        const defines = <NodeMaterialDefines>subMesh.materialDefines;
+        if (this._isReadyForSubMesh(subMesh)) {
+            return true;
+        }
+
+        const engine = scene.getEngine();
+
+        this._prepareDefinesForAttributes(mesh, defines);
+
+        // Check if blocks are ready
+        if (this._sharedData.blockingBlocks.some((b) => !b.isReady(mesh, this, defines, useInstances))) {
+            return false;
+        }
+
+        const result = this._processDefines(mesh, defines, useInstances, subMesh);
+
+        if (result) {
+            const previousEffect = subMesh.effect;
+            // Compilation
+            const join = defines.toString();
+            let effect = engine.createEffect(
+                {
+                    vertex: "nodeMaterial" + this._buildId,
+                    fragment: "nodeMaterial" + this._buildId,
+                    vertexSource: this._vertexCompilationState.compilationString,
+                    fragmentSource: this._fragmentCompilationState.compilationString,
+                },
+                <IEffectCreationOptions>{
+                    attributes: this._vertexCompilationState.attributes,
+                    uniformsNames: result.mergedUniforms,
+                    uniformBuffersNames: result.uniformBuffers,
+                    samplers: result.mergedSamplers,
+                    defines: join,
+                    fallbacks: result.fallbacks,
+                    onCompiled: this.onCompiled,
+                    onError: this.onError,
+                    multiTarget: defines.PREPASS,
+                    indexParameters: { maxSimultaneousLights: this.maxSimultaneousLights, maxSimultaneousMorphTargets: defines.NUM_MORPH_INFLUENCERS },
+                },
+                engine
+            );
+
+            if (effect) {
+                if (this._onEffectCreatedObservable) {
+                    onCreatedEffectParameters.effect = effect;
+                    onCreatedEffectParameters.subMesh = subMesh;
+                    this._onEffectCreatedObservable.notifyObservers(onCreatedEffectParameters);
+                }
+
+                // Use previous effect while new one is compiling
+                if (this.allowShaderHotSwapping && previousEffect && !effect.isReady()) {
+                    effect = previousEffect;
+                    defines.markAsUnprocessed();
+
+                    if (result.lightDisposed) {
+                        // re register in case it takes more than one frame.
+                        defines._areLightsDisposed = true;
+                        return false;
+                    }
+                } else {
+                    scene.resetCachedMaterial();
+                    subMesh.setEffect(effect, defines, this._materialContext);
+                }
+            }
+        }
+
+        if (!subMesh.effect || !subMesh.effect.isReady()) {
+            return false;
+        }
+
+        defines._renderId = scene.getRenderId();
+        subMesh.effect._wasPreviouslyReady = true;
+        subMesh.effect._wasPreviouslyUsingInstances = useInstances;
+
+        this._checkScenePerformancePriority();
+
+        return true;
+    }
+
+    /**
+     * Get a string representing the shaders built by the current node graph
+     */
+    public get compiledShaders() {
+        return `// Vertex shader\n${this._vertexCompilationState.compilationString}\n\n// Fragment shader\n${this._fragmentCompilationState.compilationString}`;
+    }
+
+    /**
+     * Binds the world matrix to the material
+     * @param world defines the world transformation matrix
+     */
+    public bindOnlyWorldMatrix(world: Matrix): void {
+        const scene = this.getScene();
+
+        if (!this._activeEffect) {
+            return;
+        }
+
+        const hints = this._sharedData.hints;
+
+        if (hints.needWorldViewMatrix) {
+            world.multiplyToRef(scene.getViewMatrix(), this._cachedWorldViewMatrix);
+        }
+
+        if (hints.needWorldViewProjectionMatrix) {
+            world.multiplyToRef(scene.getTransformMatrix(), this._cachedWorldViewProjectionMatrix);
+        }
+
+        // Connection points
+        for (const inputBlock of this._sharedData.inputBlocks) {
+            inputBlock._transmitWorld(this._activeEffect, world, this._cachedWorldViewMatrix, this._cachedWorldViewProjectionMatrix);
+        }
+    }
+
+    /**
+     * Binds the submesh to this material by preparing the effect and shader to draw
+     * @param world defines the world transformation matrix
+     * @param mesh defines the mesh containing the submesh
+     * @param subMesh defines the submesh to bind the material to
+     */
+    public bindForSubMesh(world: Matrix, mesh: Mesh, subMesh: SubMesh): void {
+        const scene = this.getScene();
+        const effect = subMesh.effect;
+        if (!effect) {
+            return;
+        }
+        this._activeEffect = effect;
+
+        // Matrices
+        this.bindOnlyWorldMatrix(world);
+
+        const mustRebind = this._mustRebind(scene, effect, mesh.visibility);
+        const sharedData = this._sharedData;
+
+        if (mustRebind) {
+            // Bindable blocks
+            for (const block of sharedData.bindableBlocks) {
+                block.bind(effect, this, mesh, subMesh);
+            }
+
+            for (const block of sharedData.forcedBindableBlocks) {
+                block.bind(effect, this, mesh, subMesh);
+            }
+
+            // Connection points
+            for (const inputBlock of sharedData.inputBlocks) {
+                inputBlock._transmit(effect, scene, this);
+            }
+        } else if (!this.isFrozen) {
+            for (const block of sharedData.forcedBindableBlocks) {
+                block.bind(effect, this, mesh, subMesh);
+            }
+        }
+
+        this._afterBind(mesh, this._activeEffect);
+    }
+
+    /**
+     * Gets the active textures from the material
+     * @returns an array of textures
+     */
+    public getActiveTextures(): BaseTexture[] {
+        const activeTextures = super.getActiveTextures();
+
+        if (this._sharedData) {
+            activeTextures.push(...this._sharedData.textureBlocks.filter((tb) => tb.texture).map((tb) => tb.texture!));
+        }
+
+        return activeTextures;
+    }
+
+    /**
+     * Gets the list of texture blocks
+     * Note that this method will only return blocks that are reachable from the final block(s) and only after the material has been built!
+     * @returns an array of texture blocks
+     */
+    public getTextureBlocks(): NodeMaterialTextureBlocks[] {
+        if (!this._sharedData) {
+            return [];
+        }
+
+        return this._sharedData.textureBlocks;
+    }
+
+    /**
+     * Gets the list of all texture blocks
+     * Note that this method will scan all attachedBlocks and return blocks that are texture blocks
+     * @returns
+     */
+    public getAllTextureBlocks(): NodeMaterialTextureBlocks[] {
+        const textureBlocks: NodeMaterialTextureBlocks[] = [];
+
+        for (const block of this.attachedBlocks) {
+            if (NodeMaterial._BlockIsTextureBlock(block)) {
+                textureBlocks.push(block);
+            }
+        }
+
+        return textureBlocks;
+    }
+
+    /**
+     * Specifies if the material uses a texture
+     * @param texture defines the texture to check against the material
+     * @returns a boolean specifying if the material uses the texture
+     */
+    public hasTexture(texture: BaseTexture): boolean {
+        if (super.hasTexture(texture)) {
+            return true;
+        }
+
+        if (!this._sharedData) {
+            return false;
+        }
+
+        for (const t of this._sharedData.textureBlocks) {
+            if (t.texture === texture) {
+                return true;
+            }
+        }
+
+        return false;
+    }
+
+    /**
+     * Disposes the material
+     * @param forceDisposeEffect specifies if effects should be forcefully disposed
+     * @param forceDisposeTextures specifies if textures should be forcefully disposed
+     * @param notBoundToMesh specifies if the material that is being disposed is known to be not bound to any mesh
+     */
+    public dispose(forceDisposeEffect?: boolean, forceDisposeTextures?: boolean, notBoundToMesh?: boolean): void {
+        if (forceDisposeTextures) {
+            for (const texture of this.getTextureBlocks()
+                .filter((tb) => tb.texture)
+                .map((tb) => tb.texture!)) {
+                texture.dispose();
+            }
+        }
+
+        for (const block of this.attachedBlocks) {
+            block.dispose();
+        }
+
+        this.attachedBlocks.length = 0;
+        (this._sharedData as any) = null;
+        (this._vertexCompilationState as any) = null;
+        (this._fragmentCompilationState as any) = null;
+
+        this.onBuildObservable.clear();
+
+        if (this._imageProcessingObserver) {
+            this._imageProcessingConfiguration.onUpdateParameters.remove(this._imageProcessingObserver);
+            this._imageProcessingObserver = null;
+        }
+
+        super.dispose(forceDisposeEffect, forceDisposeTextures, notBoundToMesh);
+    }
+
+    /** Creates the node editor window. */
+    private _createNodeEditor(additionalConfig?: any) {
+        const nodeEditorConfig: any = {
+            nodeMaterial: this,
+            ...additionalConfig,
+        };
+        this.BJSNODEMATERIALEDITOR.NodeEditor.Show(nodeEditorConfig);
+    }
+
+    /**
+     * Launch the node material editor
+     * @param config Define the configuration of the editor
+     * @returns a promise fulfilled when the node editor is visible
+     */
+    public edit(config?: INodeMaterialEditorOptions): Promise<void> {
+        return new Promise((resolve) => {
+            this.BJSNODEMATERIALEDITOR = this.BJSNODEMATERIALEDITOR || this._getGlobalNodeMaterialEditor();
+            if (typeof this.BJSNODEMATERIALEDITOR == "undefined") {
+                const editorUrl = config && config.editorURL ? config.editorURL : NodeMaterial.EditorURL;
+
+                // Load editor and add it to the DOM
+                Tools.LoadScript(editorUrl, () => {
+                    this.BJSNODEMATERIALEDITOR = this.BJSNODEMATERIALEDITOR || this._getGlobalNodeMaterialEditor();
+                    this._createNodeEditor(config?.nodeEditorConfig);
+                    resolve();
+                });
+            } else {
+                // Otherwise creates the editor
+                this._createNodeEditor(config?.nodeEditorConfig);
+                resolve();
+            }
+        });
+    }
+
+    /**
+     * Clear the current material
+     */
+    public clear() {
+        this._vertexOutputNodes.length = 0;
+        this._fragmentOutputNodes.length = 0;
+        this.attachedBlocks.length = 0;
+    }
+
+    /**
+     * Clear the current material and set it to a default state
+     */
+    public setToDefault() {
+        this.clear();
+
+        this.editorData = null;
+
+        const positionInput = new InputBlock("Position");
+        positionInput.setAsAttribute("position");
+
+        const worldInput = new InputBlock("World");
+        worldInput.setAsSystemValue(NodeMaterialSystemValues.World);
+
+        const worldPos = new TransformBlock("WorldPos");
+        positionInput.connectTo(worldPos);
+        worldInput.connectTo(worldPos);
+
+        const viewProjectionInput = new InputBlock("ViewProjection");
+        viewProjectionInput.setAsSystemValue(NodeMaterialSystemValues.ViewProjection);
+
+        const worldPosdMultipliedByViewProjection = new TransformBlock("WorldPos * ViewProjectionTransform");
+        worldPos.connectTo(worldPosdMultipliedByViewProjection);
+        viewProjectionInput.connectTo(worldPosdMultipliedByViewProjection);
+
+        const vertexOutput = new VertexOutputBlock("VertexOutput");
+        worldPosdMultipliedByViewProjection.connectTo(vertexOutput);
+
+        // Pixel
+        const pixelColor = new InputBlock("color");
+        pixelColor.value = new Color4(0.8, 0.8, 0.8, 1);
+
+        const fragmentOutput = new FragmentOutputBlock("FragmentOutput");
+        pixelColor.connectTo(fragmentOutput);
+
+        // Add to nodes
+        this.addOutputNode(vertexOutput);
+        this.addOutputNode(fragmentOutput);
+
+        this._mode = NodeMaterialModes.Material;
+    }
+
+    /**
+     * Clear the current material and set it to a default state for post process
+     */
+    public setToDefaultPostProcess() {
+        this.clear();
+
+        this.editorData = null;
+
+        const position = new InputBlock("Position");
+        position.setAsAttribute("position2d");
+
+        const const1 = new InputBlock("Constant1");
+        const1.isConstant = true;
+        const1.value = 1;
+
+        const vmerger = new VectorMergerBlock("Position3D");
+
+        position.connectTo(vmerger);
+        const1.connectTo(vmerger, { input: "w" });
+
+        const vertexOutput = new VertexOutputBlock("VertexOutput");
+        vmerger.connectTo(vertexOutput);
+
+        // Pixel
+        const scale = new InputBlock("Scale");
+        scale.visibleInInspector = true;
+        scale.value = new Vector2(1, 1);
+
+        const uv0 = new RemapBlock("uv0");
+        position.connectTo(uv0);
+
+        const uv = new MultiplyBlock("UV scale");
+        uv0.connectTo(uv);
+        scale.connectTo(uv);
+
+        const currentScreen = new CurrentScreenBlock("CurrentScreen");
+        uv.connectTo(currentScreen);
+
+        currentScreen.texture = new Texture("https://assets.babylonjs.com/nme/currentScreenPostProcess.png", this.getScene());
+
+        const fragmentOutput = new FragmentOutputBlock("FragmentOutput");
+        currentScreen.connectTo(fragmentOutput, { output: "rgba" });
+
+        // Add to nodes
+        this.addOutputNode(vertexOutput);
+        this.addOutputNode(fragmentOutput);
+
+        this._mode = NodeMaterialModes.PostProcess;
+    }
+
+    /**
+     * Clear the current material and set it to a default state for procedural texture
+     */
+    public setToDefaultProceduralTexture() {
+        this.clear();
+
+        this.editorData = null;
+
+        const position = new InputBlock("Position");
+        position.setAsAttribute("position2d");
+
+        const const1 = new InputBlock("Constant1");
+        const1.isConstant = true;
+        const1.value = 1;
+
+        const vmerger = new VectorMergerBlock("Position3D");
+
+        position.connectTo(vmerger);
+        const1.connectTo(vmerger, { input: "w" });
+
+        const vertexOutput = new VertexOutputBlock("VertexOutput");
+        vmerger.connectTo(vertexOutput);
+
+        // Pixel
+        const time = new InputBlock("Time");
+        time.value = 0;
+        time.min = 0;
+        time.max = 0;
+        time.isBoolean = false;
+        time.matrixMode = 0;
+        time.animationType = AnimatedInputBlockTypes.Time;
+        time.isConstant = false;
+
+        const color = new InputBlock("Color3");
+        color.value = new Color3(1, 1, 1);
+        color.isConstant = false;
+        const fragmentOutput = new FragmentOutputBlock("FragmentOutput");
+
+        const vectorMerger = new VectorMergerBlock("VectorMerger");
+        vectorMerger.visibleInInspector = false;
+
+        const cos = new TrigonometryBlock("Cos");
+        cos.operation = TrigonometryBlockOperations.Cos;
+
+        position.connectTo(vectorMerger);
+        time.output.connectTo(cos.input);
+        cos.output.connectTo(vectorMerger.z);
+        vectorMerger.xyzOut.connectTo(fragmentOutput.rgb);
+
+        // Add to nodes
+        this.addOutputNode(vertexOutput);
+        this.addOutputNode(fragmentOutput);
+
+        this._mode = NodeMaterialModes.ProceduralTexture;
+    }
+
+    /**
+     * Clear the current material and set it to a default state for particle
+     */
+    public setToDefaultParticle() {
+        this.clear();
+
+        this.editorData = null;
+
+        // Pixel
+        const uv = new InputBlock("uv");
+        uv.setAsAttribute("particle_uv");
+
+        const texture = new ParticleTextureBlock("ParticleTexture");
+        uv.connectTo(texture);
+
+        const color = new InputBlock("Color");
+        color.setAsAttribute("particle_color");
+
+        const multiply = new MultiplyBlock("Texture * Color");
+        texture.connectTo(multiply);
+        color.connectTo(multiply);
+
+        const rampGradient = new ParticleRampGradientBlock("ParticleRampGradient");
+        multiply.connectTo(rampGradient);
+
+        const cSplitter = new ColorSplitterBlock("ColorSplitter");
+        color.connectTo(cSplitter);
+
+        const blendMultiply = new ParticleBlendMultiplyBlock("ParticleBlendMultiply");
+        rampGradient.connectTo(blendMultiply);
+        texture.connectTo(blendMultiply, { output: "a" });
+        cSplitter.connectTo(blendMultiply, { output: "a" });
+
+        const fragmentOutput = new FragmentOutputBlock("FragmentOutput");
+        blendMultiply.connectTo(fragmentOutput);
+
+        // Add to nodes
+        this.addOutputNode(fragmentOutput);
+
+        this._mode = NodeMaterialModes.Particle;
+    }
+
+    /**
+     * Loads the current Node Material from a url pointing to a file save by the Node Material Editor
+     * @deprecated Please use NodeMaterial.ParseFromFileAsync instead
+     * @param url defines the url to load from
+     * @param rootUrl defines the root URL for nested url in the node material
+     * @returns a promise that will fulfil when the material is fully loaded
+     */
+    public async loadAsync(url: string, rootUrl: string = "") {
+        return NodeMaterial.ParseFromFileAsync("", url, this.getScene(), rootUrl, true, this);
+    }
+
+    private _gatherBlocks(rootNode: NodeMaterialBlock, list: NodeMaterialBlock[]) {
+        if (list.indexOf(rootNode) !== -1) {
+            return;
+        }
+        list.push(rootNode);
+
+        for (const input of rootNode.inputs) {
+            const connectedPoint = input.connectedPoint;
+            if (connectedPoint) {
+                const block = connectedPoint.ownerBlock;
+                if (block !== rootNode) {
+                    this._gatherBlocks(block, list);
+                }
+            }
+        }
+
+        // Teleportation
+        if (rootNode.isTeleportOut) {
+            const block = rootNode as NodeMaterialTeleportOutBlock;
+            if (block.entryPoint) {
+                this._gatherBlocks(block.entryPoint, list);
+            }
+        }
+    }
+
+    /**
+     * Generate a string containing the code declaration required to create an equivalent of this material
+     * @returns a string
+     */
+    public generateCode() {
+        let alreadyDumped: NodeMaterialBlock[] = [];
+        const vertexBlocks: NodeMaterialBlock[] = [];
+        const uniqueNames: string[] = ["const", "var", "let"];
+        // Gets active blocks
+        for (const outputNode of this._vertexOutputNodes) {
+            this._gatherBlocks(outputNode, vertexBlocks);
+        }
+
+        const fragmentBlocks: NodeMaterialBlock[] = [];
+        for (const outputNode of this._fragmentOutputNodes) {
+            this._gatherBlocks(outputNode, fragmentBlocks);
+        }
+
+        // Generate vertex shader
+        let codeString = `var nodeMaterial = new BABYLON.NodeMaterial("${this.name || "node material"}");\n`;
+        codeString += `nodeMaterial.mode = BABYLON.NodeMaterialModes.${NodeMaterialModes[this.mode]};\n`;
+        for (const node of vertexBlocks) {
+            if (node.isInput && alreadyDumped.indexOf(node) === -1) {
+                codeString += node._dumpCode(uniqueNames, alreadyDumped);
+            }
+        }
+
+        // Generate fragment shader
+        for (const node of fragmentBlocks) {
+            if (node.isInput && alreadyDumped.indexOf(node) === -1) {
+                codeString += node._dumpCode(uniqueNames, alreadyDumped);
+            }
+        }
+
+        // Connections
+        alreadyDumped = [];
+        codeString += "\n// Connections\n";
+        for (const node of this._vertexOutputNodes) {
+            codeString += node._dumpCodeForOutputConnections(alreadyDumped);
+        }
+        for (const node of this._fragmentOutputNodes) {
+            codeString += node._dumpCodeForOutputConnections(alreadyDumped);
+        }
+
+        // Output nodes
+        codeString += "\n// Output nodes\n";
+        for (const node of this._vertexOutputNodes) {
+            codeString += `nodeMaterial.addOutputNode(${node._codeVariableName});\n`;
+        }
+
+        for (const node of this._fragmentOutputNodes) {
+            codeString += `nodeMaterial.addOutputNode(${node._codeVariableName});\n`;
+        }
+
+        codeString += `nodeMaterial.build();\n`;
+
+        return codeString;
+    }
+
+    /**
+     * Serializes this material in a JSON representation
+     * @param selectedBlocks
+     * @returns the serialized material object
+     */
+    public serialize(selectedBlocks?: NodeMaterialBlock[]): any {
+        const serializationObject = selectedBlocks ? {} : SerializationHelper.Serialize(this);
+        serializationObject.editorData = JSON.parse(JSON.stringify(this.editorData)); // Copy
+
+        let blocks: NodeMaterialBlock[] = [];
+
+        if (selectedBlocks) {
+            blocks = selectedBlocks;
+        } else {
+            serializationObject.customType = "BABYLON.NodeMaterial";
+            serializationObject.outputNodes = [];
+
+            // Outputs
+            for (const outputNode of this._vertexOutputNodes) {
+                this._gatherBlocks(outputNode, blocks);
+                serializationObject.outputNodes.push(outputNode.uniqueId);
+            }
+
+            for (const outputNode of this._fragmentOutputNodes) {
+                this._gatherBlocks(outputNode, blocks);
+
+                if (serializationObject.outputNodes.indexOf(outputNode.uniqueId) === -1) {
+                    serializationObject.outputNodes.push(outputNode.uniqueId);
+                }
+            }
+        }
+
+        // Blocks
+        serializationObject.blocks = [];
+
+        for (const block of blocks) {
+            serializationObject.blocks.push(block.serialize());
+        }
+
+        if (!selectedBlocks) {
+            for (const block of this.attachedBlocks) {
+                if (blocks.indexOf(block) !== -1) {
+                    continue;
+                }
+                serializationObject.blocks.push(block.serialize());
+            }
+        }
+
+        return serializationObject;
+    }
+
+    private _restoreConnections(block: NodeMaterialBlock, source: any, map: { [key: number]: NodeMaterialBlock }) {
+        for (const outputPoint of block.outputs) {
+            for (const candidate of source.blocks) {
+                const target = map[candidate.id];
+
+                if (!target) {
+                    continue;
+                }
+
+                for (const input of candidate.inputs) {
+                    if (map[input.targetBlockId] === block && input.targetConnectionName === outputPoint.name) {
+                        const inputPoint = target.getInputByName(input.inputName);
+                        if (!inputPoint || inputPoint.isConnected) {
+                            continue;
+                        }
+
+                        outputPoint.connectTo(inputPoint, true);
+                        this._restoreConnections(target, source, map);
+                        continue;
+                    }
+                }
+            }
+        }
+    }
+
+    /**
+     * Clear the current graph and load a new one from a serialization object
+     * @param source defines the JSON representation of the material
+     * @param rootUrl defines the root URL to use to load textures and relative dependencies
+     * @param merge defines whether or not the source must be merged or replace the current content
+     */
+    public parseSerializedObject(source: any, rootUrl: string = "", merge = false) {
+        if (!merge) {
+            this.clear();
+        }
+
+        const map: { [key: number]: NodeMaterialBlock } = {};
+
+        // Create blocks
+        for (const parsedBlock of source.blocks) {
+            const blockType = GetClass(parsedBlock.customType);
+            if (blockType) {
+                const block: NodeMaterialBlock = new blockType();
+                block._deserialize(parsedBlock, this.getScene(), rootUrl);
+                map[parsedBlock.id] = block;
+
+                this.attachedBlocks.push(block);
+            }
+        }
+
+        // Reconnect teleportation
+        for (const block of this.attachedBlocks) {
+            if (block.isTeleportOut) {
+                const teleportOut = block as NodeMaterialTeleportOutBlock;
+                const id = teleportOut._tempEntryPointUniqueId;
+                if (id) {
+                    const source = map[id] as NodeMaterialTeleportInBlock;
+                    source.attachToEndpoint(teleportOut);
+                }
+            }
+        }
+
+        // Connections - Starts with input blocks only (except if in "merge" mode where we scan all blocks)
+        for (let blockIndex = 0; blockIndex < source.blocks.length; blockIndex++) {
+            const parsedBlock = source.blocks[blockIndex];
+            const block = map[parsedBlock.id];
+
+            if (!block) {
+                continue;
+            }
+
+            if (block.inputs.length && !merge) {
+                continue;
+            }
+            this._restoreConnections(block, source, map);
+        }
+
+        // Outputs
+        if (source.outputNodes) {
+            for (const outputNodeId of source.outputNodes) {
+                this.addOutputNode(map[outputNodeId]);
+            }
+        }
+
+        // UI related info
+        if (source.locations || (source.editorData && source.editorData.locations)) {
+            const locations: {
+                blockId: number;
+                x: number;
+                y: number;
+            }[] = source.locations || source.editorData.locations;
+
+            for (const location of locations) {
+                if (map[location.blockId]) {
+                    location.blockId = map[location.blockId].uniqueId;
+                }
+            }
+
+            if (merge && this.editorData && this.editorData.locations) {
+                locations.concat(this.editorData.locations);
+            }
+
+            if (source.locations) {
+                this.editorData = {
+                    locations: locations,
+                };
+            } else {
+                this.editorData = source.editorData;
+                this.editorData.locations = locations;
+            }
+
+            const blockMap: number[] = [];
+
+            for (const key in map) {
+                blockMap[key] = map[key].uniqueId;
+            }
+
+            this.editorData.map = blockMap;
+        }
+
+        this.comment = source.comment;
+
+        if (source.forceAlphaBlending !== undefined) {
+            this.forceAlphaBlending = source.forceAlphaBlending;
+        }
+
+        if (!merge) {
+            this._mode = source.mode ?? NodeMaterialModes.Material;
+        }
+    }
+
+    /**
+     * Clear the current graph and load a new one from a serialization object
+     * @param source defines the JSON representation of the material
+     * @param rootUrl defines the root URL to use to load textures and relative dependencies
+     * @param merge defines whether or not the source must be merged or replace the current content
+     * @deprecated Please use the parseSerializedObject method instead
+     */
+    public loadFromSerialization(source: any, rootUrl: string = "", merge = false) {
+        this.parseSerializedObject(source, rootUrl, merge);
+    }
+
+    /**
+     * Makes a duplicate of the current material.
+     * @param name defines the name to use for the new material
+     * @param shareEffect defines if the clone material should share the same effect (default is false)
+     */
+    public clone(name: string, shareEffect: boolean = false): NodeMaterial {
+        const serializationObject = this.serialize();
+
+        const clone = SerializationHelper.Clone(() => new NodeMaterial(name, this.getScene(), this.options), this);
+        clone.id = name;
+        clone.name = name;
+
+        clone.parseSerializedObject(serializationObject);
+        clone._buildId = this._buildId;
+        clone.build(false, !shareEffect);
+
+        return clone;
+    }
+
+    /**
+     * Creates a node material from parsed material data
+     * @param source defines the JSON representation of the material
+     * @param scene defines the hosting scene
+     * @param rootUrl defines the root URL to use to load textures and relative dependencies
+     * @returns a new node material
+     */
+    public static Parse(source: any, scene: Scene, rootUrl: string = ""): NodeMaterial {
+        const nodeMaterial = SerializationHelper.Parse(() => new NodeMaterial(source.name, scene), source, scene, rootUrl);
+
+        nodeMaterial.parseSerializedObject(source, rootUrl);
+        nodeMaterial.build();
+
+        return nodeMaterial;
+    }
+
+    /**
+     * Creates a node material from a snippet saved in a remote file
+     * @param name defines the name of the material to create
+     * @param url defines the url to load from
+     * @param scene defines the hosting scene
+     * @param rootUrl defines the root URL for nested url in the node material
+     * @param skipBuild defines whether to build the node material
+     * @param targetMaterial defines a material to use instead of creating a new one
+     * @returns a promise that will resolve to the new node material
+     */
+    public static async ParseFromFileAsync(
+        name: string,
+        url: string,
+        scene: Scene,
+        rootUrl: string = "",
+        skipBuild: boolean = false,
+        targetMaterial?: NodeMaterial
+    ): Promise<NodeMaterial> {
+        const material = targetMaterial ?? new NodeMaterial(name, scene);
+
+        const data = await scene._loadFileAsync(url);
+        const serializationObject = JSON.parse(data as string);
+        material.parseSerializedObject(serializationObject, rootUrl);
+        if (!skipBuild) {
+            material.build();
+        }
+        return material;
+    }
+
+    /**
+     * Creates a node material from a snippet saved by the node material editor
+     * @param snippetId defines the snippet to load
+     * @param scene defines the hosting scene
+     * @param rootUrl defines the root URL to use to load textures and relative dependencies
+     * @param nodeMaterial defines a node material to update (instead of creating a new one)
+     * @param skipBuild defines whether to build the node material
+     * @returns a promise that will resolve to the new node material
+     */
+    public static ParseFromSnippetAsync(
+        snippetId: string,
+        scene: Scene = EngineStore.LastCreatedScene!,
+        rootUrl: string = "",
+        nodeMaterial?: NodeMaterial,
+        skipBuild: boolean = false
+    ): Promise<NodeMaterial> {
+        if (snippetId === "_BLANK") {
+            return Promise.resolve(NodeMaterial.CreateDefault("blank", scene));
+        }
+
+        return new Promise((resolve, reject) => {
+            const request = new WebRequest();
+            request.addEventListener("readystatechange", () => {
+                if (request.readyState == 4) {
+                    if (request.status == 200) {
+                        const snippet = JSON.parse(JSON.parse(request.responseText).jsonPayload);
+                        const serializationObject = JSON.parse(snippet.nodeMaterial);
+
+                        if (!nodeMaterial) {
+                            nodeMaterial = SerializationHelper.Parse(() => new NodeMaterial(snippetId, scene), serializationObject, scene, rootUrl);
+                            nodeMaterial.uniqueId = scene.getUniqueId();
+                        }
+
+                        nodeMaterial.parseSerializedObject(serializationObject);
+                        nodeMaterial.snippetId = snippetId;
+
+                        try {
+                            if (!skipBuild) {
+                                nodeMaterial.build();
+                            }
+                            resolve(nodeMaterial);
+                        } catch (err) {
+                            reject(err);
+                        }
+                    } else {
+                        reject("Unable to load the snippet " + snippetId);
+                    }
+                }
+            });
+
+            request.open("GET", this.SnippetUrl + "/" + snippetId.replace(/#/g, "/"));
+            request.send();
+        });
+    }
+
+    /**
+     * Creates a new node material set to default basic configuration
+     * @param name defines the name of the material
+     * @param scene defines the hosting scene
+     * @returns a new NodeMaterial
+     */
+    public static CreateDefault(name: string, scene?: Scene) {
+        const newMaterial = new NodeMaterial(name, scene);
+
+        newMaterial.setToDefault();
+        newMaterial.build();
+
+        return newMaterial;
+    }
+}
+
+RegisterClass("BABYLON.NodeMaterial", NodeMaterial);