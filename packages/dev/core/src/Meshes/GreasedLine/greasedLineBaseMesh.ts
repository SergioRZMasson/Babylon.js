--- conflicted
+++ resolved
@@ -1,394 +1,391 @@
-import type { Scene } from "../../scene";
-import type { IGreasedLineMaterial } from "../../Materials/GreasedLine/greasedLineMaterialInterfaces";
-import { GreasedLinePluginMaterial } from "../../Materials/GreasedLine/greasedLinePluginMaterial";
-import { Mesh } from "../mesh";
-import { Buffer } from "../../Buffers/buffer";
-import type { Vector3 } from "../../Maths/math.vector";
-import { VertexData } from "../mesh.vertexData";
-import { DeepCopier } from "../../Misc/deepCopier";
-import { GreasedLineSimpleMaterial } from "../../Materials/GreasedLine/greasedLineSimpleMaterial";
-import type { Engine } from "../../Engines/engine";
-
-/**
- * In POINTS_MODE_POINTS every array of points will become the center (backbone) of the ribbon. The ribbon will be expanded by `width / 2` to `+direction` and `-direction` as well.
- * In POINTS_MODE_PATHS every array of points specifies an edge. These will be used to build one ribbon.
- */
-export enum GreasedLineRibbonPointsMode {
-    POINTS_MODE_POINTS = 0,
-    POINTS_MODE_PATHS = 1,
-}
-
-/**
- * FACES_MODE_SINGLE_SIDED single sided with back face culling. Default value.
- * FACES_MODE_SINGLE_SIDED_NO_BACKFACE_CULLING single sided without back face culling. Sets backFaceCulling = false on the material so it affects all line ribbons added to the line ribbon instance.
- * FACES_MODE_DOUBLE_SIDED extra back faces are created. This doubles the amount of faces of the mesh.
- */
-export enum GreasedLineRibbonFacesMode {
-    FACES_MODE_SINGLE_SIDED = 0,
-    FACES_MODE_SINGLE_SIDED_NO_BACKFACE_CULLING = 1,
-    FACES_MODE_DOUBLE_SIDED = 2,
-}
-
-/**
- * Only with POINTS_MODE_PATHS.
- * AUTO_DIRECTIONS_FROM_FIRST_SEGMENT sets the direction (slope) of the ribbon from the direction of the first line segment. Recommended.
- * AUTO_DIRECTIONS_FROM_ALL_SEGMENTS in this mode the direction (slope) will be calculated for each line segment according to the direction vector between each point of the line segments. Slow method.
- * AUTO_DIRECTIONS_ENHANCED in this mode the direction (slope) will be calculated for each line segment according to the direction vector between each point of the line segments using a more sophisitcaed algorithm. Slowest method.
- * AUTO_DIRECTIONS_NONE you have to set the direction (slope) manually. Recommended.
- */
-export enum GreasedLineRibbonAutoDirectionMode {
-    AUTO_DIRECTIONS_FROM_FIRST_SEGMENT = 0,
-    AUTO_DIRECTIONS_FROM_ALL_SEGMENTS = 1,
-    AUTO_DIRECTIONS_ENHANCED = 2,
-    AUTO_DIRECTIONS_NONE = 99,
-}
-
-export type GreasedLineRibbonOptions = {
-    /**
-     * Defines how the points are processed.
-     * In GreasedLineRibbonPointsMode.POINTS_MODE_POINTS every array of points will become the center of the ribbon. The ribbon will be expanded by width/2 to +direction and -direction as well.
-     * In GreasedLineRibbonPointsMode.POINTS_MODE_PATHS every array of points is one path. These will be used to buuid one ribbon.
-     */
-    pointsMode?: GreasedLineRibbonPointsMode;
-    /**
-     * Normalized directions of the slopes of the non camera facing lines.
-     */
-    directions?: Vector3[] | Vector3;
-    /**
-     * Defines the calculation mode of the directions which the line will be thickened to.
-     */
-    directionsAutoMode?: GreasedLineRibbonAutoDirectionMode;
-    /**
-     * Width of the ribbon.
-     */
-    width?: number;
-    /**
-     * Controls how the faces are created.
-     * GreasedLineRibbonFacesMode.FACES_MODE_SINGLE_SIDED = single sided with back face culling. Default value.
-     * GreasedLineRibbonFacesMode.FACES_MODE_SINGLE_SIDED_NO_BACKFACE_CULLING = single sided without back face culling
-     * GreasedLineRibbonFacesMode.FACES_MODE_DOUBLE_SIDED = extra back faces are created. This doubles the amount of faces of the mesh.
-     */
-    facesMode?: GreasedLineRibbonFacesMode;
-    /**
-     * If true, the path will be closed.
-     */
-    closePath?: boolean;
-    /**
-     * If true, normals will be computed when creating the vertex buffers.
-     * This results to smooth shading of the mesh.
-     */
-    smoothShading?: boolean;
-};
-
-export type GreasedLinePoints = Vector3[] | Vector3[][] | Float32Array | Float32Array[] | number[][] | number[];
-
-/**
- * Options for creating a GreasedLineMesh
- */
-export interface GreasedLineMeshOptions {
-    /**
-     * Points of the line.
-     */
-    points: GreasedLinePoints;
-    /**
-     * Each line segmment (from point to point) can have it's width multiplier. Final width = widths[segmentIdx] * width.
-     * Defaults to empty array.
-     */
-    widths?: number[];
-    /**
-     * If instance is specified, lines are added to the specified instance.
-     * Defaults to undefined.
-     */
-    instance?: GreasedLineBaseMesh;
-    /**
-     * You can manually set the color pointers so you can control which segment/part
-     * will use which color from the colors material option
-     */
-    colorPointers?: number[];
-    /**
-     * UVs for the mesh
-     */
-    uvs?: number[];
-    /**
-     * If true, offsets and widths are updatable.
-     * Defaults to false.
-     */
-    updatable?: boolean;
-    /**
-     * Use when @see instance is specified.
-     * If true, the line will be rendered only after calling instance.updateLazy(). If false, line will be rerendered after every call to @see CreateGreasedLine
-     * Defaults to false.
-     */
-    lazy?: boolean;
-    /**
-     * The options for the ribbon which will be used as a line.
-     * If this option is set the line switches automatically to a non camera facing mode.
-     */
-    ribbonOptions?: GreasedLineRibbonOptions;
-}
-
-/**
- * GreasedLineBaseMesh
- */
-export abstract class GreasedLineBaseMesh extends Mesh {
-    protected _vertexPositions: number[];
-    protected _indices: number[];
-    protected _uvs: number[];
-    protected _points: number[][];
-    protected _offsets: number[];
-    protected _colorPointers: number[];
-    protected _widths: number[];
-
-    protected _offsetsBuffer?: Buffer;
-    protected _widthsBuffer?: Buffer;
-    protected _colorPointersBuffer?: Buffer;
-
-    protected _lazy = false;
-    protected _updatable = false;
-
-    protected _engine: Engine;
-
-    constructor(public readonly name: string, scene: Scene, protected _options: GreasedLineMeshOptions) {
-        super(name, scene, null, null, false, false);
-
-        this._engine = scene.getEngine();
-
-        this._lazy = _options.lazy ?? false;
-        this._updatable = _options.updatable ?? false;
-
-        this._vertexPositions = [];
-        this._indices = [];
-        this._uvs = [];
-        this._points = [];
-        this._colorPointers = _options.colorPointers ?? [];
-        this._widths = _options.widths ?? new Array(_options.points.length).fill(1);
-    }
-
-    /**
-     * "GreasedLineMesh"
-     * @returns "GreasedLineMesh"
-     */
-    public getClassName(): string {
-        return "GreasedLineMesh";
-    }
-
-    protected abstract _setPoints(points: number[][], options?: GreasedLineMeshOptions): void;
-    protected abstract _updateColorPointers(): void;
-    protected abstract _updateWidths(): void;
-
-    protected _updateWidthsWithValue(defaulValue: number) {
-        let pointCount = 0;
-        for (const points of this._points) {
-            pointCount += points.length;
-        }
-        const countDiff = (pointCount / 3) * 2 - this._widths.length;
-        for (let i = 0; i < countDiff; i++) {
-            this._widths.push(defaulValue);
-        }
-    }
-
-    /**
-     * Updated a lazy line. Rerenders the line and updates boundinfo as well.
-     */
-    public updateLazy() {
-        this._setPoints(this._points);
-        if (!this._options.colorPointers) {
-            this._updateColorPointers();
-        }
-        this._createVertexBuffers(this._options.ribbonOptions?.smoothShading);
-        this.refreshBoundingInfo();
-
-        this.greasedLineMaterial?.updateLazy();
-    }
-
-    /**
-     * Adds new points to the line. It doesn't rerenders the line if in lazy mode.
-     * @param points points table
-     */
-    public addPoints(points: number[][], options?: GreasedLineMeshOptions) {
-        for (const p of points) {
-            this._points.push(p);
-        }
-
-        if (!this._lazy) {
-            this.setPoints(this._points, options);
-        }
-    }
-
-    /**
-     * Dispose the line and it's resources
-     */
-    public dispose() {
-        super.dispose();
-    }
-
-    /**
-     * @returns true if the mesh was created in lazy mode
-     */
-    public isLazy(): boolean {
-        return this._lazy;
-    }
-
-    /**
-<<<<<<< HEAD
-     * Returns the uvs
-     */
-    get uvs() {
-        return this._uvs;
-    }
-
-    /**
-     * Sets the UVs
-     * @param uvs the UVs
-     */
-    set uvs(uvs: number[]) {
-        this._uvs = uvs;
-        this._createVertexBuffers();
-    }
-
-    /**
-     * Returns the points offsets
-=======
-     * Return the points offsets
->>>>>>> 0c55d6c4
-     */
-    get offsets() {
-        return this._offsets;
-    }
-
-    /**
-     * Sets point offests
-     * @param offsets offset table [x,y,z, x,y,z, ....]
-     */
-    set offsets(offsets: number[]) {
-        this._offsets = offsets;
-        if (!this._offsetsBuffer) {
-            this._createOffsetsBuffer(offsets);
-        } else {
-            this._offsetsBuffer.update(offsets);
-        }
-    }
-
-    /**
-     * Gets widths at each line point like [widthLower, widthUpper, widthLower, widthUpper, ...]
-     */
-    get widths() {
-        return this._widths;
-    }
-
-    /**
-     * Sets widths at each line point
-     * @param widths width table [widthLower, widthUpper, widthLower, widthUpper ...]
-     */
-    set widths(widths: number[]) {
-        this._widths = widths;
-        if (!this._lazy) {
-            this._widthsBuffer && this._widthsBuffer.update(widths);
-        }
-    }
-
-    /**
-     * Gets the color pointer. Each vertex need a color pointer. These color pointers points to the colors in the color table @see colors
-     */
-    get colorPointers() {
-        return this._colorPointers;
-    }
-
-    /**
-     * Sets the color pointer
-     * @param colorPointers array of color pointer in the colors array. One pointer for every vertex is needed.
-     */
-    set colorPointers(colorPointers: number[]) {
-        this._colorPointers = colorPointers;
-        if (!this._lazy) {
-            this._colorPointersBuffer && this._colorPointersBuffer.update(colorPointers);
-        }
-    }
-
-    /**
-     * Gets the pluginMaterial associated with line
-     */
-    get greasedLineMaterial(): IGreasedLineMaterial | undefined {
-        if (this.material && this.material instanceof GreasedLineSimpleMaterial) {
-            return this.material;
-        }
-        const materialPlugin = this.material?.pluginManager?.getPlugin(GreasedLinePluginMaterial.GREASED_LINE_MATERIAL_NAME);
-        if (materialPlugin) {
-            return <GreasedLinePluginMaterial>materialPlugin;
-        }
-        return;
-    }
-
-    /**
-     * Return copy the points.
-     */
-    get points() {
-        const pointsCopy: number[][] = [];
-        DeepCopier.DeepCopy(this._points, pointsCopy);
-        return pointsCopy;
-    }
-
-    /**
-     * Sets line points and rerenders the line.
-     * @param points points table
-     */
-    public setPoints(points: number[][], options?: GreasedLineMeshOptions) {
-        this._points = points;
-        this._updateWidths();
-        if (!options?.colorPointers) {
-            this._updateColorPointers();
-        }
-        this._setPoints(points, options);
-    }
-
-    protected _initGreasedLine() {
-        this._vertexPositions = [];
-        this._indices = [];
-        this._uvs = [];
-    }
-
-    protected _createLineOptions() {
-        const lineOptions: GreasedLineMeshOptions = {
-            points: this._points,
-            colorPointers: this._colorPointers,
-            lazy: this._lazy,
-            updatable: this._updatable,
-            uvs: this._uvs,
-            widths: this._widths,
-            ribbonOptions: this._options.ribbonOptions,
-        };
-        return lineOptions;
-    }
-
-    /**
-     * Serializes this GreasedLineMesh
-     * @param serializationObject object to write serialization to
-     */
-    public serialize(serializationObject: any): void {
-        super.serialize(serializationObject);
-        serializationObject.type = this.getClassName();
-
-        serializationObject.lineOptions = this._createLineOptions();
-    }
-
-    protected _createVertexBuffers(computeNormals = false) {
-        const vertexData = new VertexData();
-        vertexData.positions = this._vertexPositions;
-        vertexData.indices = this._indices;
-        vertexData.uvs = this._uvs;
-        if (computeNormals) {
-            vertexData.normals = [];
-            VertexData.ComputeNormals(this._vertexPositions, this._indices, vertexData.normals);
-        }
-        vertexData.applyToMesh(this, this._options.updatable);
-        return vertexData;
-    }
-
-    protected _createOffsetsBuffer(offsets: number[]) {
-        const engine = this._scene.getEngine();
-
-        const offsetBuffer = new Buffer(engine, offsets, this._updatable, 3);
-        this.setVerticesBuffer(offsetBuffer.createVertexBuffer("grl_offsets", 0, 3));
-        this._offsetsBuffer = offsetBuffer;
-    }
-}
+import type { Scene } from "../../scene";
+import type { IGreasedLineMaterial } from "../../Materials/GreasedLine/greasedLineMaterialInterfaces";
+import { GreasedLinePluginMaterial } from "../../Materials/GreasedLine/greasedLinePluginMaterial";
+import { Mesh } from "../mesh";
+import { Buffer } from "../../Buffers/buffer";
+import type { Vector3 } from "../../Maths/math.vector";
+import { VertexData } from "../mesh.vertexData";
+import { DeepCopier } from "../../Misc/deepCopier";
+import { GreasedLineSimpleMaterial } from "../../Materials/GreasedLine/greasedLineSimpleMaterial";
+import type { Engine } from "../../Engines/engine";
+
+/**
+ * In POINTS_MODE_POINTS every array of points will become the center (backbone) of the ribbon. The ribbon will be expanded by `width / 2` to `+direction` and `-direction` as well.
+ * In POINTS_MODE_PATHS every array of points specifies an edge. These will be used to build one ribbon.
+ */
+export enum GreasedLineRibbonPointsMode {
+    POINTS_MODE_POINTS = 0,
+    POINTS_MODE_PATHS = 1,
+}
+
+/**
+ * FACES_MODE_SINGLE_SIDED single sided with back face culling. Default value.
+ * FACES_MODE_SINGLE_SIDED_NO_BACKFACE_CULLING single sided without back face culling. Sets backFaceCulling = false on the material so it affects all line ribbons added to the line ribbon instance.
+ * FACES_MODE_DOUBLE_SIDED extra back faces are created. This doubles the amount of faces of the mesh.
+ */
+export enum GreasedLineRibbonFacesMode {
+    FACES_MODE_SINGLE_SIDED = 0,
+    FACES_MODE_SINGLE_SIDED_NO_BACKFACE_CULLING = 1,
+    FACES_MODE_DOUBLE_SIDED = 2,
+}
+
+/**
+ * Only with POINTS_MODE_PATHS.
+ * AUTO_DIRECTIONS_FROM_FIRST_SEGMENT sets the direction (slope) of the ribbon from the direction of the first line segment. Recommended.
+ * AUTO_DIRECTIONS_FROM_ALL_SEGMENTS in this mode the direction (slope) will be calculated for each line segment according to the direction vector between each point of the line segments. Slow method.
+ * AUTO_DIRECTIONS_ENHANCED in this mode the direction (slope) will be calculated for each line segment according to the direction vector between each point of the line segments using a more sophisitcaed algorithm. Slowest method.
+ * AUTO_DIRECTIONS_NONE you have to set the direction (slope) manually. Recommended.
+ */
+export enum GreasedLineRibbonAutoDirectionMode {
+    AUTO_DIRECTIONS_FROM_FIRST_SEGMENT = 0,
+    AUTO_DIRECTIONS_FROM_ALL_SEGMENTS = 1,
+    AUTO_DIRECTIONS_ENHANCED = 2,
+    AUTO_DIRECTIONS_NONE = 99,
+}
+
+export type GreasedLineRibbonOptions = {
+    /**
+     * Defines how the points are processed.
+     * In GreasedLineRibbonPointsMode.POINTS_MODE_POINTS every array of points will become the center of the ribbon. The ribbon will be expanded by width/2 to +direction and -direction as well.
+     * In GreasedLineRibbonPointsMode.POINTS_MODE_PATHS every array of points is one path. These will be used to buuid one ribbon.
+     */
+    pointsMode?: GreasedLineRibbonPointsMode;
+    /**
+     * Normalized directions of the slopes of the non camera facing lines.
+     */
+    directions?: Vector3[] | Vector3;
+    /**
+     * Defines the calculation mode of the directions which the line will be thickened to.
+     */
+    directionsAutoMode?: GreasedLineRibbonAutoDirectionMode;
+    /**
+     * Width of the ribbon.
+     */
+    width?: number;
+    /**
+     * Controls how the faces are created.
+     * GreasedLineRibbonFacesMode.FACES_MODE_SINGLE_SIDED = single sided with back face culling. Default value.
+     * GreasedLineRibbonFacesMode.FACES_MODE_SINGLE_SIDED_NO_BACKFACE_CULLING = single sided without back face culling
+     * GreasedLineRibbonFacesMode.FACES_MODE_DOUBLE_SIDED = extra back faces are created. This doubles the amount of faces of the mesh.
+     */
+    facesMode?: GreasedLineRibbonFacesMode;
+    /**
+     * If true, the path will be closed.
+     */
+    closePath?: boolean;
+    /**
+     * If true, normals will be computed when creating the vertex buffers.
+     * This results to smooth shading of the mesh.
+     */
+    smoothShading?: boolean;
+};
+
+export type GreasedLinePoints = Vector3[] | Vector3[][] | Float32Array | Float32Array[] | number[][] | number[];
+
+/**
+ * Options for creating a GreasedLineMesh
+ */
+export interface GreasedLineMeshOptions {
+    /**
+     * Points of the line.
+     */
+    points: GreasedLinePoints;
+    /**
+     * Each line segmment (from point to point) can have it's width multiplier. Final width = widths[segmentIdx] * width.
+     * Defaults to empty array.
+     */
+    widths?: number[];
+    /**
+     * If instance is specified, lines are added to the specified instance.
+     * Defaults to undefined.
+     */
+    instance?: GreasedLineBaseMesh;
+    /**
+     * You can manually set the color pointers so you can control which segment/part
+     * will use which color from the colors material option
+     */
+    colorPointers?: number[];
+    /**
+     * UVs for the mesh
+     */
+    uvs?: number[];
+    /**
+     * If true, offsets and widths are updatable.
+     * Defaults to false.
+     */
+    updatable?: boolean;
+    /**
+     * Use when @see instance is specified.
+     * If true, the line will be rendered only after calling instance.updateLazy(). If false, line will be rerendered after every call to @see CreateGreasedLine
+     * Defaults to false.
+     */
+    lazy?: boolean;
+    /**
+     * The options for the ribbon which will be used as a line.
+     * If this option is set the line switches automatically to a non camera facing mode.
+     */
+    ribbonOptions?: GreasedLineRibbonOptions;
+}
+
+/**
+ * GreasedLineBaseMesh
+ */
+export abstract class GreasedLineBaseMesh extends Mesh {
+    protected _vertexPositions: number[];
+    protected _indices: number[];
+    protected _uvs: number[];
+    protected _points: number[][];
+    protected _offsets: number[];
+    protected _colorPointers: number[];
+    protected _widths: number[];
+
+    protected _offsetsBuffer?: Buffer;
+    protected _widthsBuffer?: Buffer;
+    protected _colorPointersBuffer?: Buffer;
+
+    protected _lazy = false;
+    protected _updatable = false;
+
+    protected _engine: Engine;
+
+    constructor(public readonly name: string, scene: Scene, protected _options: GreasedLineMeshOptions) {
+        super(name, scene, null, null, false, false);
+
+        this._engine = scene.getEngine();
+
+        this._lazy = _options.lazy ?? false;
+        this._updatable = _options.updatable ?? false;
+
+        this._vertexPositions = [];
+        this._indices = [];
+        this._uvs = [];
+        this._points = [];
+        this._colorPointers = _options.colorPointers ?? [];
+        this._widths = _options.widths ?? new Array(_options.points.length).fill(1);
+    }
+
+    /**
+     * "GreasedLineMesh"
+     * @returns "GreasedLineMesh"
+     */
+    public getClassName(): string {
+        return "GreasedLineMesh";
+    }
+
+    protected abstract _setPoints(points: number[][], options?: GreasedLineMeshOptions): void;
+    protected abstract _updateColorPointers(): void;
+    protected abstract _updateWidths(): void;
+
+    protected _updateWidthsWithValue(defaulValue: number) {
+        let pointCount = 0;
+        for (const points of this._points) {
+            pointCount += points.length;
+        }
+        const countDiff = (pointCount / 3) * 2 - this._widths.length;
+        for (let i = 0; i < countDiff; i++) {
+            this._widths.push(defaulValue);
+        }
+    }
+
+    /**
+     * Updated a lazy line. Rerenders the line and updates boundinfo as well.
+     */
+    public updateLazy() {
+        this._setPoints(this._points);
+        if (!this._options.colorPointers) {
+            this._updateColorPointers();
+        }
+        this._createVertexBuffers(this._options.ribbonOptions?.smoothShading);
+        this.refreshBoundingInfo();
+
+        this.greasedLineMaterial?.updateLazy();
+    }
+
+    /**
+     * Adds new points to the line. It doesn't rerenders the line if in lazy mode.
+     * @param points points table
+     */
+    public addPoints(points: number[][], options?: GreasedLineMeshOptions) {
+        for (const p of points) {
+            this._points.push(p);
+        }
+
+        if (!this._lazy) {
+            this.setPoints(this._points, options);
+        }
+    }
+
+    /**
+     * Dispose the line and it's resources
+     */
+    public dispose() {
+        super.dispose();
+    }
+
+    /**
+     * @returns true if the mesh was created in lazy mode
+     */
+    public isLazy(): boolean {
+        return this._lazy;
+    }
+
+    /**
+     * Returns the UVs
+     */
+    get uvs() {
+        return this._uvs;
+    }
+
+    /**
+     * Sets the UVs
+     * @param uvs the UVs
+     */
+    set uvs(uvs: number[]) {
+        this._uvs = uvs;
+        this._createVertexBuffers();
+    }
+
+    /**
+     * Returns the points offsets
+     * Return the points offsets
+     */
+    get offsets() {
+        return this._offsets;
+    }
+
+    /**
+     * Sets point offests
+     * @param offsets offset table [x,y,z, x,y,z, ....]
+     */
+    set offsets(offsets: number[]) {
+        this._offsets = offsets;
+        if (!this._offsetsBuffer) {
+            this._createOffsetsBuffer(offsets);
+        } else {
+            this._offsetsBuffer.update(offsets);
+        }
+    }
+
+    /**
+     * Gets widths at each line point like [widthLower, widthUpper, widthLower, widthUpper, ...]
+     */
+    get widths() {
+        return this._widths;
+    }
+
+    /**
+     * Sets widths at each line point
+     * @param widths width table [widthLower, widthUpper, widthLower, widthUpper ...]
+     */
+    set widths(widths: number[]) {
+        this._widths = widths;
+        if (!this._lazy) {
+            this._widthsBuffer && this._widthsBuffer.update(widths);
+        }
+    }
+
+    /**
+     * Gets the color pointer. Each vertex need a color pointer. These color pointers points to the colors in the color table @see colors
+     */
+    get colorPointers() {
+        return this._colorPointers;
+    }
+
+    /**
+     * Sets the color pointer
+     * @param colorPointers array of color pointer in the colors array. One pointer for every vertex is needed.
+     */
+    set colorPointers(colorPointers: number[]) {
+        this._colorPointers = colorPointers;
+        if (!this._lazy) {
+            this._colorPointersBuffer && this._colorPointersBuffer.update(colorPointers);
+        }
+    }
+
+    /**
+     * Gets the pluginMaterial associated with line
+     */
+    get greasedLineMaterial(): IGreasedLineMaterial | undefined {
+        if (this.material && this.material instanceof GreasedLineSimpleMaterial) {
+            return this.material;
+        }
+        const materialPlugin = this.material?.pluginManager?.getPlugin(GreasedLinePluginMaterial.GREASED_LINE_MATERIAL_NAME);
+        if (materialPlugin) {
+            return <GreasedLinePluginMaterial>materialPlugin;
+        }
+        return;
+    }
+
+    /**
+     * Return copy the points.
+     */
+    get points() {
+        const pointsCopy: number[][] = [];
+        DeepCopier.DeepCopy(this._points, pointsCopy);
+        return pointsCopy;
+    }
+
+    /**
+     * Sets line points and rerenders the line.
+     * @param points points table
+     */
+    public setPoints(points: number[][], options?: GreasedLineMeshOptions) {
+        this._points = points;
+        this._updateWidths();
+        if (!options?.colorPointers) {
+            this._updateColorPointers();
+        }
+        this._setPoints(points, options);
+    }
+
+    protected _initGreasedLine() {
+        this._vertexPositions = [];
+        this._indices = [];
+        this._uvs = [];
+    }
+
+    protected _createLineOptions() {
+        const lineOptions: GreasedLineMeshOptions = {
+            points: this._points,
+            colorPointers: this._colorPointers,
+            lazy: this._lazy,
+            updatable: this._updatable,
+            uvs: this._uvs,
+            widths: this._widths,
+            ribbonOptions: this._options.ribbonOptions,
+        };
+        return lineOptions;
+    }
+
+    /**
+     * Serializes this GreasedLineMesh
+     * @param serializationObject object to write serialization to
+     */
+    public serialize(serializationObject: any): void {
+        super.serialize(serializationObject);
+        serializationObject.type = this.getClassName();
+
+        serializationObject.lineOptions = this._createLineOptions();
+    }
+
+    protected _createVertexBuffers(computeNormals = false) {
+        const vertexData = new VertexData();
+        vertexData.positions = this._vertexPositions;
+        vertexData.indices = this._indices;
+        vertexData.uvs = this._uvs;
+        if (computeNormals) {
+            vertexData.normals = [];
+            VertexData.ComputeNormals(this._vertexPositions, this._indices, vertexData.normals);
+        }
+        vertexData.applyToMesh(this, this._options.updatable);
+        return vertexData;
+    }
+
+    protected _createOffsetsBuffer(offsets: number[]) {
+        const engine = this._scene.getEngine();
+
+        const offsetBuffer = new Buffer(engine, offsets, this._updatable, 3);
+        this.setVerticesBuffer(offsetBuffer.createVertexBuffer("grl_offsets", 0, 3));
+        this._offsetsBuffer = offsetBuffer;
+    }
+}