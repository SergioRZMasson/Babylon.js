--- conflicted
+++ resolved
@@ -1,1819 +1,1807 @@
-import { Matrix, Quaternion, TmpVectors, Vector3 } from "../../../Maths/math.vector";
-<<<<<<< HEAD
-import { PhysicsShapeType, PhysicsConstraintType, PhysicsMotionType, PhysicsConstraintAxis, PhysicsConstraintAxisLimitMode } from "../IPhysicsEnginePlugin";
-import type { PhysicsShapeParameters, PhysicsConstraintMotorType, IPhysicsEnginePluginV2, PhysicsMassProperties, IPhysicsCollisionEvent } from "../IPhysicsEnginePlugin";
-import { Logger } from "../../../Misc/logger";
-import type { PhysicsBody } from "../physicsBody";
-import type { PhysicsConstraint, Physics6DoFConstraint } from "../physicsConstraint";
-import type { PhysicsMaterial } from "../physicsMaterial";
-import { PhysicsMaterialCombineMode } from "../physicsMaterial";
-=======
-import {
-    PhysicsShapeType,
-    PhysicsConstraintType,
-    PhysicsMotionType,
-    PhysicsConstraintMotorType,
-    PhysicsConstraintAxis,
-    PhysicsConstraintAxisLimitMode,
-} from "../IPhysicsEnginePlugin";
-import type { PhysicsShapeParameters, IPhysicsEnginePluginV2, PhysicsMassProperties, IPhysicsCollisionEvent } from "../IPhysicsEnginePlugin";
-import { Logger } from "../../../Misc/logger";
-import type { PhysicsBody } from "../physicsBody";
-import type { PhysicsConstraint, Physics6DoFConstraint } from "../physicsConstraint";
-
-import type { PhysicsMaterial } from "../physicsMaterial";
-import { PhysicsMaterialCombineMode } from "../physicsMaterial";
-
->>>>>>> 732873a3
-import { PhysicsShape } from "../physicsShape";
-import type { BoundingBox } from "../../../Culling/boundingBox";
-import type { TransformNode } from "../../../Meshes/transformNode";
-import type { PhysicsRaycastResult } from "../../physicsRaycastResult";
-import { Mesh } from "../../../Meshes/mesh";
-import type { Scene } from "../../../scene";
-import { VertexBuffer } from "../../../Buffers/buffer";
-import { ArrayTools } from "../../../Misc/arrayTools";
-import { Observable } from "../../../Misc/observable";
-import type { Nullable } from "../../../types";
-declare let HK: any;
-
-class MeshAccumulator {
-    /**
-     * Constructor of the mesh accumulator
-     * @param mesh - The mesh used to compute the world matrix.
-     * @param collectIndices - use mesh indices
-     * @param scene - The scene used to determine the right handed system.
-     *
-     * Merge mesh and its children so whole hierarchy can be used as a mesh shape or convex hull
-     */
-    public constructor(mesh: Mesh, collectIndices: boolean, scene: Scene) {
-        const worldFromRoot = mesh.computeWorldMatrix(true);
-        const rootScale = new Vector3();
-        const rootOrientation = new Quaternion();
-        const rootTranslation = new Vector3();
-        worldFromRoot.decompose(rootScale, rootOrientation, rootTranslation);
-
-        this._bodyFromWorld = Matrix.Compose(Vector3.One(), mesh.rotationQuaternion ? mesh.rotationQuaternion : Quaternion.Identity(), mesh.position);
-        this._bodyFromWorld = this._bodyFromWorld.invert();
-        this._isRightHanded = scene.useRightHandedSystem;
-        this._collectIndices = collectIndices;
-    }
-
-    /**
-     * Adds a mesh to the physics engine.
-     * @param mesh The mesh to add.
-     * @param includeChildren Whether to include the children of the mesh.
-     *
-     * This method adds a mesh to the physics engine by computing the world matrix,
-     * multiplying it with the body from world matrix, and then transforming the
-     * coordinates of the mesh's vertices. It also adds the indices of the mesh
-     * to the physics engine. If includeChildren is true, it will also add the
-     * children of the mesh to the physics engine, ignoring any children which
-     * have a physics impostor. This is useful for creating a physics engine
-     * that accurately reflects the mesh and its children.
-     */
-    public addMesh(mesh: Mesh, includeChildren: boolean): void {
-        const indexOffset = this._vertices.length;
-        const worldFromShape = mesh.computeWorldMatrix(true);
-        const shapeFromBody = worldFromShape.multiply(this._bodyFromWorld);
-
-        const vertexData = mesh.getVerticesData(VertexBuffer.PositionKind) || [];
-        const numVerts = vertexData.length / 3;
-        for (let v = 0; v < numVerts; v++) {
-            const pos = new Vector3(vertexData[v * 3 + 0], vertexData[v * 3 + 1], vertexData[v * 3 + 2]);
-            this._vertices.push(Vector3.TransformCoordinates(pos, shapeFromBody));
-        }
-
-        if (this._collectIndices) {
-            const meshIndices = mesh.getIndices();
-            if (meshIndices) {
-                for (let i = 0; i < meshIndices.length; i += 3) {
-                    // Havok wants the correct triangle winding to enable the interior triangle optimization
-                    if (this._isRightHanded) {
-                        this._indices.push(meshIndices[i + 0] + indexOffset);
-                        this._indices.push(meshIndices[i + 1] + indexOffset);
-                        this._indices.push(meshIndices[i + 2] + indexOffset);
-                    } else {
-                        this._indices.push(meshIndices[i + 2] + indexOffset);
-                        this._indices.push(meshIndices[i + 1] + indexOffset);
-                        this._indices.push(meshIndices[i + 0] + indexOffset);
-                    }
-                }
-            }
-        }
-
-        if (includeChildren) {
-            const children = mesh.getChildMeshes(false);
-            //  Ignore any children which have a physics body.
-            //  Other plugin implementations do not have this check, which appears to be
-            //  a bug, as otherwise, the mesh will have a duplicate collider
-            children.filter((m: any) => !m.physicsBody).forEach((m: any) => this.addMesh(m, includeChildren));
-        }
-    }
-
-    /**
-     * Allocate and populate the vertex positions inside the physics plugin.
-     *
-     * @returns An array of floats, whose backing memory is inside the plugin. The array contains the
-     * positions of the mesh vertices, where a position is defined by three floats. You must call
-     * freeBuffer() on the returned array once you have finished with it, in order to free the
-     * memory inside the plugin..
-     */
-    public getVertices(plugin: any): Float32Array {
-        const nFloats = this._vertices.length * 3;
-        const bytesPerFloat = 4;
-        const nBytes = nFloats * bytesPerFloat;
-        const bufferBegin = plugin._malloc(nBytes);
-
-        const ret = new Float32Array(plugin.HEAPU8.buffer, bufferBegin, nFloats);
-        for (let i = 0; i < this._vertices.length; i++) {
-            ret[i * 3 + 0] = this._vertices[i].x;
-            ret[i * 3 + 1] = this._vertices[i].y;
-            ret[i * 3 + 2] = this._vertices[i].z;
-        }
-
-        return ret;
-    }
-
-    public freeBuffer(plugin: any, arr: Float32Array | Int32Array) {
-        plugin._free(arr.byteOffset);
-    }
-
-    /**
-     * Allocate and populate the triangle indices inside the physics plugin
-     *
-     * @returns A new Int32Array, whose backing memory is inside the plugin. The array contains the indices
-     * of the triangle positions, where a single triangle is defined by three indices. You must call
-     * freeBuffer() on this array once you have finished with it, to free the memory inside the plugin..
-     */
-    public getTriangles(plugin: any): Int32Array {
-        const bytesPerInt = 4;
-        const nBytes = this._indices.length * bytesPerInt;
-        const bufferBegin = plugin._malloc(nBytes);
-        const ret = new Int32Array(plugin.HEAPU8.buffer, bufferBegin, this._indices.length);
-        for (let i = 0; i < this._indices.length; i++) {
-            ret[i] = this._indices[i];
-        }
-
-        return ret;
-    }
-
-    private _isRightHanded: boolean;
-    private _collectIndices: boolean;
-    private _vertices: Vector3[] = []; /// Vertices in body space
-    private _indices: number[] = [];
-    private _bodyFromWorld: Matrix;
-}
-
-class BodyPluginData {
-    public constructor(bodyId: any) {
-        this.hpBodyId = bodyId;
-        this.userMassProps = { centerOfMass: undefined, mass: undefined, inertia: undefined, inertiaOrientation: undefined };
-    }
-
-    public hpBodyId: any;
-
-    public worldTransformOffset: number;
-
-    public userMassProps: PhysicsMassProperties;
-}
-
-/*
-class ShapePath
-{
-    public colliderId: number;
-    public pathData: number;
-}
-*/
-
-class ContactPoint {
-    public bodyId: bigint = BigInt(0); //0,2
-    //public colliderId: number = 0; //2,4
-    //public shapePath: ShapePath = new ShapePath(); //4,8
-    public position: Vector3 = new Vector3(); //8,11
-    public normal: Vector3 = new Vector3(); //11,14
-    //public triIdx: number = 0; //14,15
-}
-
-class CollisionEvent {
-    //public eventType: number = 0; //0,1
-    public contactOnA: ContactPoint = new ContactPoint(); //1
-    public contactOnB: ContactPoint = new ContactPoint();
-    public impulseApplied: number = 0;
-
-    static readToRef(buffer: any, offset: number, eventOut: CollisionEvent) {
-        const intBuf = new Int32Array(buffer, offset);
-        const floatBuf = new Float32Array(buffer, offset);
-        const offA = 2;
-        eventOut.contactOnA.bodyId = BigInt(intBuf[offA]); //<todo Need to get the high+low words!
-        eventOut.contactOnA.position.set(floatBuf[offA + 8], floatBuf[offA + 9], floatBuf[offA + 10]);
-        eventOut.contactOnA.normal.set(floatBuf[offA + 11], floatBuf[offA + 12], floatBuf[offA + 13]);
-        const offB = 18;
-        eventOut.contactOnB.bodyId = BigInt(intBuf[offB]);
-        eventOut.contactOnB.position.set(floatBuf[offB + 8], floatBuf[offB + 9], floatBuf[offB + 10]);
-        eventOut.contactOnB.normal.set(floatBuf[offB + 11], floatBuf[offB + 12], floatBuf[offB + 13]);
-        eventOut.impulseApplied = floatBuf[offB + 13 + 2];
-    }
-}
-
-/**
- * The Havok Physics plugin
- */
-export class HavokPlugin implements IPhysicsEnginePluginV2 {
-    /**
-     * Reference to the WASM library
-     */
-    public _hknp: any = {};
-    /**
-     * Created Havok world which physics bodies are added to
-     */
-    public world: any;
-    /**
-     * Name of the plugin
-     */
-    public name: string = "HavokPlugin";
-    /**
-     * We only have a single raycast in-flight right now
-     */
-    private _queryCollector: bigint;
-    private _fixedTimeStep: number = 1 / 60;
-    private _timeStep: number = 1 / 60;
-    private _tmpVec3 = ArrayTools.BuildArray(3, Vector3.Zero);
-    private _bodies = new Map<bigint, { body: PhysicsBody; index: number }>();
-    private _bodyBuffer: number;
-    private _bodyCollisionObservable = new Map<bigint, Observable<IPhysicsCollisionEvent>>();
-    /**
-     *
-     */
-    public onCollisionObservable = new Observable<IPhysicsCollisionEvent>();
-
-    public constructor(private _useDeltaForWorldStep: boolean = true, hpInjection: any = HK) {
-        if (typeof hpInjection === "function") {
-            Logger.Error("Havok is not ready. Please make sure you await HK() before using the plugin.");
-            return;
-        } else {
-            this._hknp = hpInjection;
-        }
-
-        if (!this.isSupported()) {
-            Logger.Error("Havok is not available. Please make sure you included the js file.");
-            return;
-        }
-        this.world = this._hknp.HP_World_Create()[1];
-        this._queryCollector = this._hknp.HP_QueryCollector_Create(1)[1];
-    }
-    /**
-     * If this plugin is supported
-     * @returns true if its supported
-     */
-    public isSupported(): boolean {
-        return this._hknp !== undefined;
-    }
-
-    /**
-     * Sets the gravity of the physics world.
-     *
-     * @param gravity - The gravity vector to set.
-     *
-     */
-    public setGravity(gravity: Vector3): void {
-        this._hknp.HP_World_SetGravity(this.world, this._bVecToV3(gravity));
-    }
-
-    /**
-     * Sets the fixed time step for the physics engine.
-     *
-     * @param timeStep - The fixed time step to use for the physics engine.
-     *
-     */
-    public setTimeStep(timeStep: number): void {
-        this._fixedTimeStep = timeStep;
-    }
-
-    /**
-     * Gets the fixed time step used by the physics engine.
-     *
-     * @returns The fixed time step used by the physics engine.
-     *
-     */
-    public getTimeStep(): number {
-        return this._fixedTimeStep;
-    }
-
-    /**
-     * Executes a single step of the physics engine.
-     *
-     * @param delta The time delta in seconds since the last step.
-     * @param physicsBodies An array of physics bodies to be simulated.
-     * @returns void
-     *
-     * This method is useful for simulating the physics engine. It sets the physics body transformation,
-     * steps the world, syncs the physics body, and notifies collisions. This allows for the physics engine
-     * to accurately simulate the physics bodies in the world.
-     */
-    public executeStep(delta: number, physicsBodies: Array<PhysicsBody>): void {
-        for (const physicsBody of physicsBodies) {
-            if (physicsBody.disablePreStep) {
-                continue;
-            }
-            this.setPhysicsBodyTransformation(physicsBody, physicsBody.transformNode);
-        }
-
-        this._hknp.HP_World_Step(this.world, this._useDeltaForWorldStep ? delta : this._timeStep);
-
-        this._bodyBuffer = this._hknp.HP_World_GetBodyBuffer(this.world)[1];
-        for (const physicsBody of physicsBodies) {
-            this.sync(physicsBody);
-        }
-
-        this._notifyCollisions();
-    }
-
-    /**
-     * Returns the version of the physics engine plugin.
-     *
-     * @returns The version of the physics engine plugin.
-     *
-     * This method is useful for determining the version of the physics engine plugin that is currently running.
-     */
-    public getPluginVersion(): number {
-        return 2;
-    }
-
-    /**
-     * Initializes a physics body with the given position and orientation.
-     *
-     * @param body - The physics body to initialize.
-     * @param motionType - The motion type of the body.
-     * @param position - The position of the body.
-     * @param orientation - The orientation of the body.
-     * This code is useful for initializing a physics body with the given position and orientation.
-     * It creates a plugin data for the body and adds it to the world. It then converts the position
-     * and orientation to a transform and sets the body's transform to the given values.
-     */
-    public initBody(body: PhysicsBody, motionType: PhysicsMotionType, position: Vector3, orientation: Quaternion): void {
-        body._pluginData = new BodyPluginData(this._hknp.HP_Body_Create()[1]);
-
-        this._internalSetMotionType(body._pluginData, motionType);
-        const transform = [this._bVecToV3(position), this._bQuatToV4(orientation)]; //<todo temp transform?
-        this._hknp.HP_Body_SetQTransform(body._pluginData.hpBodyId, transform);
-
-        this._hknp.HP_World_AddBody(this.world, body._pluginData.hpBodyId, body.startAsleep);
-        this._bodies.set(body._pluginData.hpBodyId[0], { body: body, index: 0 });
-    }
-
-    /**
-     * Removes a body from the world. To dispose of a body, it is necessary to remove it from the world first.
-     *
-     * @param body - The body to remove.
-     */
-    public removeBody(body: PhysicsBody): void {
-        if (body._pluginDataInstances && body._pluginDataInstances.length > 0) {
-            for (const instance of body._pluginDataInstances) {
-                this._bodyCollisionObservable.delete(instance.hpBodyId[0]);
-                this._hknp.HP_World_RemoveBody(this.world, instance.hpBodyId);
-            }
-        }
-        if (body._pluginData) {
-            this._bodyCollisionObservable.delete(body._pluginData.hpBodyId[0]);
-            this._hknp.HP_World_RemoveBody(this.world, body._pluginData.hpBodyId);
-        }
-    }
-
-    /**
-     * Initializes the body instances for a given physics body and mesh.
-     *
-     * @param body - The physics body to initialize.
-     * @param motionType - How the body will be handled by the engine
-     * @param mesh - The mesh to initialize.
-     *
-     * This code is useful for creating a physics body from a mesh. It creates a
-     * body instance for each instance of the mesh and adds it to the world. It also
-     * sets the position of the body instance to the position of the mesh instance.
-     * This allows for the physics engine to accurately simulate the mesh in the
-     * world.
-     */
-    public initBodyInstances(body: PhysicsBody, motionType: PhysicsMotionType, mesh: Mesh): void {
-        const instancesCount = mesh._thinInstanceDataStorage?.instancesCount ?? 0;
-        const matrixData = mesh._thinInstanceDataStorage.matrixData;
-        if (!matrixData) {
-            return; // TODO: error handling
-        }
-        this._createOrUpdateBodyInstances(body, motionType, matrixData, 0, instancesCount, false);
-        body._pluginDataInstances.forEach((bodyId, index) => {
-            this._bodies.set(bodyId.hpBodyId[0], { body: body, index: index });
-        });
-    }
-
-    private _createOrUpdateBodyInstances(body: PhysicsBody, motionType: PhysicsMotionType, matrixData: Float32Array, startIndex: number, endIndex: number, update: boolean): void {
-        const rotation = TmpVectors.Quaternion[0];
-        const rotationMatrix = Matrix.Identity();
-        for (let i = startIndex; i < endIndex; i++) {
-            const position = [matrixData[i * 16 + 12], matrixData[i * 16 + 13], matrixData[i * 16 + 14]];
-            let hkbody;
-            if (!update) {
-                hkbody = this._hknp.HP_Body_Create()[1];
-            } else {
-                hkbody = body._pluginDataInstances[i].hpBodyId;
-            }
-            rotationMatrix.setRowFromFloats(0, matrixData[i * 16 + 0], matrixData[i * 16 + 1], matrixData[i * 16 + 2], 0);
-            rotationMatrix.setRowFromFloats(1, matrixData[i * 16 + 4], matrixData[i * 16 + 5], matrixData[i * 16 + 6], 0);
-            rotationMatrix.setRowFromFloats(2, matrixData[i * 16 + 8], matrixData[i * 16 + 9], matrixData[i * 16 + 10], 0);
-            Quaternion.FromRotationMatrixToRef(rotationMatrix, rotation);
-            const transform = [position, [rotation.x, rotation.y, rotation.z, rotation.w]];
-            this._hknp.HP_Body_SetQTransform(hkbody, transform);
-            if (!update) {
-                const pluginData = new BodyPluginData(hkbody);
-                if (body._pluginDataInstances.length) {
-                    // If an instance already exists, copy any user-provided mass properties
-                    pluginData.userMassProps = body._pluginDataInstances[0].userMassProps;
-                }
-                this._internalSetMotionType(pluginData, motionType);
-                this._internalUpdateMassProperties(pluginData);
-                body._pluginDataInstances.push(pluginData);
-                this._hknp.HP_World_AddBody(this.world, hkbody, body.startAsleep);
-                pluginData.worldTransformOffset = this._hknp.HP_Body_GetWorldTransformOffset(hkbody)[1];
-            }
-        }
-    }
-
-    /**
-     * Update the internal body instances for a given physics body to match the instances in a mesh.
-     * @param body the body that will be updated
-     * @param mesh the mesh with reference instances
-     */
-    public updateBodyInstances(body: PhysicsBody, mesh: Mesh): void {
-        const instancesCount = mesh._thinInstanceDataStorage?.instancesCount ?? 0;
-        const matrixData = mesh._thinInstanceDataStorage.matrixData;
-        if (!matrixData) {
-            return; // TODO: error handling
-        }
-        const pluginInstancesCount = body._pluginDataInstances.length;
-        const motionType = this.getMotionType(body);
-
-        if (instancesCount > pluginInstancesCount) {
-            this._createOrUpdateBodyInstances(body, motionType, matrixData, pluginInstancesCount, instancesCount, false);
-            const firstBodyShape = this._hknp.HP_Body_GetShape(body._pluginDataInstances[0].hpBodyId)[1];
-            for (let i = pluginInstancesCount; i < instancesCount; i++) {
-                this._hknp.HP_Body_SetShape(body._pluginDataInstances[i].hpBodyId, firstBodyShape);
-                this._internalUpdateMassProperties(body._pluginDataInstances[i]);
-                this._bodies.set(body._pluginDataInstances[i].hpBodyId[0], { body: body, index: i });
-            }
-        } else if (instancesCount < pluginInstancesCount) {
-            const instancesToRemove = pluginInstancesCount - instancesCount;
-            for (let i = 0; i < instancesToRemove; i++) {
-                const hkbody = body._pluginDataInstances.pop();
-                this._bodies.delete(hkbody.hpBodyId[0]);
-                this._hknp.HP_World_RemoveBody(this.world, hkbody.hpBodyId);
-                this._hknp.HP_Body_Release(hkbody.hpBodyId);
-            }
-            this._createOrUpdateBodyInstances(body, motionType, matrixData, 0, instancesCount, true);
-        }
-    }
-
-    /**
-     * Synchronizes the transform of a physics body with its transform node.
-     * @param body - The physics body to synchronize.
-     *
-     * This function is useful for keeping the physics body's transform in sync with its transform node.
-     * This is important for ensuring that the physics body is accurately represented in the physics engine.
-     */
-    sync(body: PhysicsBody): void {
-        this.syncTransform(body, body.transformNode);
-    }
-
-    /**
-     * Synchronizes the transform of a physics body with the transform of its
-     * corresponding transform node.
-     *
-     * @param body - The physics body to synchronize.
-     * @param transformNode - The destination Transform Node.
-     *
-     * This code is useful for synchronizing the position and orientation of a
-     * physics body with the position and orientation of its corresponding
-     * transform node. This is important for ensuring that the physics body and
-     * the transform node are in the same position and orientation in the scene.
-     * This is necessary for the physics engine to accurately simulate the
-     * physical behavior of the body.
-     */
-    syncTransform(body: PhysicsBody, transformNode: TransformNode): void {
-        if (body._pluginDataInstances.length) {
-            // instances
-            const m = transformNode as Mesh;
-            const matrixData = m._thinInstanceDataStorage.matrixData;
-            if (!matrixData) {
-                return; // TODO: error handling
-            }
-            const instancesCount = body._pluginDataInstances.length;
-            for (let i = 0; i < instancesCount; i++) {
-                const bufOffset = body._pluginDataInstances[i].worldTransformOffset;
-                const transformBuffer = new Float32Array(this._hknp.HEAPU8.buffer, this._bodyBuffer + bufOffset, 16);
-                const index = i * 16;
-
-                for (let mi = 0; mi < 15; mi++) {
-                    if ((mi & 3) != 3) {
-                        matrixData[index + mi] = transformBuffer[mi];
-                    }
-                }
-                matrixData[index + 15] = 1;
-            }
-            m.thinInstanceBufferUpdated("matrix");
-        } else {
-            try {
-                // regular
-                const bodyTransform = this._hknp.HP_Body_GetQTransform(body._pluginData.hpBodyId)[1];
-                const bodyTranslation = bodyTransform[0];
-                const bodyOrientation = bodyTransform[1];
-                const quat = TmpVectors.Quaternion[0];
-                transformNode.position.set(bodyTranslation[0], bodyTranslation[1], bodyTranslation[2]);
-                quat.set(bodyOrientation[0], bodyOrientation[1], bodyOrientation[2], bodyOrientation[3]);
-                if (transformNode.rotationQuaternion) {
-                    transformNode.rotationQuaternion.copyFrom(quat);
-                } else {
-                    quat.toEulerAnglesToRef(transformNode.rotation);
-                }
-            } catch (e) {
-                console.log(`Syncing transform failed for node ${transformNode.name}: ${e.message}...`);
-            }
-        }
-    }
-
-    /**
-     * Sets the shape of a physics body.
-     * @param body - The physics body to set the shape for.
-     * @param shape - The physics shape to set.
-     *
-     * This function is used to set the shape of a physics body. It is useful for
-     * creating a physics body with a specific shape, such as a box or a sphere,
-     * which can then be used to simulate physical interactions in a physics engine.
-     * This function is especially useful for meshes with multiple instances, as it
-     * will set the shape for each instance of the mesh.
-     */
-    public setShape(body: PhysicsBody, shape: Nullable<PhysicsShape>): void {
-        const shapeHandle = shape && shape._pluginData ? shape._pluginData : BigInt(0);
-        if (!(body.transformNode instanceof Mesh) || !body.transformNode._thinInstanceDataStorage?.matrixData) {
-            this._hknp.HP_Body_SetShape(body._pluginData.hpBodyId, shapeHandle);
-            this._internalUpdateMassProperties(body._pluginData);
-            return;
-        }
-        const m = body.transformNode as Mesh;
-        const instancesCount = m._thinInstanceDataStorage?.instancesCount ?? 0;
-        for (let i = 0; i < instancesCount; i++) {
-            this._hknp.HP_Body_SetShape(body._pluginDataInstances[i].hpBodyId, shapeHandle);
-            this._internalUpdateMassProperties(body._pluginDataInstances[i]);
-        }
-    }
-
-    /**
-     * Returns a reference to the first instance of the plugin data for a physics body.
-     * @param body
-     * @param instanceIndex
-     * @returns a reference to the first instance
-     */
-    private _getPluginReference(body: PhysicsBody, instanceIndex?: number): BodyPluginData {
-        return body._pluginDataInstances?.length ? body._pluginDataInstances[instanceIndex ?? 0] : body._pluginData;
-    }
-
-    /**
-     * Gets the shape of a physics body. This will create a new shape object
-     *
-     * @param body - The physics body.
-     * @returns The shape of the physics body.
-     *
-     */
-    public getShape(body: PhysicsBody): Nullable<PhysicsShape> {
-        const pluginRef = this._getPluginReference(body);
-        const shapePluginData = this._hknp.HP_Body_GetShape(pluginRef.hpBodyId)[1];
-        if (shapePluginData != 0) {
-            const scene = body.transformNode.getScene();
-            return new PhysicsShape({ pluginData: shapePluginData }, scene);
-        }
-        return null;
-    }
-
-    /**
-     * Gets the type of a physics shape.
-     * @param shape - The physics shape to get the type for.
-     * @returns The type of the physics shape.
-     *
-     */
-    public getShapeType(shape: PhysicsShape): PhysicsShapeType {
-        if (shape.type) {
-            return shape.type;
-        } else {
-            //<todo This returns a native type!
-            return this._hknp.HP_Shape_GetType(shape._pluginData);
-        }
-    }
-
-    /**
-     * Sets the event mask of a physics body.
-     * @param body - The physics body to set the event mask for.
-     * @param eventMask - The event mask to set.
-     *
-     * This function is useful for setting the event mask of a physics body, which is used to determine which events the body will respond to. This is important for ensuring that the physics engine is able to accurately simulate the behavior of the body in the game world.
-     */
-    public setEventMask(body: PhysicsBody, eventMask: number, instanceIndex?: number): void {
-        this._applyToBodyOrInstances(
-            body,
-            (bodyPluginData) => {
-                this._hknp.HP_Body_SetEventMask(bodyPluginData.hpBodyId, eventMask);
-            },
-            instanceIndex
-        );
-    }
-
-    /**
-     * Retrieves the event mask of a physics body.
-     *
-     * @param body - The physics body to retrieve the event mask from.
-     * @returns The event mask of the physics body.
-     *
-     */
-    public getEventMask(body: PhysicsBody, instanceIndex?: number): number {
-        const pluginRef = this._getPluginReference(body, instanceIndex);
-        return this._hknp.HP_Body_GetEventMask(pluginRef)[1];
-    }
-
-    private _fromMassPropertiesTuple(massPropsTuple: any[]): PhysicsMassProperties {
-        return {
-            centerOfMass: Vector3.FromArray(massPropsTuple[0]),
-            mass: massPropsTuple[1],
-            inertia: Vector3.FromArray(massPropsTuple[2]),
-            inertiaOrientation: Quaternion.FromArray(massPropsTuple[3]),
-        };
-    }
-
-    private _internalUpdateMassProperties(pluginData: BodyPluginData) {
-        // Recompute the mass based on the shape
-        const newProps = this._internalComputeMassProperties(pluginData);
-        const massProps = pluginData.userMassProps;
-
-        // Override the computed values with any the user has set
-        if (massProps.centerOfMass) {
-            newProps[0] = massProps.centerOfMass.asArray();
-        }
-        if (massProps.mass != undefined) {
-            newProps[1] = massProps.mass;
-        }
-        if (massProps.inertia) {
-            newProps[2] = massProps.inertia.asArray();
-        }
-        if (massProps.inertiaOrientation) {
-            newProps[3] = massProps.inertiaOrientation.asArray();
-        }
-        this._hknp.HP_Body_SetMassProperties(pluginData.hpBodyId, newProps);
-    }
-
-    public _internalSetMotionType(pluginData: BodyPluginData, motionType: PhysicsMotionType): void {
-        switch (motionType) {
-            case PhysicsMotionType.STATIC:
-                this._hknp.HP_Body_SetMotionType(pluginData.hpBodyId, this._hknp.MotionType.STATIC);
-                break;
-            case PhysicsMotionType.ANIMATED:
-                this._hknp.HP_Body_SetMotionType(pluginData.hpBodyId, this._hknp.MotionType.KINEMATIC);
-                break;
-            case PhysicsMotionType.DYNAMIC:
-                this._hknp.HP_Body_SetMotionType(pluginData.hpBodyId, this._hknp.MotionType.DYNAMIC);
-                break;
-        }
-    }
-
-    public setMotionType(body: PhysicsBody, motionType: PhysicsMotionType, instanceIndex?: number): void {
-        this._applyToBodyOrInstances(
-            body,
-            (pluginData) => {
-                this._internalSetMotionType(pluginData, motionType);
-            },
-            instanceIndex
-        );
-    }
-
-    public getMotionType(body: PhysicsBody, instanceIndex?: number): PhysicsMotionType {
-        const pluginRef = this._getPluginReference(body, instanceIndex);
-        const type = this._hknp.HP_Body_GetMotionType(pluginRef.hpBodyId)[1];
-        switch (type) {
-            case this._hknp.MotionType.STATIC:
-                return PhysicsMotionType.STATIC;
-            case this._hknp.MotionType.KINEMATIC:
-                return PhysicsMotionType.ANIMATED;
-            case this._hknp.MotionType.DYNAMIC:
-                return PhysicsMotionType.DYNAMIC;
-        }
-        throw new Error("Unknown motion type: " + type);
-    }
-
-    private _internalComputeMassProperties(pluginData: BodyPluginData): any[] {
-        const shapeRes = this._hknp.HP_Body_GetShape(pluginData.hpBodyId);
-        if (shapeRes[0] == this._hknp.Result.RESULT_OK) {
-            const shapeMass = this._hknp.HP_Shape_BuildMassProperties(shapeRes[1]);
-            if (shapeMass[0] == this._hknp.Result.RESULT_OK) {
-                return shapeMass[1];
-            }
-        }
-
-        // Failed; return a unit inertia
-        return [[0, 0, 0], 1, [1, 1, 1], [0, 0, 0, 1]];
-    }
-
-    /**
-     * Computes the mass properties of a physics body, from it's shape
-     *
-     * @param body - The physics body to copmute the mass properties of
-     */
-    public computeMassProperties(body: PhysicsBody, instanceIndex?: number): PhysicsMassProperties {
-        const pluginRef = this._getPluginReference(body, instanceIndex);
-        const computed = this._internalComputeMassProperties(pluginRef);
-        return this._fromMassPropertiesTuple(computed);
-    }
-
-    /**
-     * Sets the mass properties of a physics body.
-     *
-     * @param body - The physics body to set the mass properties of.
-     * @param massProps - The mass properties to set.
-     * @param instanceIndex - The index of the instance to set the mass properties of. If undefined, the mass properties of all the bodies will be set.
-     * This function is useful for setting the mass properties of a physics body,
-     * such as its mass, inertia, and center of mass. This is important for
-     * accurately simulating the physics of the body in the physics engine.
-     *
-     */
-    public setMassProperties(body: PhysicsBody, massProps: PhysicsMassProperties, instanceIndex?: number): void {
-        this._applyToBodyOrInstances(
-            body,
-            (pluginData) => {
-                pluginData.userMassProps = massProps;
-                this._internalUpdateMassProperties(pluginData);
-            },
-            instanceIndex
-        );
-    }
-    /**
-     *
-     */
-    public getMassProperties(body: PhysicsBody, instanceIndex?: number): PhysicsMassProperties {
-        const pluginRef = this._getPluginReference(body, instanceIndex);
-        const massPropsTuple = this._hknp.HP_Body_GetMassProperties(pluginRef.hpBodyId)[1];
-        return this._fromMassPropertiesTuple(massPropsTuple);
-    }
-
-    /**
-     * Sets the linear damping of the given body.
-     * @param body - The body to set the linear damping for.
-     * @param damping - The linear damping to set.
-     *
-     * This method is useful for controlling the linear damping of a body in a physics engine.
-     * Linear damping is a force that opposes the motion of the body, and is proportional to the velocity of the body.
-     * This method allows the user to set the linear damping of a body, which can be used to control the motion of the body.
-     */
-    public setLinearDamping(body: PhysicsBody, damping: number, instanceIndex?: number): void {
-        this._applyToBodyOrInstances(
-            body,
-            (pluginData) => {
-                this._hknp.HP_Body_SetLinearDamping(pluginData.hpBodyId, damping);
-            },
-            instanceIndex
-        );
-    }
-
-    /**
-     * Gets the linear damping of the given body.
-     * @param body - The body to get the linear damping from.
-     * @returns The linear damping of the given body.
-     *
-     * This method is useful for getting the linear damping of a body in a physics engine.
-     * Linear damping is a force that opposes the motion of the body and is proportional to the velocity of the body.
-     * It is used to simulate the effects of air resistance and other forms of friction.
-     */
-    public getLinearDamping(body: PhysicsBody, instanceIndex?: number): number {
-        const pluginRef = this._getPluginReference(body, instanceIndex);
-        return this._hknp.HP_Body_GetLinearDamping(pluginRef.hpBodyId)[1];
-    }
-
-    /**
-     * Sets the angular damping of a physics body.
-     * @param body - The physics body to set the angular damping for.
-     * @param damping - The angular damping value to set.
-     *
-     * This function is useful for controlling the angular velocity of a physics body.
-     * By setting the angular damping, the body's angular velocity will be reduced over time, allowing for more realistic physics simulations.
-     */
-    public setAngularDamping(body: PhysicsBody, damping: number, instanceIndex?: number): void {
-        this._applyToBodyOrInstances(
-            body,
-            (pluginData) => {
-                this._hknp.HP_Body_SetAngularDamping(pluginData.hpBodyId, damping);
-            },
-            instanceIndex
-        );
-    }
-
-    /**
-     * Gets the angular damping of a physics body.
-     * @param body - The physics body to get the angular damping from.
-     * @returns The angular damping of the body.
-     *
-     * This function is useful for retrieving the angular damping of a physics body,
-     * which is used to control the rotational motion of the body. The angular damping is a value between 0 and 1, where 0 is no damping and 1 is full damping.
-     */
-    public getAngularDamping(body: PhysicsBody, instanceIndex?: number): number {
-        const pluginRef = this._getPluginReference(body, instanceIndex);
-        return this._hknp.HP_Body_GetAngularDamping(pluginRef.hpBodyId)[1];
-    }
-
-    /**
-     * Sets the linear velocity of a physics body.
-     * @param body - The physics body to set the linear velocity of.
-     * @param linVel - The linear velocity to set.
-     *
-     * This function is useful for setting the linear velocity of a physics body, which is necessary for simulating
-     * motion in a physics engine. The linear velocity is the speed and direction of the body's movement.
-     */
-    public setLinearVelocity(body: PhysicsBody, linVel: Vector3, instanceIndex?: number): void {
-        this._applyToBodyOrInstances(
-            body,
-            (pluginData) => {
-                this._hknp.HP_Body_SetLinearVelocity(pluginData.hpBodyId, this._bVecToV3(linVel));
-            },
-            instanceIndex
-        );
-    }
-
-    /**
-     * Gets the linear velocity of a physics body and stores it in a given vector.
-     * @param body - The physics body to get the linear velocity from.
-     * @param linVel - The vector to store the linear velocity in.
-     *
-     * This function is useful for retrieving the linear velocity of a physics body,
-     * which can be used to determine the speed and direction of the body. This
-     * information can be used to simulate realistic physics behavior in a game.
-     */
-    public getLinearVelocityToRef(body: PhysicsBody, linVel: Vector3, instanceIndex?: number): void {
-        const pluginRef = this._getPluginReference(body, instanceIndex);
-        const lv = this._hknp.HP_Body_GetLinearVelocity(pluginRef.hpBodyId)[1];
-        this._v3ToBvecRef(lv, linVel);
-    }
-
-    /*
-     * Apply an operation either to all instances of a body, if instanceIndex is not specified, or to a specific instance.
-     */
-    private _applyToBodyOrInstances(body: PhysicsBody, fnToApply: (pluginRef: any) => void, instanceIndex?: number): void {
-        if (body._pluginDataInstances?.length > 0 && instanceIndex === undefined) {
-            for (let i = 0; i < body._pluginDataInstances.length; i++) {
-                fnToApply(body._pluginDataInstances[i]);
-            }
-        } else {
-            fnToApply(this._getPluginReference(body, instanceIndex));
-        }
-    }
-
-    /**
-     * Applies an impulse to a physics body at a given location.
-     * @param body - The physics body to apply the impulse to.
-     * @param impulse - The impulse vector to apply.
-     * @param location - The location in world space to apply the impulse.
-     * @param instanceIndex - The index of the instance to apply the impulse to. If not specified, the impulse will be applied to all instances.
-     *
-     * This method is useful for applying an impulse to a physics body at a given location.
-     * This can be used to simulate physical forces such as explosions, collisions, and gravity.
-     */
-    public applyImpulse(body: PhysicsBody, impulse: Vector3, location: Vector3, instanceIndex?: number): void {
-        this._applyToBodyOrInstances(
-            body,
-            (pluginRef) => {
-                this._hknp.HP_Body_ApplyImpulse(pluginRef.hpBodyId, this._bVecToV3(location), this._bVecToV3(impulse));
-            },
-            instanceIndex
-        );
-    }
-
-    /**
-     * Applies a force to a physics body at a given location.
-     * @param body - The physics body to apply the impulse to.
-     * @param force - The force vector to apply.
-     * @param location - The location in world space to apply the impulse.
-     * @param instanceIndex - The index of the instance to apply the force to. If not specified, the force will be applied to all instances.
-     *
-     * This method is useful for applying a force to a physics body at a given location.
-     * This can be used to simulate physical forces such as explosions, collisions, and gravity.
-     */
-    public applyForce(body: PhysicsBody, force: Vector3, location: Vector3, instanceIndex?: number): void {
-        force.scaleToRef(this.getTimeStep(), this._tmpVec3[0]);
-        this.applyImpulse(body, this._tmpVec3[0], location, instanceIndex);
-    }
-
-    /**
-     * Sets the angular velocity of a physics body.
-     *
-     * @param body - The physics body to set the angular velocity of.
-     * @param angVel - The angular velocity to set.
-     *
-     * This function is useful for setting the angular velocity of a physics body in a physics engine.
-     * This allows for more realistic simulations of physical objects, as they can be given a rotational velocity.
-     */
-    public setAngularVelocity(body: PhysicsBody, angVel: Vector3, instanceIndex?: number): void {
-        this._applyToBodyOrInstances(
-            body,
-            (pluginRef) => {
-                this._hknp.HP_Body_SetAngularVelocity(pluginRef.hpBodyId, this._bVecToV3(angVel));
-            },
-            instanceIndex
-        );
-    }
-
-    /**
-     * Gets the angular velocity of a body.
-     * @param body - The body to get the angular velocity from.
-     * @param angVel - The vector3 to store the angular velocity.
-     *
-     * This method is useful for getting the angular velocity of a body in a physics engine. It
-     * takes the body and a vector3 as parameters and stores the angular velocity of the body
-     * in the vector3. This is useful for getting the angular velocity of a body in order to
-     * calculate the motion of the body in the physics engine.
-     */
-    public getAngularVelocityToRef(body: PhysicsBody, angVel: Vector3, instanceIndex?: number): void {
-        const pluginRef = this._getPluginReference(body, instanceIndex);
-        const av = this._hknp.HP_Body_GetAngularVelocity(pluginRef.hpBodyId)[1];
-        this._v3ToBvecRef(av, angVel);
-    }
-
-    /**
-     * Sets the transformation of the given physics body to the given transform node.
-     * @param body The physics body to set the transformation for.
-     * @param node The transform node to set the transformation from.
-     * Sets the transformation of the given physics body to the given transform node.
-     *
-     * This function is useful for setting the transformation of a physics body to a
-     * transform node, which is necessary for the physics engine to accurately simulate
-     * the motion of the body. It also takes into account instances of the transform
-     * node, which is necessary for accurate simulation of multiple bodies with the
-     * same transformation.
-     */
-    public setPhysicsBodyTransformation(body: PhysicsBody, node: TransformNode) {
-        const transformNode = body.transformNode;
-        if (body.numInstances > 0) {
-            // instances
-            const m = transformNode as Mesh;
-            const matrixData = m._thinInstanceDataStorage.matrixData;
-            if (!matrixData) {
-                return; // TODO: error handling
-            }
-            const instancesCount = body.numInstances;
-            this._createOrUpdateBodyInstances(body, body.getMotionType(), matrixData, 0, instancesCount, true);
-        } else {
-            // regular
-            this._hknp.HP_Body_SetQTransform(body._pluginData.hpBodyId, this._getTransformInfos(node));
-        }
-    }
-
-    /**
-     * Sets the gravity factor of a body
-     * @param body the physics body to set the gravity factor for
-     * @param factor the gravity factor
-     * @param instanceIndex the index of the instance in an instanced body
-     */
-    public setGravityFactor(body: PhysicsBody, factor: number, instanceIndex?: number): void {
-        this._applyToBodyOrInstances(
-            body,
-            (pluginRef) => {
-                this._hknp.HP_Body_SetGravityFactor(pluginRef.hpBodyId, factor);
-            },
-            instanceIndex
-        );
-    }
-
-    /**
-     * Get the gravity factor of a body
-     * @param body the physics body to get the gravity factor from
-     * @param instanceIndex the index of the instance in an instanced body. If not specified, the gravity factor of the first instance will be returned.
-     * @returns the gravity factor
-     */
-    public getGravityFactor(body: PhysicsBody, instanceIndex?: number): number {
-        const pluginRef = this._getPluginReference(body, instanceIndex);
-        return this._hknp.HP_Body_GetGravityFactor(pluginRef.hpBodyId)[1];
-    }
-
-    /**
-     * Disposes a physics body.
-     *
-     * @param body - The physics body to dispose.
-     *
-     * This method is useful for releasing the resources associated with a physics body when it is no longer needed.
-     * This is important for avoiding memory leaks in the physics engine.
-     */
-    public disposeBody(body: PhysicsBody): void {
-        if (body._pluginDataInstances && body._pluginDataInstances.length > 0) {
-            for (const instance of body._pluginDataInstances) {
-                this._hknp.HP_Body_Release(instance.hpBodyId);
-                instance.hpBodyId = undefined;
-            }
-        }
-        if (body._pluginData) {
-            this._hknp.HP_Body_Release(body._pluginData.hpBodyId);
-            body._pluginData.hpBodyId = undefined;
-        }
-    }
-
-    /**
-     * Initializes a physics shape with the given type and parameters.
-     * @param shape - The physics shape to initialize.
-     * @param type - The type of shape to initialize.
-     * @param options - The parameters for the shape.
-     *
-     * This code is useful for initializing a physics shape with the given type and parameters.
-     * It allows for the creation of a sphere, box, capsule, container, cylinder, mesh, and heightfield.
-     * Depending on the type of shape, different parameters are required.
-     * For example, a sphere requires a radius, while a box requires extents and a rotation.
-     */
-    public initShape(shape: PhysicsShape, type: PhysicsShapeType, options: PhysicsShapeParameters): void {
-        switch (type) {
-            case PhysicsShapeType.SPHERE:
-                {
-                    const radius = options.radius || 1;
-                    const center = options.center ? this._bVecToV3(options.center) : [0, 0, 0];
-                    shape._pluginData = this._hknp.HP_Shape_CreateSphere(center, radius)[1];
-                }
-                break;
-            case PhysicsShapeType.BOX:
-                {
-                    const rotation = options.rotation ? this._bQuatToV4(options.rotation) : [0, 0, 0, 1];
-                    const extent = options.extents ? this._bVecToV3(options.extents) : [1, 1, 1];
-                    const center = options.center ? this._bVecToV3(options.center) : [0, 0, 0];
-                    shape._pluginData = this._hknp.HP_Shape_CreateBox(center, rotation, extent)[1];
-                }
-                break;
-            case PhysicsShapeType.CAPSULE:
-                {
-                    const pointA = options.pointA ? this._bVecToV3(options.pointA) : [0, 0, 0];
-                    const pointB = options.pointB ? this._bVecToV3(options.pointB) : [0, 1, 0];
-                    const radius = options.radius || 0;
-                    shape._pluginData = this._hknp.HP_Shape_CreateCapsule(pointA, pointB, radius)[1];
-                }
-                break;
-            case PhysicsShapeType.CONTAINER:
-                {
-                    shape._pluginData = this._hknp.HP_Shape_CreateContainer()[1];
-                }
-                break;
-            case PhysicsShapeType.CYLINDER:
-                {
-                    const pointA = options.pointA ? this._bVecToV3(options.pointA) : [0, 0, 0];
-                    const pointB = options.pointB ? this._bVecToV3(options.pointB) : [0, 1, 0];
-                    const radius = options.radius || 0;
-                    shape._pluginData = this._hknp.HP_Shape_CreateCylinder(pointA, pointB, radius)[1];
-                }
-                break;
-            case PhysicsShapeType.CONVEX_HULL:
-            case PhysicsShapeType.MESH:
-                {
-                    const mesh = options.mesh;
-                    if (mesh) {
-                        const includeChildMeshes = !!options.includeChildMeshes;
-                        const needIndices = type != PhysicsShapeType.CONVEX_HULL;
-                        const accum = new MeshAccumulator(mesh, needIndices, mesh?.getScene());
-                        accum.addMesh(mesh, includeChildMeshes);
-
-                        const positions = accum.getVertices(this._hknp);
-                        const numVec3s = positions.length / 3;
-
-                        if (type == PhysicsShapeType.CONVEX_HULL) {
-                            shape._pluginData = this._hknp.HP_Shape_CreateConvexHull(positions.byteOffset, numVec3s)[1];
-                        } else {
-                            const triangles = accum.getTriangles(this._hknp);
-                            const numTriangles = triangles.length / 3;
-                            shape._pluginData = this._hknp.HP_Shape_CreateMesh(positions.byteOffset, numVec3s, triangles.byteOffset, numTriangles)[1];
-                            accum.freeBuffer(this._hknp, triangles);
-                        }
-                        accum.freeBuffer(this._hknp, positions);
-                    } else {
-                        throw new Error("No mesh provided to create physics shape.");
-                    }
-                }
-                break;
-            default:
-                throw new Error("Unsupported Shape Type.");
-                break;
-        }
-    }
-
-    public setShapeFilterMembershipMask(shape: PhysicsShape, membershipMask: number): void {
-        const collideWith = this._hknp.HP_Shape_GetFilterInfo(shape._pluginData)[1][1];
-        this._hknp.HP_Shape_SetFilterInfo(shape._pluginData, [membershipMask, collideWith]);
-    }
-
-    public getShapeFilterMembershipMask(shape: PhysicsShape): number {
-        return this._hknp.HP_Shape_GetFilterInfo(shape._pluginData)[1][0];
-    }
-
-    public setShapeFilterCollideMask(shape: PhysicsShape, collideMask: number): void {
-        const membership = this._hknp.HP_Shape_GetFilterInfo(shape._pluginData)[1][0];
-        this._hknp.HP_Shape_SetFilterInfo(shape._pluginData, [membership, collideMask]);
-    }
-
-    public getShapeFilterCollideMask(shape: PhysicsShape): number {
-        return this._hknp.HP_Shape_GetFilterInfo(shape._pluginData)[1][1];
-    }
-
-    /**
-     * Sets the material of a physics shape.
-     * @param shape - The physics shape to set the material of.
-     * @param material - The material to set.
-     *
-     */
-    public setMaterial(shape: PhysicsShape, material: PhysicsMaterial): void {
-        const dynamicFriction = material.friction ?? 0.5;
-        const staticFriction = material.staticFriction ?? dynamicFriction;
-        const restitution = material.restitution ?? 0.0;
-        const frictionCombine = material.frictionCombine ?? PhysicsMaterialCombineMode.MINIMUM;
-        const restitutionCombine = material.restitutionCombine ?? PhysicsMaterialCombineMode.MAXIMUM;
-
-        const hpMaterial = [staticFriction, dynamicFriction, restitution, this._materialCombineToNative(frictionCombine), this._materialCombineToNative(restitutionCombine)];
-        this._hknp.HP_Shape_SetMaterial(shape._pluginData, hpMaterial);
-    }
-
-    /**
-     * Sets the density of a physics shape.
-     * @param shape - The physics shape to set the density of.
-     * @param density - The density to set.
-     *
-     */
-    public setDensity(shape: PhysicsShape, density: number): void {
-        this._hknp.HP_Shape_SetDensity(shape._pluginData, density);
-    }
-
-    /**
-     * Calculates the density of a given physics shape.
-     *
-     * @param shape - The physics shape to calculate the density of.
-     * @returns The density of the given physics shape.
-     *
-     */
-    public getDensity(shape: PhysicsShape): number {
-        return this._hknp.HP_Shape_GetDensity(shape._pluginData)[1];
-    }
-
-    /**
-     * Gets the transform infos of a given transform node.
-     * @param node - The transform node.
-     * @returns An array containing the position and orientation of the node.
-     * This code is useful for getting the position and orientation of a given transform node.
-     * It first checks if the node has a rotation quaternion, and if not, it creates one from the node's rotation.
-     * It then creates an array containing the position and orientation of the node and returns it.
-     */
-    private _getTransformInfos(node: TransformNode): any[] {
-        let orientation = TmpVectors.Quaternion[0];
-        if (node.rotationQuaternion) {
-            orientation = node.rotationQuaternion;
-        } else {
-            const r = node.rotation;
-            Quaternion.FromEulerAnglesToRef(r.x, r.y, r.z, orientation);
-        }
-        const transform = [this._bVecToV3(node.position), this._bQuatToV4(orientation)];
-        return transform;
-    }
-
-    /**
-     * Adds a child shape to the given shape.
-     * @param shape - The parent shape.
-     * @param newChild - The child shape to add.
-     * @param childTransform - The transform of the child shape relative to the parent shape.
-     *
-     */
-    public addChild(shape: PhysicsShape, newChild: PhysicsShape, translation?: Vector3, rotation?: Quaternion, scale?: Vector3): void {
-        const transformNative = [
-            translation ? this._bVecToV3(translation) : [0, 0, 0],
-            rotation ? this._bQuatToV4(rotation) : [0, 0, 0, 1],
-            scale ? this._bVecToV3(scale) : [1, 1, 1],
-        ];
-        this._hknp.HP_Shape_AddChild(shape._pluginData, newChild._pluginData, transformNative);
-    }
-
-    /**
-     * Removes a child shape from a parent shape.
-     * @param shape - The parent shape.
-     * @param childIndex - The index of the child shape to remove.
-     *
-     */
-    public removeChild(shape: PhysicsShape, childIndex: number): void {
-        this._hknp.HP_Shape_RemoveChild(shape._pluginData, childIndex);
-    }
-
-    /**
-     * Returns the number of children of the given shape.
-     *
-     * @param shape - The shape to get the number of children from.
-     * @returns The number of children of the given shape.
-     *
-     */
-    public getNumChildren(shape: PhysicsShape): number {
-        return this._hknp.HP_Shape_GetNumChildren(shape._pluginData)[1];
-    }
-
-    /**
-     * Calculates the bounding box of a given physics shape.
-     *
-     * @param shape - The physics shape to calculate the bounding box for.
-     * @returns The calculated bounding box.
-     *
-     * This method is useful for physics engines as it allows to calculate the
-     * boundaries of a given shape. Knowing the boundaries of a shape is important
-     * for collision detection and other physics calculations.
-     */
-    public getBoundingBox(shape: PhysicsShape): BoundingBox {
-        return {} as BoundingBox;
-    }
-
-    /**
-     * Gets the geometry of a physics body.
-     *
-     * @param body - The physics body.
-     * @returns An object containing the positions and indices of the body's geometry.
-     *
-     */
-    public getBodyGeometry(body: PhysicsBody) {
-        const dataInfo = body._pluginDataInstances?.length > 0 ? body._pluginDataInstances[0] : body._pluginData;
-        const shape = this._hknp.HP_Body_GetShape(dataInfo.hpBodyId)[1];
-        const geometryRes = this._hknp.HP_Shape_CreateDebugDisplayGeometry(shape);
-
-        if (geometryRes[0] != this._hknp.Result.RESULT_OK) {
-            return { positions: [], indices: [] };
-        }
-
-        const geometryInfo = this._hknp.HP_DebugGeometry_GetInfo(geometryRes[1])[1];
-        const positionsInPlugin = new Float32Array(this._hknp.HEAPU8.buffer, geometryInfo[0], geometryInfo[1] * 3); // 3 floats per position
-        const indicesInPlugin = new Uint32Array(this._hknp.HEAPU8.buffer, geometryInfo[2], geometryInfo[3] * 3); // 3 indices per triangle
-
-        // HP_DebugGeometry_Release will free the buffer in the plugin. To avoid a
-        // use-after-free, we need  to make a copy of the data here.
-        const positions = positionsInPlugin.slice(0);
-        const indices = indicesInPlugin.slice(0);
-        this._hknp.HP_DebugGeometry_Release(geometryRes[1]);
-        return { positions: positions, indices: indices };
-    }
-
-    /**
-     * Releases a physics shape from the physics engine.
-     *
-     * @param shape - The physics shape to be released.
-     * @returns void
-     *
-     * This method is useful for releasing a physics shape from the physics engine, freeing up resources and preventing memory leaks.
-     */
-    public disposeShape(shape: PhysicsShape): void {
-        this._hknp.HP_Shape_Release(shape._pluginData);
-        shape._pluginData = undefined;
-    }
-
-    // constraint
-
-    /**
-     * Initializes a physics constraint with the given parameters.
-     *
-     * @param constraint - The physics constraint to be initialized.
-     * @param body - The main body
-     * @param childBody - The child body.
-     * @param instanceIndex - If this body is instanced, the index of the instance to which the constraint will be applied. If not specified, no constraint will be applied.
-     * @param childInstanceIndex - If the child body is instanced, the index of the instance to which the constraint will be applied. If not specified, no constraint will be applied.
-     *
-     * This function is useful for setting up a physics constraint in a physics engine.
-     */
-    public initConstraint(constraint: PhysicsConstraint, body: PhysicsBody, childBody: PhysicsBody, instanceIndex?: number, childInstanceIndex?: number): void {
-        const type = constraint.type;
-        const options = constraint.options;
-        if (!type || !options) {
-            Logger.Warn("No constraint type or options. Constraint is invalid.");
-            return;
-        }
-        if ((body._pluginDataInstances.length > 0 && instanceIndex === undefined) || (childBody._pluginDataInstances.length > 0 && childInstanceIndex === undefined)) {
-            Logger.Warn("Body is instanced but no instance index was specified. Constraint will not be applied.");
-            return;
-        }
-
-        const jointId = this._hknp.HP_Constraint_Create()[1];
-        constraint._pluginData = jointId;
-
-        // body parenting
-        const bodyA = this._getPluginReference(body, instanceIndex).hpBodyId;
-        const bodyB = this._getPluginReference(childBody, childInstanceIndex).hpBodyId;
-        this._hknp.HP_Constraint_SetParentBody(jointId, bodyA);
-        this._hknp.HP_Constraint_SetChildBody(jointId, bodyB);
-
-        // anchors
-        const pivotA = options.pivotA ? this._bVecToV3(options.pivotA) : this._bVecToV3(Vector3.Zero());
-        const axisA = options.axisA ?? new Vector3(1, 0, 0);
-        const perpAxisA = this._tmpVec3[0];
-        axisA?.getNormalToRef(perpAxisA);
-        this._hknp.HP_Constraint_SetAnchorInParent(jointId, pivotA, this._bVecToV3(axisA), this._bVecToV3(perpAxisA));
-        const pivotB = options.pivotB ? this._bVecToV3(options.pivotB) : this._bVecToV3(Vector3.Zero());
-        const axisB = options.axisB ?? new Vector3(1, 0, 0);
-        const perpAxisB = this._tmpVec3[0];
-        axisB.getNormalToRef(perpAxisB);
-        this._hknp.HP_Constraint_SetAnchorInChild(jointId, pivotB, this._bVecToV3(axisB), this._bVecToV3(perpAxisB));
-
-        if (type == PhysicsConstraintType.LOCK) {
-            this._hknp.HP_Constraint_SetAxisMode(jointId, this._hknp.ConstraintAxis.LINEAR_X, this._hknp.ConstraintAxisLimitMode.LOCKED);
-            this._hknp.HP_Constraint_SetAxisMode(jointId, this._hknp.ConstraintAxis.LINEAR_Y, this._hknp.ConstraintAxisLimitMode.LOCKED);
-            this._hknp.HP_Constraint_SetAxisMode(jointId, this._hknp.ConstraintAxis.LINEAR_Z, this._hknp.ConstraintAxisLimitMode.LOCKED);
-            this._hknp.HP_Constraint_SetAxisMode(jointId, this._hknp.ConstraintAxis.ANGULAR_X, this._hknp.ConstraintAxisLimitMode.LOCKED);
-            this._hknp.HP_Constraint_SetAxisMode(jointId, this._hknp.ConstraintAxis.ANGULAR_Y, this._hknp.ConstraintAxisLimitMode.LOCKED);
-            this._hknp.HP_Constraint_SetAxisMode(jointId, this._hknp.ConstraintAxis.ANGULAR_Z, this._hknp.ConstraintAxisLimitMode.LOCKED);
-        } else if (type == PhysicsConstraintType.DISTANCE) {
-            const distance = options.maxDistance || 0;
-            const dist3d = this._hknp.ConstraintAxis.LINEAR_DISTANCE;
-            this._hknp.HP_Constraint_SetAxisMode(jointId, dist3d, this._hknp.ConstraintAxisLimitMode.LIMITED);
-            this._hknp.HP_Constraint_SetAxisMinLimit(jointId, dist3d, distance);
-            this._hknp.HP_Constraint_SetAxisMaxLimit(jointId, dist3d, distance);
-        } else if (type == PhysicsConstraintType.HINGE) {
-            this._hknp.HP_Constraint_SetAxisMode(jointId, this._hknp.ConstraintAxis.LINEAR_X, this._hknp.ConstraintAxisLimitMode.LOCKED);
-            this._hknp.HP_Constraint_SetAxisMode(jointId, this._hknp.ConstraintAxis.LINEAR_Y, this._hknp.ConstraintAxisLimitMode.LOCKED);
-            this._hknp.HP_Constraint_SetAxisMode(jointId, this._hknp.ConstraintAxis.LINEAR_Z, this._hknp.ConstraintAxisLimitMode.LOCKED);
-            this._hknp.HP_Constraint_SetAxisMode(jointId, this._hknp.ConstraintAxis.ANGULAR_Y, this._hknp.ConstraintAxisLimitMode.LOCKED);
-            this._hknp.HP_Constraint_SetAxisMode(jointId, this._hknp.ConstraintAxis.ANGULAR_Z, this._hknp.ConstraintAxisLimitMode.LOCKED);
-        } else if (type == PhysicsConstraintType.PRISMATIC) {
-            this._hknp.HP_Constraint_SetAxisMode(jointId, this._hknp.ConstraintAxis.LINEAR_Y, this._hknp.ConstraintAxisLimitMode.LOCKED);
-            this._hknp.HP_Constraint_SetAxisMode(jointId, this._hknp.ConstraintAxis.LINEAR_Z, this._hknp.ConstraintAxisLimitMode.LOCKED);
-            this._hknp.HP_Constraint_SetAxisMode(jointId, this._hknp.ConstraintAxis.ANGULAR_X, this._hknp.ConstraintAxisLimitMode.LOCKED);
-            this._hknp.HP_Constraint_SetAxisMode(jointId, this._hknp.ConstraintAxis.ANGULAR_Y, this._hknp.ConstraintAxisLimitMode.LOCKED);
-            this._hknp.HP_Constraint_SetAxisMode(jointId, this._hknp.ConstraintAxis.ANGULAR_Z, this._hknp.ConstraintAxisLimitMode.LOCKED);
-        } else if (type == PhysicsConstraintType.SLIDER) {
-            this._hknp.HP_Constraint_SetAxisMode(jointId, this._hknp.ConstraintAxis.LINEAR_Y, this._hknp.ConstraintAxisLimitMode.LOCKED);
-            this._hknp.HP_Constraint_SetAxisMode(jointId, this._hknp.ConstraintAxis.LINEAR_Z, this._hknp.ConstraintAxisLimitMode.LOCKED);
-            this._hknp.HP_Constraint_SetAxisMode(jointId, this._hknp.ConstraintAxis.ANGULAR_Y, this._hknp.ConstraintAxisLimitMode.LOCKED);
-            this._hknp.HP_Constraint_SetAxisMode(jointId, this._hknp.ConstraintAxis.ANGULAR_Z, this._hknp.ConstraintAxisLimitMode.LOCKED);
-        } else if (type == PhysicsConstraintType.BALL_AND_SOCKET) {
-            this._hknp.HP_Constraint_SetAxisMode(jointId, this._hknp.ConstraintAxis.LINEAR_X, this._hknp.ConstraintAxisLimitMode.LOCKED);
-            this._hknp.HP_Constraint_SetAxisMode(jointId, this._hknp.ConstraintAxis.LINEAR_Y, this._hknp.ConstraintAxisLimitMode.LOCKED);
-            this._hknp.HP_Constraint_SetAxisMode(jointId, this._hknp.ConstraintAxis.LINEAR_Z, this._hknp.ConstraintAxisLimitMode.LOCKED);
-        } else if (type == PhysicsConstraintType.SIX_DOF) {
-            const sixdofData: Physics6DoFConstraint = <Physics6DoFConstraint>constraint;
-            for (const l of sixdofData.limits) {
-                const axId = this._constraintAxisToNative(l.axis);
-                if ((l.minLimit ?? -1) == 0 && (l.maxLimit ?? -1) == 0) {
-                    this._hknp.HP_Constraint_SetAxisMode(jointId, axId, this._hknp.ConstraintAxisLimitMode.LOCKED);
-                } else {
-                    if (l.minLimit != undefined) {
-                        this._hknp.HP_Constraint_SetAxisMode(jointId, axId, this._hknp.ConstraintAxisLimitMode.LIMITED);
-                        this._hknp.HP_Constraint_SetAxisMinLimit(jointId, axId, l.minLimit);
-                    }
-
-                    if (l.maxLimit != undefined) {
-                        this._hknp.HP_Constraint_SetAxisMode(jointId, axId, this._hknp.ConstraintAxisLimitMode.LIMITED);
-                        this._hknp.HP_Constraint_SetAxisMaxLimit(jointId, axId, l.maxLimit);
-                    }
-                }
-            }
-        } else {
-            throw new Error("Unsupported Constraint Type.");
-        }
-
-        const collisionEnabled = !!options.collision;
-        this._hknp.HP_Constraint_SetCollisionsEnabled(jointId, collisionEnabled);
-        this._hknp.HP_Constraint_SetEnabled(jointId, true);
-    }
-
-    /**
-     * Adds a constraint to the physics engine.
-     *
-     * @param body - The main body to which the constraint is applied.
-     * @param childBody - The body to which the constraint is applied.
-     * @param constraint - The constraint to be applied.
-     * @param instanceIndex - If this body is instanced, the index of the instance to which the constraint will be applied. If not specified, no constraint will be applied.
-     * @param childInstanceIndex - If the child body is instanced, the index of the instance to which the constraint will be applied. If not specified, no constraint will be applied.
-     */
-    addConstraint(body: PhysicsBody, childBody: PhysicsBody, constraint: PhysicsConstraint, instanceIndex?: number, childInstanceIndex?: number): void {
-        //<todo It's real weird that initConstraint() is called only after adding to a body!
-        this.initConstraint(constraint, body, childBody, instanceIndex, childInstanceIndex);
-    }
-
-    /**
-     * Enables or disables a constraint in the physics engine.
-     * @param constraint - The constraint to enable or disable.
-     * @param isEnabled - Whether the constraint should be enabled or disabled.
-     *
-     */
-    public setEnabled(constraint: PhysicsConstraint, isEnabled: boolean): void {
-        this._hknp.HP_Constraint_SetEnabled(constraint._pluginData, isEnabled);
-    }
-
-    /**
-     * Gets the enabled state of the given constraint.
-     * @param constraint - The constraint to get the enabled state from.
-     * @returns The enabled state of the given constraint.
-     *
-     */
-    public getEnabled(constraint: PhysicsConstraint): boolean {
-        return this._hknp.HP_Constraint_GetEnabled(constraint._pluginData)[1];
-    }
-
-    /**
-     * Enables or disables collisions for the given constraint.
-     * @param constraint - The constraint to enable or disable collisions for.
-     * @param isEnabled - Whether collisions should be enabled or disabled.
-     *
-     */
-    public setCollisionsEnabled(constraint: PhysicsConstraint, isEnabled: boolean): void {
-        this._hknp.HP_Constraint_SetCollisionsEnabled(constraint._pluginData, isEnabled);
-    }
-
-    /**
-     * Gets whether collisions are enabled for the given constraint.
-     * @param constraint - The constraint to get collisions enabled for.
-     * @returns Whether collisions are enabled for the given constraint.
-     *
-     */
-    public getCollisionsEnabled(constraint: PhysicsConstraint): boolean {
-        return this._hknp.HP_Constraint_GetCollisionsEnabled(constraint._pluginData)[1];
-    }
-
-    /**
-     * Sets the friction of the given axis of the given constraint.
-     *
-     * @param constraint - The constraint to set the friction of.
-     * @param axis - The axis of the constraint to set the friction of.
-     * @param friction - The friction to set.
-     * @returns void
-     *
-     */
-    public setAxisFriction(constraint: PhysicsConstraint, axis: PhysicsConstraintAxis, friction: number): void {
-        this._hknp.HP_Constraint_SetAxisFriction(constraint._pluginData, this._constraintAxisToNative(axis), friction);
-    }
-
-    /**
-     * Gets the friction value of the specified axis of the given constraint.
-     *
-     * @param constraint - The constraint to get the axis friction from.
-     * @param axis - The axis to get the friction from.
-     * @returns The friction value of the specified axis.
-     *
-     */
-    public getAxisFriction(constraint: PhysicsConstraint, axis: PhysicsConstraintAxis): number {
-        return this._hknp.HP_Constraint_GetAxisfriction(constraint._pluginData, this._constraintAxisToNative(axis))[1];
-    }
-
-    /**
-     * Sets the limit mode of the specified axis of the given constraint.
-     * @param constraint - The constraint to set the axis mode of.
-     * @param axis - The axis to set the limit mode of.
-     * @param limitMode - The limit mode to set.
-     */
-    public setAxisMode(constraint: PhysicsConstraint, axis: PhysicsConstraintAxis, limitMode: PhysicsConstraintAxisLimitMode): void {
-        this._hknp.HP_Constraint_SetAxisMode(constraint._pluginData, this._constraintAxisToNative(axis), this._limitModeToNative(limitMode));
-    }
-
-    /**
-     * Gets the axis limit mode of the given constraint.
-     *
-     * @param constraint - The constraint to get the axis limit mode from.
-     * @param axis - The axis to get the limit mode from.
-     * @returns The axis limit mode of the given constraint.
-     *
-     */
-    public getAxisMode(constraint: PhysicsConstraint, axis: PhysicsConstraintAxis): PhysicsConstraintAxisLimitMode {
-        const mode = this._hknp.HP_Constraint_GetAxisMode(constraint._pluginData, this._constraintAxisToNative(axis))[1];
-        return this._nativeToLimitMode(mode);
-    }
-
-    /**
-     * Sets the minimum limit of the given axis of the given constraint.
-     * @param constraint - The constraint to set the minimum limit of.
-     * @param axis - The axis to set the minimum limit of.
-     * @param limit - The minimum limit to set.
-     *
-     */
-    public setAxisMinLimit(constraint: PhysicsConstraint, axis: PhysicsConstraintAxis, limit: number): void {
-        this._hknp.HP_Constraint_SetAxisMinLimit(constraint._pluginData, this._constraintAxisToNative(axis), limit);
-    }
-
-    /**
-     * Gets the minimum limit of the specified axis of the given constraint.
-     * @param constraint - The constraint to get the minimum limit from.
-     * @param axis - The axis to get the minimum limit from.
-     * @returns The minimum limit of the specified axis of the given constraint.
-     *
-     */
-    public getAxisMinLimit(constraint: PhysicsConstraint, axis: PhysicsConstraintAxis): number {
-        return this._hknp.HP_Constraint_GetAxisMinLimit(constraint._pluginData, this._constraintAxisToNative(axis))[1];
-    }
-
-    /**
-     * Sets the maximum limit of the given axis of the given constraint.
-     * @param constraint - The constraint to set the maximum limit of the given axis.
-     * @param axis - The axis to set the maximum limit of.
-     * @param limit - The maximum limit to set.
-     *
-     */
-    public setAxisMaxLimit(constraint: PhysicsConstraint, axis: PhysicsConstraintAxis, limit: number): void {
-        this._hknp.HP_Constraint_SetAxisMaxLimit(constraint._pluginData, this._constraintAxisToNative(axis), limit);
-    }
-
-    /**
-     * Gets the maximum limit of the given axis of the given constraint.
-     *
-     * @param constraint - The constraint to get the maximum limit from.
-     * @param axis - The axis to get the maximum limit from.
-     * @returns The maximum limit of the given axis of the given constraint.
-     *
-     */
-    public getAxisMaxLimit(constraint: PhysicsConstraint, axis: PhysicsConstraintAxis): number {
-        return this._hknp.HP_Constraint_GetAxisMaxLimit(constraint._pluginData, this._constraintAxisToNative(axis))[1];
-    }
-
-    /**
-     * Sets the motor type of the given axis of the given constraint.
-     * @param constraint - The constraint to set the motor type of.
-     * @param axis - The axis of the constraint to set the motor type of.
-     * @param motorType - The motor type to set.
-     * @returns void
-     *
-     */
-    public setAxisMotorType(constraint: PhysicsConstraint, axis: PhysicsConstraintAxis, motorType: PhysicsConstraintMotorType): void {
-        this._hknp.HP_Constraint_SetAxisMotorType(constraint._pluginData, this._constraintAxisToNative(axis), this._constraintMotorTypeToNative(motorType));
-    }
-
-    /**
-     * Gets the motor type of the specified axis of the given constraint.
-     * @param constraint - The constraint to get the motor type from.
-     * @param axis - The axis of the constraint to get the motor type from.
-     * @returns The motor type of the specified axis of the given constraint.
-     *
-     */
-    public getAxisMotorType(constraint: PhysicsConstraint, axis: PhysicsConstraintAxis): PhysicsConstraintMotorType {
-        return this._nativeToMotorType(this._hknp.HP_Constraint_GetAxisMotorType(constraint._pluginData, this._constraintAxisToNative(axis))[1]);
-    }
-
-    /**
-     * Sets the target of an axis motor of a constraint.
-     *
-     * @param constraint - The constraint to set the axis motor target of.
-     * @param axis - The axis of the constraint to set the motor target of.
-     * @param target - The target of the axis motor.
-     *
-     */
-    public setAxisMotorTarget(constraint: PhysicsConstraint, axis: PhysicsConstraintAxis, target: number): void {
-        this._hknp.HP_Constraint_SetAxisMotorTarget(constraint._pluginData, this._constraintAxisToNative(axis), target);
-    }
-
-    /**
-     * Gets the target of the motor of the given axis of the given constraint.
-     *
-     * @param constraint - The constraint to get the motor target from.
-     * @param axis - The axis of the constraint to get the motor target from.
-     * @returns The target of the motor of the given axis of the given constraint.
-     *
-     */
-    public getAxisMotorTarget(constraint: PhysicsConstraint, axis: PhysicsConstraintAxis): number {
-        return this._hknp.HP_Constraint_GetAxisMotorTarget(constraint._pluginData, this._constraintAxisToNative(axis))[1];
-    }
-
-    /**
-     * Sets the maximum force that can be applied by the motor of the given constraint axis.
-     * @param constraint - The constraint to set the motor max force for.
-     * @param axis - The axis of the constraint to set the motor max force for.
-     * @param maxForce - The maximum force that can be applied by the motor.
-     *
-     */
-    public setAxisMotorMaxForce(constraint: PhysicsConstraint, axis: PhysicsConstraintAxis, maxForce: number): void {
-        this._hknp.HP_Constraint_SetAxisMotorMaxForce(constraint._pluginData, this._constraintAxisToNative(axis), maxForce);
-    }
-
-    /**
-     * Gets the maximum force of the motor of the given constraint axis.
-     *
-     * @param constraint - The constraint to get the motor maximum force from.
-     * @param axis - The axis of the constraint to get the motor maximum force from.
-     * @returns The maximum force of the motor of the given constraint axis.
-     *
-     */
-    public getAxisMotorMaxForce(constraint: PhysicsConstraint, axis: PhysicsConstraintAxis): number {
-        return this._hknp.HP_Constraint_GetAxisMotorMaxForce(constraint._pluginData, this._constraintAxisToNative(axis))[1];
-    }
-
-    /**
-     * Disposes a physics constraint.
-     *
-     * @param constraint - The physics constraint to dispose.
-     *
-     * This method is useful for releasing the resources associated with a physics constraint, such as
-     * the Havok constraint, when it is no longer needed. This is important for avoiding memory leaks.
-     */
-    public disposeConstraint(constraint: PhysicsConstraint): void {
-        const jointId = constraint._pluginData;
-        this._hknp.HP_Constraint_SetEnabled(jointId, false);
-        this._hknp.HP_Constraint_Release(jointId);
-        constraint._pluginData = undefined;
-    }
-
-    /**
-     * Performs a raycast from a given start point to a given end point and stores the result in a given PhysicsRaycastResult object.
-     *
-     * @param from - The start point of the raycast.
-     * @param to - The end point of the raycast.
-     * @param result - The PhysicsRaycastResult object to store the result of the raycast.
-     *
-     * Performs a raycast. It takes in two points, from and to, and a PhysicsRaycastResult object to store the result of the raycast.
-     * It then performs the raycast and stores the hit data in the PhysicsRaycastResult object.
-     */
-    public raycast(from: Vector3, to: Vector3, result: PhysicsRaycastResult): void {
-        const queryMembership = ~0;
-        const queryCollideWith = ~0;
-        const query = [this._bVecToV3(from), this._bVecToV3(to), [queryMembership, queryCollideWith]];
-        this._hknp.HP_World_CastRayWithCollector(this.world, this._queryCollector, query);
-
-        if (this._hknp.HP_QueryCollector_GetNumHits(this._queryCollector)[1] > 0) {
-            const hitData = this._hknp.HP_QueryCollector_GetCastRayResult(this._queryCollector, 0)[1];
-
-            const hitPos = hitData[1][3];
-            const hitNormal = hitData[1][4];
-            result.setHitData({ x: hitNormal[0], y: hitNormal[1], z: hitNormal[2] }, { x: hitPos[0], y: hitPos[1], z: hitPos[2] });
-            result.calculateHitDistance();
-            const hitBody = this._bodies.get(hitData[1][0][0]);
-            result.body = hitBody?.body;
-            result.bodyIndex = hitBody?.index;
-        }
-    }
-
-    /**
-     * Return the collision observable for a particular physics body.
-     * @param body the physics body
-     */
-    public getCollisionObservable(body: PhysicsBody): Observable<IPhysicsCollisionEvent> {
-        const bodyId = body._pluginData.hpBodyId[0];
-        let observable = this._bodyCollisionObservable.get(bodyId);
-        if (!observable) {
-            observable = new Observable<IPhysicsCollisionEvent>();
-            this._bodyCollisionObservable.set(bodyId, observable);
-        }
-        return observable;
-    }
-
-    /**
-     * Enable collision to be reported for a body when a callback is settup on the world
-     * @param body the physics body
-     * @param enabled
-     */
-    public setCollisionCallbackEnabled(body: PhysicsBody, enabled: boolean): void {
-        // Register for collide events by default
-        const collideEvents = this._hknp.EventType.COLLISION_STARTED.value | this._hknp.EventType.COLLISION_CONTINUED.value | this._hknp.EventType.COLLISION_FINISHED.value;
-        if (body._pluginDataInstances && body._pluginDataInstances.length) {
-            body._pluginDataInstances.forEach((bodyId) => {
-                this._hknp.HP_Body_SetEventMask(bodyId.hpBodyId, enabled ? collideEvents : 0);
-            });
-        } else if (body._pluginData) {
-            this._hknp.HP_Body_SetEventMask(body._pluginData.hpBodyId, enabled ? collideEvents : 0);
-        }
-    }
-
-    /**
-     * Runs thru all detected collisions and filter by body
-     */
-    private _notifyCollisions() {
-        let eventAddress = this._hknp.HP_World_GetCollisionEvents(this.world)[1];
-        const event = new CollisionEvent();
-        const worldAddr = Number(this.world);
-        while (eventAddress) {
-            CollisionEvent.readToRef(this._hknp.HEAPU8.buffer, eventAddress, event);
-            event.contactOnB.position.subtractToRef(event.contactOnA.position, this._tmpVec3[0]);
-            const distance = Vector3.Dot(this._tmpVec3[0], event.contactOnA.normal);
-            const bodyInfoA = this._bodies.get(event.contactOnA.bodyId)!;
-            const bodyInfoB = this._bodies.get(event.contactOnB.bodyId)!;
-            const collisionInfo = {
-                collider: bodyInfoA.body,
-                colliderIndex: bodyInfoA.index,
-                collidedAgainst: bodyInfoB.body,
-                collidedAgainstIndex: bodyInfoB.index,
-                point: event.contactOnA.position,
-                distance: distance,
-                impulse: event.impulseApplied,
-                normal: event.contactOnA.normal,
-            };
-            this.onCollisionObservable.notifyObservers(collisionInfo);
-
-            if (this._bodyCollisionObservable.size) {
-                const observableA = this._bodyCollisionObservable.get(event.contactOnA.bodyId);
-                const observableB = this._bodyCollisionObservable.get(event.contactOnB.bodyId);
-
-                if (observableA) {
-                    observableA.notifyObservers(collisionInfo);
-                } else if (observableB) {
-                    //<todo This seems like it would give unexpected results when both bodies have observers?
-                    // Flip collision info:
-                    collisionInfo.collider = bodyInfoB.body;
-                    collisionInfo.colliderIndex = bodyInfoB.index;
-                    collisionInfo.collidedAgainst = bodyInfoA.body;
-                    collisionInfo.collidedAgainstIndex = bodyInfoA.index;
-                    collisionInfo.normal = event.contactOnB.normal;
-                    observableB.notifyObservers(collisionInfo);
-                }
-            }
-
-            eventAddress = this._hknp.HP_World_GetNextCollisionEvent(worldAddr, eventAddress);
-        }
-    }
-
-    /**
-     * Gets the number of bodies in the world
-     */
-    public get numBodies() {
-        return this._hknp.HP_World_GetNumBodies(this.world)[1];
-    }
-
-    /**
-     * Dispose the world and free resources
-     */
-    public dispose(): void {
-        this._hknp.HP_QueryCollector_Release(this._queryCollector);
-        this._queryCollector = BigInt(0);
-        this._hknp.HP_World_Release(this.world);
-        this.world = undefined;
-    }
-
-    private _v3ToBvecRef(v: any, vec3: Vector3): void {
-        vec3.set(v[0], v[1], v[2]);
-    }
-
-    private _bVecToV3(v: any): any {
-        return [v._x, v._y, v._z];
-    }
-
-    private _bQuatToV4(q: Quaternion): Array<number> {
-        return [q._x, q._y, q._z, q._w];
-    }
-
-    private _constraintMotorTypeToNative(motorType: PhysicsConstraintMotorType): any {
-        switch (motorType) {
-            case PhysicsConstraintMotorType.POSITION:
-                return this._hknp.ConstraintMotorType.POSITION;
-            case PhysicsConstraintMotorType.VELOCITY:
-                return this._hknp.ConstraintMotorType.VELOCITY;
-        }
-        return this._hknp.ConstraintMotorType.NONE;
-    }
-
-    private _nativeToMotorType(motorType: any): PhysicsConstraintMotorType {
-        switch (motorType) {
-            case this._hknp.ConstraintMotorType.POSITION:
-                return PhysicsConstraintMotorType.POSITION;
-            case this._hknp.ConstraintMotorType.VELOCITY:
-                return PhysicsConstraintMotorType.VELOCITY;
-        }
-        return PhysicsConstraintMotorType.NONE;
-    }
-
-    private _materialCombineToNative(mat: PhysicsMaterialCombineMode): any {
-        switch (mat) {
-            case PhysicsMaterialCombineMode.GEOMETRIC_MEAN:
-                return this._hknp.MaterialCombine.GEOMETRIC_MEAN;
-            case PhysicsMaterialCombineMode.MINIMUM:
-                return this._hknp.MaterialCombine.MINIMUM;
-            case PhysicsMaterialCombineMode.MAXIMUM:
-                return this._hknp.MaterialCombine.MAXIMUM;
-            case PhysicsMaterialCombineMode.ARITHMETIC_MEAN:
-                return this._hknp.MaterialCombine.ARITHMETIC_MEAN;
-            case PhysicsMaterialCombineMode.MULTIPLY:
-                return this._hknp.MaterialCombine.MULTIPLY;
-        }
-    }
-
-    private _constraintAxisToNative(axId: PhysicsConstraintAxis): any {
-        switch (axId) {
-            case PhysicsConstraintAxis.LINEAR_X:
-                return this._hknp.ConstraintAxis.LINEAR_X;
-            case PhysicsConstraintAxis.LINEAR_Y:
-                return this._hknp.ConstraintAxis.LINEAR_Y;
-            case PhysicsConstraintAxis.LINEAR_Z:
-                return this._hknp.ConstraintAxis.LINEAR_Z;
-            case PhysicsConstraintAxis.ANGULAR_X:
-                return this._hknp.ConstraintAxis.ANGULAR_X;
-            case PhysicsConstraintAxis.ANGULAR_Y:
-                return this._hknp.ConstraintAxis.ANGULAR_Y;
-            case PhysicsConstraintAxis.ANGULAR_Z:
-                return this._hknp.ConstraintAxis.ANGULAR_Z;
-            case PhysicsConstraintAxis.LINEAR_DISTANCE:
-                return this._hknp.ConstraintAxis.LINEAR_DISTANCE;
-        }
-    }
-
-    private _nativeToLimitMode(mode: number): PhysicsConstraintAxisLimitMode {
-        switch (mode) {
-            case this._hknp.ConstraintAxisLimitMode.FREE:
-                return PhysicsConstraintAxisLimitMode.FREE;
-            case this._hknp.ConstraintAxisLimitMode.LIMITED:
-                return PhysicsConstraintAxisLimitMode.LIMITED;
-            case this._hknp.ConstraintAxisLimitMode.LOCKED:
-                return PhysicsConstraintAxisLimitMode.LOCKED;
-        }
-
-        return PhysicsConstraintAxisLimitMode.FREE;
-    }
-
-    private _limitModeToNative(mode: PhysicsConstraintAxisLimitMode): any {
-        switch (mode) {
-            case PhysicsConstraintAxisLimitMode.FREE:
-                return this._hknp.ConstraintAxisLimitMode.FREE;
-            case PhysicsConstraintAxisLimitMode.LIMITED:
-                return this._hknp.ConstraintAxisLimitMode.LIMITED;
-            case PhysicsConstraintAxisLimitMode.LOCKED:
-                return this._hknp.ConstraintAxisLimitMode.LOCKED;
-        }
-    }
-}
+import { Matrix, Quaternion, TmpVectors, Vector3 } from "../../../Maths/math.vector";
+import {
+    PhysicsShapeType,
+    PhysicsConstraintType,
+    PhysicsMotionType,
+    PhysicsConstraintMotorType,
+    PhysicsConstraintAxis,
+    PhysicsConstraintAxisLimitMode,
+} from "../IPhysicsEnginePlugin";
+import type { PhysicsShapeParameters, IPhysicsEnginePluginV2, PhysicsMassProperties, IPhysicsCollisionEvent } from "../IPhysicsEnginePlugin";
+import { Logger } from "../../../Misc/logger";
+import type { PhysicsBody } from "../physicsBody";
+import type { PhysicsConstraint, Physics6DoFConstraint } from "../physicsConstraint";
+import type { PhysicsMaterial } from "../physicsMaterial";
+import { PhysicsMaterialCombineMode } from "../physicsMaterial";
+import { PhysicsShape } from "../physicsShape";
+import type { BoundingBox } from "../../../Culling/boundingBox";
+import type { TransformNode } from "../../../Meshes/transformNode";
+import type { PhysicsRaycastResult } from "../../physicsRaycastResult";
+import { Mesh } from "../../../Meshes/mesh";
+import type { Scene } from "../../../scene";
+import { VertexBuffer } from "../../../Buffers/buffer";
+import { ArrayTools } from "../../../Misc/arrayTools";
+import { Observable } from "../../../Misc/observable";
+import type { Nullable } from "../../../types";
+declare let HK: any;
+
+class MeshAccumulator {
+    /**
+     * Constructor of the mesh accumulator
+     * @param mesh - The mesh used to compute the world matrix.
+     * @param collectIndices - use mesh indices
+     * @param scene - The scene used to determine the right handed system.
+     *
+     * Merge mesh and its children so whole hierarchy can be used as a mesh shape or convex hull
+     */
+    public constructor(mesh: Mesh, collectIndices: boolean, scene: Scene) {
+        const worldFromRoot = mesh.computeWorldMatrix(true);
+        const rootScale = new Vector3();
+        const rootOrientation = new Quaternion();
+        const rootTranslation = new Vector3();
+        worldFromRoot.decompose(rootScale, rootOrientation, rootTranslation);
+
+        this._bodyFromWorld = Matrix.Compose(Vector3.One(), mesh.rotationQuaternion ? mesh.rotationQuaternion : Quaternion.Identity(), mesh.position);
+        this._bodyFromWorld = this._bodyFromWorld.invert();
+        this._isRightHanded = scene.useRightHandedSystem;
+        this._collectIndices = collectIndices;
+    }
+
+    /**
+     * Adds a mesh to the physics engine.
+     * @param mesh The mesh to add.
+     * @param includeChildren Whether to include the children of the mesh.
+     *
+     * This method adds a mesh to the physics engine by computing the world matrix,
+     * multiplying it with the body from world matrix, and then transforming the
+     * coordinates of the mesh's vertices. It also adds the indices of the mesh
+     * to the physics engine. If includeChildren is true, it will also add the
+     * children of the mesh to the physics engine, ignoring any children which
+     * have a physics impostor. This is useful for creating a physics engine
+     * that accurately reflects the mesh and its children.
+     */
+    public addMesh(mesh: Mesh, includeChildren: boolean): void {
+        const indexOffset = this._vertices.length;
+        const worldFromShape = mesh.computeWorldMatrix(true);
+        const shapeFromBody = worldFromShape.multiply(this._bodyFromWorld);
+
+        const vertexData = mesh.getVerticesData(VertexBuffer.PositionKind) || [];
+        const numVerts = vertexData.length / 3;
+        for (let v = 0; v < numVerts; v++) {
+            const pos = new Vector3(vertexData[v * 3 + 0], vertexData[v * 3 + 1], vertexData[v * 3 + 2]);
+            this._vertices.push(Vector3.TransformCoordinates(pos, shapeFromBody));
+        }
+
+        if (this._collectIndices) {
+            const meshIndices = mesh.getIndices();
+            if (meshIndices) {
+                for (let i = 0; i < meshIndices.length; i += 3) {
+                    // Havok wants the correct triangle winding to enable the interior triangle optimization
+                    if (this._isRightHanded) {
+                        this._indices.push(meshIndices[i + 0] + indexOffset);
+                        this._indices.push(meshIndices[i + 1] + indexOffset);
+                        this._indices.push(meshIndices[i + 2] + indexOffset);
+                    } else {
+                        this._indices.push(meshIndices[i + 2] + indexOffset);
+                        this._indices.push(meshIndices[i + 1] + indexOffset);
+                        this._indices.push(meshIndices[i + 0] + indexOffset);
+                    }
+                }
+            }
+        }
+
+        if (includeChildren) {
+            const children = mesh.getChildMeshes(false);
+            //  Ignore any children which have a physics body.
+            //  Other plugin implementations do not have this check, which appears to be
+            //  a bug, as otherwise, the mesh will have a duplicate collider
+            children.filter((m: any) => !m.physicsBody).forEach((m: any) => this.addMesh(m, includeChildren));
+        }
+    }
+
+    /**
+     * Allocate and populate the vertex positions inside the physics plugin.
+     *
+     * @returns An array of floats, whose backing memory is inside the plugin. The array contains the
+     * positions of the mesh vertices, where a position is defined by three floats. You must call
+     * freeBuffer() on the returned array once you have finished with it, in order to free the
+     * memory inside the plugin..
+     */
+    public getVertices(plugin: any): Float32Array {
+        const nFloats = this._vertices.length * 3;
+        const bytesPerFloat = 4;
+        const nBytes = nFloats * bytesPerFloat;
+        const bufferBegin = plugin._malloc(nBytes);
+
+        const ret = new Float32Array(plugin.HEAPU8.buffer, bufferBegin, nFloats);
+        for (let i = 0; i < this._vertices.length; i++) {
+            ret[i * 3 + 0] = this._vertices[i].x;
+            ret[i * 3 + 1] = this._vertices[i].y;
+            ret[i * 3 + 2] = this._vertices[i].z;
+        }
+
+        return ret;
+    }
+
+    public freeBuffer(plugin: any, arr: Float32Array | Int32Array) {
+        plugin._free(arr.byteOffset);
+    }
+
+    /**
+     * Allocate and populate the triangle indices inside the physics plugin
+     *
+     * @returns A new Int32Array, whose backing memory is inside the plugin. The array contains the indices
+     * of the triangle positions, where a single triangle is defined by three indices. You must call
+     * freeBuffer() on this array once you have finished with it, to free the memory inside the plugin..
+     */
+    public getTriangles(plugin: any): Int32Array {
+        const bytesPerInt = 4;
+        const nBytes = this._indices.length * bytesPerInt;
+        const bufferBegin = plugin._malloc(nBytes);
+        const ret = new Int32Array(plugin.HEAPU8.buffer, bufferBegin, this._indices.length);
+        for (let i = 0; i < this._indices.length; i++) {
+            ret[i] = this._indices[i];
+        }
+
+        return ret;
+    }
+
+    private _isRightHanded: boolean;
+    private _collectIndices: boolean;
+    private _vertices: Vector3[] = []; /// Vertices in body space
+    private _indices: number[] = [];
+    private _bodyFromWorld: Matrix;
+}
+
+class BodyPluginData {
+    public constructor(bodyId: any) {
+        this.hpBodyId = bodyId;
+        this.userMassProps = { centerOfMass: undefined, mass: undefined, inertia: undefined, inertiaOrientation: undefined };
+    }
+
+    public hpBodyId: any;
+
+    public worldTransformOffset: number;
+
+    public userMassProps: PhysicsMassProperties;
+}
+
+/*
+class ShapePath
+{
+    public colliderId: number;
+    public pathData: number;
+}
+*/
+
+class ContactPoint {
+    public bodyId: bigint = BigInt(0); //0,2
+    //public colliderId: number = 0; //2,4
+    //public shapePath: ShapePath = new ShapePath(); //4,8
+    public position: Vector3 = new Vector3(); //8,11
+    public normal: Vector3 = new Vector3(); //11,14
+    //public triIdx: number = 0; //14,15
+}
+
+class CollisionEvent {
+    //public eventType: number = 0; //0,1
+    public contactOnA: ContactPoint = new ContactPoint(); //1
+    public contactOnB: ContactPoint = new ContactPoint();
+    public impulseApplied: number = 0;
+
+    static readToRef(buffer: any, offset: number, eventOut: CollisionEvent) {
+        const intBuf = new Int32Array(buffer, offset);
+        const floatBuf = new Float32Array(buffer, offset);
+        const offA = 2;
+        eventOut.contactOnA.bodyId = BigInt(intBuf[offA]); //<todo Need to get the high+low words!
+        eventOut.contactOnA.position.set(floatBuf[offA + 8], floatBuf[offA + 9], floatBuf[offA + 10]);
+        eventOut.contactOnA.normal.set(floatBuf[offA + 11], floatBuf[offA + 12], floatBuf[offA + 13]);
+        const offB = 18;
+        eventOut.contactOnB.bodyId = BigInt(intBuf[offB]);
+        eventOut.contactOnB.position.set(floatBuf[offB + 8], floatBuf[offB + 9], floatBuf[offB + 10]);
+        eventOut.contactOnB.normal.set(floatBuf[offB + 11], floatBuf[offB + 12], floatBuf[offB + 13]);
+        eventOut.impulseApplied = floatBuf[offB + 13 + 2];
+    }
+}
+
+/**
+ * The Havok Physics plugin
+ */
+export class HavokPlugin implements IPhysicsEnginePluginV2 {
+    /**
+     * Reference to the WASM library
+     */
+    public _hknp: any = {};
+    /**
+     * Created Havok world which physics bodies are added to
+     */
+    public world: any;
+    /**
+     * Name of the plugin
+     */
+    public name: string = "HavokPlugin";
+    /**
+     * We only have a single raycast in-flight right now
+     */
+    private _queryCollector: bigint;
+    private _fixedTimeStep: number = 1 / 60;
+    private _timeStep: number = 1 / 60;
+    private _tmpVec3 = ArrayTools.BuildArray(3, Vector3.Zero);
+    private _bodies = new Map<bigint, { body: PhysicsBody; index: number }>();
+    private _bodyBuffer: number;
+    private _bodyCollisionObservable = new Map<bigint, Observable<IPhysicsCollisionEvent>>();
+    /**
+     *
+     */
+    public onCollisionObservable = new Observable<IPhysicsCollisionEvent>();
+
+    public constructor(private _useDeltaForWorldStep: boolean = true, hpInjection: any = HK) {
+        if (typeof hpInjection === "function") {
+            Logger.Error("Havok is not ready. Please make sure you await HK() before using the plugin.");
+            return;
+        } else {
+            this._hknp = hpInjection;
+        }
+
+        if (!this.isSupported()) {
+            Logger.Error("Havok is not available. Please make sure you included the js file.");
+            return;
+        }
+        this.world = this._hknp.HP_World_Create()[1];
+        this._queryCollector = this._hknp.HP_QueryCollector_Create(1)[1];
+    }
+    /**
+     * If this plugin is supported
+     * @returns true if its supported
+     */
+    public isSupported(): boolean {
+        return this._hknp !== undefined;
+    }
+
+    /**
+     * Sets the gravity of the physics world.
+     *
+     * @param gravity - The gravity vector to set.
+     *
+     */
+    public setGravity(gravity: Vector3): void {
+        this._hknp.HP_World_SetGravity(this.world, this._bVecToV3(gravity));
+    }
+
+    /**
+     * Sets the fixed time step for the physics engine.
+     *
+     * @param timeStep - The fixed time step to use for the physics engine.
+     *
+     */
+    public setTimeStep(timeStep: number): void {
+        this._fixedTimeStep = timeStep;
+    }
+
+    /**
+     * Gets the fixed time step used by the physics engine.
+     *
+     * @returns The fixed time step used by the physics engine.
+     *
+     */
+    public getTimeStep(): number {
+        return this._fixedTimeStep;
+    }
+
+    /**
+     * Executes a single step of the physics engine.
+     *
+     * @param delta The time delta in seconds since the last step.
+     * @param physicsBodies An array of physics bodies to be simulated.
+     * @returns void
+     *
+     * This method is useful for simulating the physics engine. It sets the physics body transformation,
+     * steps the world, syncs the physics body, and notifies collisions. This allows for the physics engine
+     * to accurately simulate the physics bodies in the world.
+     */
+    public executeStep(delta: number, physicsBodies: Array<PhysicsBody>): void {
+        for (const physicsBody of physicsBodies) {
+            if (physicsBody.disablePreStep) {
+                continue;
+            }
+            this.setPhysicsBodyTransformation(physicsBody, physicsBody.transformNode);
+        }
+
+        this._hknp.HP_World_Step(this.world, this._useDeltaForWorldStep ? delta : this._timeStep);
+
+        this._bodyBuffer = this._hknp.HP_World_GetBodyBuffer(this.world)[1];
+        for (const physicsBody of physicsBodies) {
+            this.sync(physicsBody);
+        }
+
+        this._notifyCollisions();
+    }
+
+    /**
+     * Returns the version of the physics engine plugin.
+     *
+     * @returns The version of the physics engine plugin.
+     *
+     * This method is useful for determining the version of the physics engine plugin that is currently running.
+     */
+    public getPluginVersion(): number {
+        return 2;
+    }
+
+    /**
+     * Initializes a physics body with the given position and orientation.
+     *
+     * @param body - The physics body to initialize.
+     * @param motionType - The motion type of the body.
+     * @param position - The position of the body.
+     * @param orientation - The orientation of the body.
+     * This code is useful for initializing a physics body with the given position and orientation.
+     * It creates a plugin data for the body and adds it to the world. It then converts the position
+     * and orientation to a transform and sets the body's transform to the given values.
+     */
+    public initBody(body: PhysicsBody, motionType: PhysicsMotionType, position: Vector3, orientation: Quaternion): void {
+        body._pluginData = new BodyPluginData(this._hknp.HP_Body_Create()[1]);
+
+        this._internalSetMotionType(body._pluginData, motionType);
+        const transform = [this._bVecToV3(position), this._bQuatToV4(orientation)]; //<todo temp transform?
+        this._hknp.HP_Body_SetQTransform(body._pluginData.hpBodyId, transform);
+
+        this._hknp.HP_World_AddBody(this.world, body._pluginData.hpBodyId, body.startAsleep);
+        this._bodies.set(body._pluginData.hpBodyId[0], { body: body, index: 0 });
+    }
+
+    /**
+     * Removes a body from the world. To dispose of a body, it is necessary to remove it from the world first.
+     *
+     * @param body - The body to remove.
+     */
+    public removeBody(body: PhysicsBody): void {
+        if (body._pluginDataInstances && body._pluginDataInstances.length > 0) {
+            for (const instance of body._pluginDataInstances) {
+                this._bodyCollisionObservable.delete(instance.hpBodyId[0]);
+                this._hknp.HP_World_RemoveBody(this.world, instance.hpBodyId);
+            }
+        }
+        if (body._pluginData) {
+            this._bodyCollisionObservable.delete(body._pluginData.hpBodyId[0]);
+            this._hknp.HP_World_RemoveBody(this.world, body._pluginData.hpBodyId);
+        }
+    }
+
+    /**
+     * Initializes the body instances for a given physics body and mesh.
+     *
+     * @param body - The physics body to initialize.
+     * @param motionType - How the body will be handled by the engine
+     * @param mesh - The mesh to initialize.
+     *
+     * This code is useful for creating a physics body from a mesh. It creates a
+     * body instance for each instance of the mesh and adds it to the world. It also
+     * sets the position of the body instance to the position of the mesh instance.
+     * This allows for the physics engine to accurately simulate the mesh in the
+     * world.
+     */
+    public initBodyInstances(body: PhysicsBody, motionType: PhysicsMotionType, mesh: Mesh): void {
+        const instancesCount = mesh._thinInstanceDataStorage?.instancesCount ?? 0;
+        const matrixData = mesh._thinInstanceDataStorage.matrixData;
+        if (!matrixData) {
+            return; // TODO: error handling
+        }
+        this._createOrUpdateBodyInstances(body, motionType, matrixData, 0, instancesCount, false);
+        body._pluginDataInstances.forEach((bodyId, index) => {
+            this._bodies.set(bodyId.hpBodyId[0], { body: body, index: index });
+        });
+    }
+
+    private _createOrUpdateBodyInstances(body: PhysicsBody, motionType: PhysicsMotionType, matrixData: Float32Array, startIndex: number, endIndex: number, update: boolean): void {
+        const rotation = TmpVectors.Quaternion[0];
+        const rotationMatrix = Matrix.Identity();
+        for (let i = startIndex; i < endIndex; i++) {
+            const position = [matrixData[i * 16 + 12], matrixData[i * 16 + 13], matrixData[i * 16 + 14]];
+            let hkbody;
+            if (!update) {
+                hkbody = this._hknp.HP_Body_Create()[1];
+            } else {
+                hkbody = body._pluginDataInstances[i].hpBodyId;
+            }
+            rotationMatrix.setRowFromFloats(0, matrixData[i * 16 + 0], matrixData[i * 16 + 1], matrixData[i * 16 + 2], 0);
+            rotationMatrix.setRowFromFloats(1, matrixData[i * 16 + 4], matrixData[i * 16 + 5], matrixData[i * 16 + 6], 0);
+            rotationMatrix.setRowFromFloats(2, matrixData[i * 16 + 8], matrixData[i * 16 + 9], matrixData[i * 16 + 10], 0);
+            Quaternion.FromRotationMatrixToRef(rotationMatrix, rotation);
+            const transform = [position, [rotation.x, rotation.y, rotation.z, rotation.w]];
+            this._hknp.HP_Body_SetQTransform(hkbody, transform);
+            if (!update) {
+                const pluginData = new BodyPluginData(hkbody);
+                if (body._pluginDataInstances.length) {
+                    // If an instance already exists, copy any user-provided mass properties
+                    pluginData.userMassProps = body._pluginDataInstances[0].userMassProps;
+                }
+                this._internalSetMotionType(pluginData, motionType);
+                this._internalUpdateMassProperties(pluginData);
+                body._pluginDataInstances.push(pluginData);
+                this._hknp.HP_World_AddBody(this.world, hkbody, body.startAsleep);
+                pluginData.worldTransformOffset = this._hknp.HP_Body_GetWorldTransformOffset(hkbody)[1];
+            }
+        }
+    }
+
+    /**
+     * Update the internal body instances for a given physics body to match the instances in a mesh.
+     * @param body the body that will be updated
+     * @param mesh the mesh with reference instances
+     */
+    public updateBodyInstances(body: PhysicsBody, mesh: Mesh): void {
+        const instancesCount = mesh._thinInstanceDataStorage?.instancesCount ?? 0;
+        const matrixData = mesh._thinInstanceDataStorage.matrixData;
+        if (!matrixData) {
+            return; // TODO: error handling
+        }
+        const pluginInstancesCount = body._pluginDataInstances.length;
+        const motionType = this.getMotionType(body);
+
+        if (instancesCount > pluginInstancesCount) {
+            this._createOrUpdateBodyInstances(body, motionType, matrixData, pluginInstancesCount, instancesCount, false);
+            const firstBodyShape = this._hknp.HP_Body_GetShape(body._pluginDataInstances[0].hpBodyId)[1];
+            for (let i = pluginInstancesCount; i < instancesCount; i++) {
+                this._hknp.HP_Body_SetShape(body._pluginDataInstances[i].hpBodyId, firstBodyShape);
+                this._internalUpdateMassProperties(body._pluginDataInstances[i]);
+                this._bodies.set(body._pluginDataInstances[i].hpBodyId[0], { body: body, index: i });
+            }
+        } else if (instancesCount < pluginInstancesCount) {
+            const instancesToRemove = pluginInstancesCount - instancesCount;
+            for (let i = 0; i < instancesToRemove; i++) {
+                const hkbody = body._pluginDataInstances.pop();
+                this._bodies.delete(hkbody.hpBodyId[0]);
+                this._hknp.HP_World_RemoveBody(this.world, hkbody.hpBodyId);
+                this._hknp.HP_Body_Release(hkbody.hpBodyId);
+            }
+            this._createOrUpdateBodyInstances(body, motionType, matrixData, 0, instancesCount, true);
+        }
+    }
+
+    /**
+     * Synchronizes the transform of a physics body with its transform node.
+     * @param body - The physics body to synchronize.
+     *
+     * This function is useful for keeping the physics body's transform in sync with its transform node.
+     * This is important for ensuring that the physics body is accurately represented in the physics engine.
+     */
+    sync(body: PhysicsBody): void {
+        this.syncTransform(body, body.transformNode);
+    }
+
+    /**
+     * Synchronizes the transform of a physics body with the transform of its
+     * corresponding transform node.
+     *
+     * @param body - The physics body to synchronize.
+     * @param transformNode - The destination Transform Node.
+     *
+     * This code is useful for synchronizing the position and orientation of a
+     * physics body with the position and orientation of its corresponding
+     * transform node. This is important for ensuring that the physics body and
+     * the transform node are in the same position and orientation in the scene.
+     * This is necessary for the physics engine to accurately simulate the
+     * physical behavior of the body.
+     */
+    syncTransform(body: PhysicsBody, transformNode: TransformNode): void {
+        if (body._pluginDataInstances.length) {
+            // instances
+            const m = transformNode as Mesh;
+            const matrixData = m._thinInstanceDataStorage.matrixData;
+            if (!matrixData) {
+                return; // TODO: error handling
+            }
+            const instancesCount = body._pluginDataInstances.length;
+            for (let i = 0; i < instancesCount; i++) {
+                const bufOffset = body._pluginDataInstances[i].worldTransformOffset;
+                const transformBuffer = new Float32Array(this._hknp.HEAPU8.buffer, this._bodyBuffer + bufOffset, 16);
+                const index = i * 16;
+
+                for (let mi = 0; mi < 15; mi++) {
+                    if ((mi & 3) != 3) {
+                        matrixData[index + mi] = transformBuffer[mi];
+                    }
+                }
+                matrixData[index + 15] = 1;
+            }
+            m.thinInstanceBufferUpdated("matrix");
+        } else {
+            try {
+                // regular
+                const bodyTransform = this._hknp.HP_Body_GetQTransform(body._pluginData.hpBodyId)[1];
+                const bodyTranslation = bodyTransform[0];
+                const bodyOrientation = bodyTransform[1];
+                const quat = TmpVectors.Quaternion[0];
+                transformNode.position.set(bodyTranslation[0], bodyTranslation[1], bodyTranslation[2]);
+                quat.set(bodyOrientation[0], bodyOrientation[1], bodyOrientation[2], bodyOrientation[3]);
+                if (transformNode.rotationQuaternion) {
+                    transformNode.rotationQuaternion.copyFrom(quat);
+                } else {
+                    quat.toEulerAnglesToRef(transformNode.rotation);
+                }
+            } catch (e) {
+                console.log(`Syncing transform failed for node ${transformNode.name}: ${e.message}...`);
+            }
+        }
+    }
+
+    /**
+     * Sets the shape of a physics body.
+     * @param body - The physics body to set the shape for.
+     * @param shape - The physics shape to set.
+     *
+     * This function is used to set the shape of a physics body. It is useful for
+     * creating a physics body with a specific shape, such as a box or a sphere,
+     * which can then be used to simulate physical interactions in a physics engine.
+     * This function is especially useful for meshes with multiple instances, as it
+     * will set the shape for each instance of the mesh.
+     */
+    public setShape(body: PhysicsBody, shape: Nullable<PhysicsShape>): void {
+        const shapeHandle = shape && shape._pluginData ? shape._pluginData : BigInt(0);
+        if (!(body.transformNode instanceof Mesh) || !body.transformNode._thinInstanceDataStorage?.matrixData) {
+            this._hknp.HP_Body_SetShape(body._pluginData.hpBodyId, shapeHandle);
+            this._internalUpdateMassProperties(body._pluginData);
+            return;
+        }
+        const m = body.transformNode as Mesh;
+        const instancesCount = m._thinInstanceDataStorage?.instancesCount ?? 0;
+        for (let i = 0; i < instancesCount; i++) {
+            this._hknp.HP_Body_SetShape(body._pluginDataInstances[i].hpBodyId, shapeHandle);
+            this._internalUpdateMassProperties(body._pluginDataInstances[i]);
+        }
+    }
+
+    /**
+     * Returns a reference to the first instance of the plugin data for a physics body.
+     * @param body
+     * @param instanceIndex
+     * @returns a reference to the first instance
+     */
+    private _getPluginReference(body: PhysicsBody, instanceIndex?: number): BodyPluginData {
+        return body._pluginDataInstances?.length ? body._pluginDataInstances[instanceIndex ?? 0] : body._pluginData;
+    }
+
+    /**
+     * Gets the shape of a physics body. This will create a new shape object
+     *
+     * @param body - The physics body.
+     * @returns The shape of the physics body.
+     *
+     */
+    public getShape(body: PhysicsBody): Nullable<PhysicsShape> {
+        const pluginRef = this._getPluginReference(body);
+        const shapePluginData = this._hknp.HP_Body_GetShape(pluginRef.hpBodyId)[1];
+        if (shapePluginData != 0) {
+            const scene = body.transformNode.getScene();
+            return new PhysicsShape({ pluginData: shapePluginData }, scene);
+        }
+        return null;
+    }
+
+    /**
+     * Gets the type of a physics shape.
+     * @param shape - The physics shape to get the type for.
+     * @returns The type of the physics shape.
+     *
+     */
+    public getShapeType(shape: PhysicsShape): PhysicsShapeType {
+        if (shape.type) {
+            return shape.type;
+        } else {
+            //<todo This returns a native type!
+            return this._hknp.HP_Shape_GetType(shape._pluginData);
+        }
+    }
+
+    /**
+     * Sets the event mask of a physics body.
+     * @param body - The physics body to set the event mask for.
+     * @param eventMask - The event mask to set.
+     *
+     * This function is useful for setting the event mask of a physics body, which is used to determine which events the body will respond to. This is important for ensuring that the physics engine is able to accurately simulate the behavior of the body in the game world.
+     */
+    public setEventMask(body: PhysicsBody, eventMask: number, instanceIndex?: number): void {
+        this._applyToBodyOrInstances(
+            body,
+            (bodyPluginData) => {
+                this._hknp.HP_Body_SetEventMask(bodyPluginData.hpBodyId, eventMask);
+            },
+            instanceIndex
+        );
+    }
+
+    /**
+     * Retrieves the event mask of a physics body.
+     *
+     * @param body - The physics body to retrieve the event mask from.
+     * @returns The event mask of the physics body.
+     *
+     */
+    public getEventMask(body: PhysicsBody, instanceIndex?: number): number {
+        const pluginRef = this._getPluginReference(body, instanceIndex);
+        return this._hknp.HP_Body_GetEventMask(pluginRef)[1];
+    }
+
+    private _fromMassPropertiesTuple(massPropsTuple: any[]): PhysicsMassProperties {
+        return {
+            centerOfMass: Vector3.FromArray(massPropsTuple[0]),
+            mass: massPropsTuple[1],
+            inertia: Vector3.FromArray(massPropsTuple[2]),
+            inertiaOrientation: Quaternion.FromArray(massPropsTuple[3]),
+        };
+    }
+
+    private _internalUpdateMassProperties(pluginData: BodyPluginData) {
+        // Recompute the mass based on the shape
+        const newProps = this._internalComputeMassProperties(pluginData);
+        const massProps = pluginData.userMassProps;
+
+        // Override the computed values with any the user has set
+        if (massProps.centerOfMass) {
+            newProps[0] = massProps.centerOfMass.asArray();
+        }
+        if (massProps.mass != undefined) {
+            newProps[1] = massProps.mass;
+        }
+        if (massProps.inertia) {
+            newProps[2] = massProps.inertia.asArray();
+        }
+        if (massProps.inertiaOrientation) {
+            newProps[3] = massProps.inertiaOrientation.asArray();
+        }
+        this._hknp.HP_Body_SetMassProperties(pluginData.hpBodyId, newProps);
+    }
+
+    public _internalSetMotionType(pluginData: BodyPluginData, motionType: PhysicsMotionType): void {
+        switch (motionType) {
+            case PhysicsMotionType.STATIC:
+                this._hknp.HP_Body_SetMotionType(pluginData.hpBodyId, this._hknp.MotionType.STATIC);
+                break;
+            case PhysicsMotionType.ANIMATED:
+                this._hknp.HP_Body_SetMotionType(pluginData.hpBodyId, this._hknp.MotionType.KINEMATIC);
+                break;
+            case PhysicsMotionType.DYNAMIC:
+                this._hknp.HP_Body_SetMotionType(pluginData.hpBodyId, this._hknp.MotionType.DYNAMIC);
+                break;
+        }
+    }
+
+    public setMotionType(body: PhysicsBody, motionType: PhysicsMotionType, instanceIndex?: number): void {
+        this._applyToBodyOrInstances(
+            body,
+            (pluginData) => {
+                this._internalSetMotionType(pluginData, motionType);
+            },
+            instanceIndex
+        );
+    }
+
+    public getMotionType(body: PhysicsBody, instanceIndex?: number): PhysicsMotionType {
+        const pluginRef = this._getPluginReference(body, instanceIndex);
+        const type = this._hknp.HP_Body_GetMotionType(pluginRef.hpBodyId)[1];
+        switch (type) {
+            case this._hknp.MotionType.STATIC:
+                return PhysicsMotionType.STATIC;
+            case this._hknp.MotionType.KINEMATIC:
+                return PhysicsMotionType.ANIMATED;
+            case this._hknp.MotionType.DYNAMIC:
+                return PhysicsMotionType.DYNAMIC;
+        }
+        throw new Error("Unknown motion type: " + type);
+    }
+
+    private _internalComputeMassProperties(pluginData: BodyPluginData): any[] {
+        const shapeRes = this._hknp.HP_Body_GetShape(pluginData.hpBodyId);
+        if (shapeRes[0] == this._hknp.Result.RESULT_OK) {
+            const shapeMass = this._hknp.HP_Shape_BuildMassProperties(shapeRes[1]);
+            if (shapeMass[0] == this._hknp.Result.RESULT_OK) {
+                return shapeMass[1];
+            }
+        }
+
+        // Failed; return a unit inertia
+        return [[0, 0, 0], 1, [1, 1, 1], [0, 0, 0, 1]];
+    }
+
+    /**
+     * Computes the mass properties of a physics body, from it's shape
+     *
+     * @param body - The physics body to copmute the mass properties of
+     */
+    public computeMassProperties(body: PhysicsBody, instanceIndex?: number): PhysicsMassProperties {
+        const pluginRef = this._getPluginReference(body, instanceIndex);
+        const computed = this._internalComputeMassProperties(pluginRef);
+        return this._fromMassPropertiesTuple(computed);
+    }
+
+    /**
+     * Sets the mass properties of a physics body.
+     *
+     * @param body - The physics body to set the mass properties of.
+     * @param massProps - The mass properties to set.
+     * @param instanceIndex - The index of the instance to set the mass properties of. If undefined, the mass properties of all the bodies will be set.
+     * This function is useful for setting the mass properties of a physics body,
+     * such as its mass, inertia, and center of mass. This is important for
+     * accurately simulating the physics of the body in the physics engine.
+     *
+     */
+    public setMassProperties(body: PhysicsBody, massProps: PhysicsMassProperties, instanceIndex?: number): void {
+        this._applyToBodyOrInstances(
+            body,
+            (pluginData) => {
+                pluginData.userMassProps = massProps;
+                this._internalUpdateMassProperties(pluginData);
+            },
+            instanceIndex
+        );
+    }
+    /**
+     *
+     */
+    public getMassProperties(body: PhysicsBody, instanceIndex?: number): PhysicsMassProperties {
+        const pluginRef = this._getPluginReference(body, instanceIndex);
+        const massPropsTuple = this._hknp.HP_Body_GetMassProperties(pluginRef.hpBodyId)[1];
+        return this._fromMassPropertiesTuple(massPropsTuple);
+    }
+
+    /**
+     * Sets the linear damping of the given body.
+     * @param body - The body to set the linear damping for.
+     * @param damping - The linear damping to set.
+     *
+     * This method is useful for controlling the linear damping of a body in a physics engine.
+     * Linear damping is a force that opposes the motion of the body, and is proportional to the velocity of the body.
+     * This method allows the user to set the linear damping of a body, which can be used to control the motion of the body.
+     */
+    public setLinearDamping(body: PhysicsBody, damping: number, instanceIndex?: number): void {
+        this._applyToBodyOrInstances(
+            body,
+            (pluginData) => {
+                this._hknp.HP_Body_SetLinearDamping(pluginData.hpBodyId, damping);
+            },
+            instanceIndex
+        );
+    }
+
+    /**
+     * Gets the linear damping of the given body.
+     * @param body - The body to get the linear damping from.
+     * @returns The linear damping of the given body.
+     *
+     * This method is useful for getting the linear damping of a body in a physics engine.
+     * Linear damping is a force that opposes the motion of the body and is proportional to the velocity of the body.
+     * It is used to simulate the effects of air resistance and other forms of friction.
+     */
+    public getLinearDamping(body: PhysicsBody, instanceIndex?: number): number {
+        const pluginRef = this._getPluginReference(body, instanceIndex);
+        return this._hknp.HP_Body_GetLinearDamping(pluginRef.hpBodyId)[1];
+    }
+
+    /**
+     * Sets the angular damping of a physics body.
+     * @param body - The physics body to set the angular damping for.
+     * @param damping - The angular damping value to set.
+     *
+     * This function is useful for controlling the angular velocity of a physics body.
+     * By setting the angular damping, the body's angular velocity will be reduced over time, allowing for more realistic physics simulations.
+     */
+    public setAngularDamping(body: PhysicsBody, damping: number, instanceIndex?: number): void {
+        this._applyToBodyOrInstances(
+            body,
+            (pluginData) => {
+                this._hknp.HP_Body_SetAngularDamping(pluginData.hpBodyId, damping);
+            },
+            instanceIndex
+        );
+    }
+
+    /**
+     * Gets the angular damping of a physics body.
+     * @param body - The physics body to get the angular damping from.
+     * @returns The angular damping of the body.
+     *
+     * This function is useful for retrieving the angular damping of a physics body,
+     * which is used to control the rotational motion of the body. The angular damping is a value between 0 and 1, where 0 is no damping and 1 is full damping.
+     */
+    public getAngularDamping(body: PhysicsBody, instanceIndex?: number): number {
+        const pluginRef = this._getPluginReference(body, instanceIndex);
+        return this._hknp.HP_Body_GetAngularDamping(pluginRef.hpBodyId)[1];
+    }
+
+    /**
+     * Sets the linear velocity of a physics body.
+     * @param body - The physics body to set the linear velocity of.
+     * @param linVel - The linear velocity to set.
+     *
+     * This function is useful for setting the linear velocity of a physics body, which is necessary for simulating
+     * motion in a physics engine. The linear velocity is the speed and direction of the body's movement.
+     */
+    public setLinearVelocity(body: PhysicsBody, linVel: Vector3, instanceIndex?: number): void {
+        this._applyToBodyOrInstances(
+            body,
+            (pluginData) => {
+                this._hknp.HP_Body_SetLinearVelocity(pluginData.hpBodyId, this._bVecToV3(linVel));
+            },
+            instanceIndex
+        );
+    }
+
+    /**
+     * Gets the linear velocity of a physics body and stores it in a given vector.
+     * @param body - The physics body to get the linear velocity from.
+     * @param linVel - The vector to store the linear velocity in.
+     *
+     * This function is useful for retrieving the linear velocity of a physics body,
+     * which can be used to determine the speed and direction of the body. This
+     * information can be used to simulate realistic physics behavior in a game.
+     */
+    public getLinearVelocityToRef(body: PhysicsBody, linVel: Vector3, instanceIndex?: number): void {
+        const pluginRef = this._getPluginReference(body, instanceIndex);
+        const lv = this._hknp.HP_Body_GetLinearVelocity(pluginRef.hpBodyId)[1];
+        this._v3ToBvecRef(lv, linVel);
+    }
+
+    /*
+     * Apply an operation either to all instances of a body, if instanceIndex is not specified, or to a specific instance.
+     */
+    private _applyToBodyOrInstances(body: PhysicsBody, fnToApply: (pluginRef: any) => void, instanceIndex?: number): void {
+        if (body._pluginDataInstances?.length > 0 && instanceIndex === undefined) {
+            for (let i = 0; i < body._pluginDataInstances.length; i++) {
+                fnToApply(body._pluginDataInstances[i]);
+            }
+        } else {
+            fnToApply(this._getPluginReference(body, instanceIndex));
+        }
+    }
+
+    /**
+     * Applies an impulse to a physics body at a given location.
+     * @param body - The physics body to apply the impulse to.
+     * @param impulse - The impulse vector to apply.
+     * @param location - The location in world space to apply the impulse.
+     * @param instanceIndex - The index of the instance to apply the impulse to. If not specified, the impulse will be applied to all instances.
+     *
+     * This method is useful for applying an impulse to a physics body at a given location.
+     * This can be used to simulate physical forces such as explosions, collisions, and gravity.
+     */
+    public applyImpulse(body: PhysicsBody, impulse: Vector3, location: Vector3, instanceIndex?: number): void {
+        this._applyToBodyOrInstances(
+            body,
+            (pluginRef) => {
+                this._hknp.HP_Body_ApplyImpulse(pluginRef.hpBodyId, this._bVecToV3(location), this._bVecToV3(impulse));
+            },
+            instanceIndex
+        );
+    }
+
+    /**
+     * Applies a force to a physics body at a given location.
+     * @param body - The physics body to apply the impulse to.
+     * @param force - The force vector to apply.
+     * @param location - The location in world space to apply the impulse.
+     * @param instanceIndex - The index of the instance to apply the force to. If not specified, the force will be applied to all instances.
+     *
+     * This method is useful for applying a force to a physics body at a given location.
+     * This can be used to simulate physical forces such as explosions, collisions, and gravity.
+     */
+    public applyForce(body: PhysicsBody, force: Vector3, location: Vector3, instanceIndex?: number): void {
+        force.scaleToRef(this.getTimeStep(), this._tmpVec3[0]);
+        this.applyImpulse(body, this._tmpVec3[0], location, instanceIndex);
+    }
+
+    /**
+     * Sets the angular velocity of a physics body.
+     *
+     * @param body - The physics body to set the angular velocity of.
+     * @param angVel - The angular velocity to set.
+     *
+     * This function is useful for setting the angular velocity of a physics body in a physics engine.
+     * This allows for more realistic simulations of physical objects, as they can be given a rotational velocity.
+     */
+    public setAngularVelocity(body: PhysicsBody, angVel: Vector3, instanceIndex?: number): void {
+        this._applyToBodyOrInstances(
+            body,
+            (pluginRef) => {
+                this._hknp.HP_Body_SetAngularVelocity(pluginRef.hpBodyId, this._bVecToV3(angVel));
+            },
+            instanceIndex
+        );
+    }
+
+    /**
+     * Gets the angular velocity of a body.
+     * @param body - The body to get the angular velocity from.
+     * @param angVel - The vector3 to store the angular velocity.
+     *
+     * This method is useful for getting the angular velocity of a body in a physics engine. It
+     * takes the body and a vector3 as parameters and stores the angular velocity of the body
+     * in the vector3. This is useful for getting the angular velocity of a body in order to
+     * calculate the motion of the body in the physics engine.
+     */
+    public getAngularVelocityToRef(body: PhysicsBody, angVel: Vector3, instanceIndex?: number): void {
+        const pluginRef = this._getPluginReference(body, instanceIndex);
+        const av = this._hknp.HP_Body_GetAngularVelocity(pluginRef.hpBodyId)[1];
+        this._v3ToBvecRef(av, angVel);
+    }
+
+    /**
+     * Sets the transformation of the given physics body to the given transform node.
+     * @param body The physics body to set the transformation for.
+     * @param node The transform node to set the transformation from.
+     * Sets the transformation of the given physics body to the given transform node.
+     *
+     * This function is useful for setting the transformation of a physics body to a
+     * transform node, which is necessary for the physics engine to accurately simulate
+     * the motion of the body. It also takes into account instances of the transform
+     * node, which is necessary for accurate simulation of multiple bodies with the
+     * same transformation.
+     */
+    public setPhysicsBodyTransformation(body: PhysicsBody, node: TransformNode) {
+        const transformNode = body.transformNode;
+        if (body.numInstances > 0) {
+            // instances
+            const m = transformNode as Mesh;
+            const matrixData = m._thinInstanceDataStorage.matrixData;
+            if (!matrixData) {
+                return; // TODO: error handling
+            }
+            const instancesCount = body.numInstances;
+            this._createOrUpdateBodyInstances(body, body.getMotionType(), matrixData, 0, instancesCount, true);
+        } else {
+            // regular
+            this._hknp.HP_Body_SetQTransform(body._pluginData.hpBodyId, this._getTransformInfos(node));
+        }
+    }
+
+    /**
+     * Sets the gravity factor of a body
+     * @param body the physics body to set the gravity factor for
+     * @param factor the gravity factor
+     * @param instanceIndex the index of the instance in an instanced body
+     */
+    public setGravityFactor(body: PhysicsBody, factor: number, instanceIndex?: number): void {
+        this._applyToBodyOrInstances(
+            body,
+            (pluginRef) => {
+                this._hknp.HP_Body_SetGravityFactor(pluginRef.hpBodyId, factor);
+            },
+            instanceIndex
+        );
+    }
+
+    /**
+     * Get the gravity factor of a body
+     * @param body the physics body to get the gravity factor from
+     * @param instanceIndex the index of the instance in an instanced body. If not specified, the gravity factor of the first instance will be returned.
+     * @returns the gravity factor
+     */
+    public getGravityFactor(body: PhysicsBody, instanceIndex?: number): number {
+        const pluginRef = this._getPluginReference(body, instanceIndex);
+        return this._hknp.HP_Body_GetGravityFactor(pluginRef.hpBodyId)[1];
+    }
+
+    /**
+     * Disposes a physics body.
+     *
+     * @param body - The physics body to dispose.
+     *
+     * This method is useful for releasing the resources associated with a physics body when it is no longer needed.
+     * This is important for avoiding memory leaks in the physics engine.
+     */
+    public disposeBody(body: PhysicsBody): void {
+        if (body._pluginDataInstances && body._pluginDataInstances.length > 0) {
+            for (const instance of body._pluginDataInstances) {
+                this._hknp.HP_Body_Release(instance.hpBodyId);
+                instance.hpBodyId = undefined;
+            }
+        }
+        if (body._pluginData) {
+            this._hknp.HP_Body_Release(body._pluginData.hpBodyId);
+            body._pluginData.hpBodyId = undefined;
+        }
+    }
+
+    /**
+     * Initializes a physics shape with the given type and parameters.
+     * @param shape - The physics shape to initialize.
+     * @param type - The type of shape to initialize.
+     * @param options - The parameters for the shape.
+     *
+     * This code is useful for initializing a physics shape with the given type and parameters.
+     * It allows for the creation of a sphere, box, capsule, container, cylinder, mesh, and heightfield.
+     * Depending on the type of shape, different parameters are required.
+     * For example, a sphere requires a radius, while a box requires extents and a rotation.
+     */
+    public initShape(shape: PhysicsShape, type: PhysicsShapeType, options: PhysicsShapeParameters): void {
+        switch (type) {
+            case PhysicsShapeType.SPHERE:
+                {
+                    const radius = options.radius || 1;
+                    const center = options.center ? this._bVecToV3(options.center) : [0, 0, 0];
+                    shape._pluginData = this._hknp.HP_Shape_CreateSphere(center, radius)[1];
+                }
+                break;
+            case PhysicsShapeType.BOX:
+                {
+                    const rotation = options.rotation ? this._bQuatToV4(options.rotation) : [0, 0, 0, 1];
+                    const extent = options.extents ? this._bVecToV3(options.extents) : [1, 1, 1];
+                    const center = options.center ? this._bVecToV3(options.center) : [0, 0, 0];
+                    shape._pluginData = this._hknp.HP_Shape_CreateBox(center, rotation, extent)[1];
+                }
+                break;
+            case PhysicsShapeType.CAPSULE:
+                {
+                    const pointA = options.pointA ? this._bVecToV3(options.pointA) : [0, 0, 0];
+                    const pointB = options.pointB ? this._bVecToV3(options.pointB) : [0, 1, 0];
+                    const radius = options.radius || 0;
+                    shape._pluginData = this._hknp.HP_Shape_CreateCapsule(pointA, pointB, radius)[1];
+                }
+                break;
+            case PhysicsShapeType.CONTAINER:
+                {
+                    shape._pluginData = this._hknp.HP_Shape_CreateContainer()[1];
+                }
+                break;
+            case PhysicsShapeType.CYLINDER:
+                {
+                    const pointA = options.pointA ? this._bVecToV3(options.pointA) : [0, 0, 0];
+                    const pointB = options.pointB ? this._bVecToV3(options.pointB) : [0, 1, 0];
+                    const radius = options.radius || 0;
+                    shape._pluginData = this._hknp.HP_Shape_CreateCylinder(pointA, pointB, radius)[1];
+                }
+                break;
+            case PhysicsShapeType.CONVEX_HULL:
+            case PhysicsShapeType.MESH:
+                {
+                    const mesh = options.mesh;
+                    if (mesh) {
+                        const includeChildMeshes = !!options.includeChildMeshes;
+                        const needIndices = type != PhysicsShapeType.CONVEX_HULL;
+                        const accum = new MeshAccumulator(mesh, needIndices, mesh?.getScene());
+                        accum.addMesh(mesh, includeChildMeshes);
+
+                        const positions = accum.getVertices(this._hknp);
+                        const numVec3s = positions.length / 3;
+
+                        if (type == PhysicsShapeType.CONVEX_HULL) {
+                            shape._pluginData = this._hknp.HP_Shape_CreateConvexHull(positions.byteOffset, numVec3s)[1];
+                        } else {
+                            const triangles = accum.getTriangles(this._hknp);
+                            const numTriangles = triangles.length / 3;
+                            shape._pluginData = this._hknp.HP_Shape_CreateMesh(positions.byteOffset, numVec3s, triangles.byteOffset, numTriangles)[1];
+                            accum.freeBuffer(this._hknp, triangles);
+                        }
+                        accum.freeBuffer(this._hknp, positions);
+                    } else {
+                        throw new Error("No mesh provided to create physics shape.");
+                    }
+                }
+                break;
+            default:
+                throw new Error("Unsupported Shape Type.");
+                break;
+        }
+    }
+
+    public setShapeFilterMembershipMask(shape: PhysicsShape, membershipMask: number): void {
+        const collideWith = this._hknp.HP_Shape_GetFilterInfo(shape._pluginData)[1][1];
+        this._hknp.HP_Shape_SetFilterInfo(shape._pluginData, [membershipMask, collideWith]);
+    }
+
+    public getShapeFilterMembershipMask(shape: PhysicsShape): number {
+        return this._hknp.HP_Shape_GetFilterInfo(shape._pluginData)[1][0];
+    }
+
+    public setShapeFilterCollideMask(shape: PhysicsShape, collideMask: number): void {
+        const membership = this._hknp.HP_Shape_GetFilterInfo(shape._pluginData)[1][0];
+        this._hknp.HP_Shape_SetFilterInfo(shape._pluginData, [membership, collideMask]);
+    }
+
+    public getShapeFilterCollideMask(shape: PhysicsShape): number {
+        return this._hknp.HP_Shape_GetFilterInfo(shape._pluginData)[1][1];
+    }
+
+    /**
+     * Sets the material of a physics shape.
+     * @param shape - The physics shape to set the material of.
+     * @param material - The material to set.
+     *
+     */
+    public setMaterial(shape: PhysicsShape, material: PhysicsMaterial): void {
+        const dynamicFriction = material.friction ?? 0.5;
+        const staticFriction = material.staticFriction ?? dynamicFriction;
+        const restitution = material.restitution ?? 0.0;
+        const frictionCombine = material.frictionCombine ?? PhysicsMaterialCombineMode.MINIMUM;
+        const restitutionCombine = material.restitutionCombine ?? PhysicsMaterialCombineMode.MAXIMUM;
+
+        const hpMaterial = [staticFriction, dynamicFriction, restitution, this._materialCombineToNative(frictionCombine), this._materialCombineToNative(restitutionCombine)];
+        this._hknp.HP_Shape_SetMaterial(shape._pluginData, hpMaterial);
+    }
+
+    /**
+     * Sets the density of a physics shape.
+     * @param shape - The physics shape to set the density of.
+     * @param density - The density to set.
+     *
+     */
+    public setDensity(shape: PhysicsShape, density: number): void {
+        this._hknp.HP_Shape_SetDensity(shape._pluginData, density);
+    }
+
+    /**
+     * Calculates the density of a given physics shape.
+     *
+     * @param shape - The physics shape to calculate the density of.
+     * @returns The density of the given physics shape.
+     *
+     */
+    public getDensity(shape: PhysicsShape): number {
+        return this._hknp.HP_Shape_GetDensity(shape._pluginData)[1];
+    }
+
+    /**
+     * Gets the transform infos of a given transform node.
+     * @param node - The transform node.
+     * @returns An array containing the position and orientation of the node.
+     * This code is useful for getting the position and orientation of a given transform node.
+     * It first checks if the node has a rotation quaternion, and if not, it creates one from the node's rotation.
+     * It then creates an array containing the position and orientation of the node and returns it.
+     */
+    private _getTransformInfos(node: TransformNode): any[] {
+        let orientation = TmpVectors.Quaternion[0];
+        if (node.rotationQuaternion) {
+            orientation = node.rotationQuaternion;
+        } else {
+            const r = node.rotation;
+            Quaternion.FromEulerAnglesToRef(r.x, r.y, r.z, orientation);
+        }
+        const transform = [this._bVecToV3(node.position), this._bQuatToV4(orientation)];
+        return transform;
+    }
+
+    /**
+     * Adds a child shape to the given shape.
+     * @param shape - The parent shape.
+     * @param newChild - The child shape to add.
+     * @param childTransform - The transform of the child shape relative to the parent shape.
+     *
+     */
+    public addChild(shape: PhysicsShape, newChild: PhysicsShape, translation?: Vector3, rotation?: Quaternion, scale?: Vector3): void {
+        const transformNative = [
+            translation ? this._bVecToV3(translation) : [0, 0, 0],
+            rotation ? this._bQuatToV4(rotation) : [0, 0, 0, 1],
+            scale ? this._bVecToV3(scale) : [1, 1, 1],
+        ];
+        this._hknp.HP_Shape_AddChild(shape._pluginData, newChild._pluginData, transformNative);
+    }
+
+    /**
+     * Removes a child shape from a parent shape.
+     * @param shape - The parent shape.
+     * @param childIndex - The index of the child shape to remove.
+     *
+     */
+    public removeChild(shape: PhysicsShape, childIndex: number): void {
+        this._hknp.HP_Shape_RemoveChild(shape._pluginData, childIndex);
+    }
+
+    /**
+     * Returns the number of children of the given shape.
+     *
+     * @param shape - The shape to get the number of children from.
+     * @returns The number of children of the given shape.
+     *
+     */
+    public getNumChildren(shape: PhysicsShape): number {
+        return this._hknp.HP_Shape_GetNumChildren(shape._pluginData)[1];
+    }
+
+    /**
+     * Calculates the bounding box of a given physics shape.
+     *
+     * @param shape - The physics shape to calculate the bounding box for.
+     * @returns The calculated bounding box.
+     *
+     * This method is useful for physics engines as it allows to calculate the
+     * boundaries of a given shape. Knowing the boundaries of a shape is important
+     * for collision detection and other physics calculations.
+     */
+    public getBoundingBox(shape: PhysicsShape): BoundingBox {
+        return {} as BoundingBox;
+    }
+
+    /**
+     * Gets the geometry of a physics body.
+     *
+     * @param body - The physics body.
+     * @returns An object containing the positions and indices of the body's geometry.
+     *
+     */
+    public getBodyGeometry(body: PhysicsBody) {
+        const dataInfo = body._pluginDataInstances?.length > 0 ? body._pluginDataInstances[0] : body._pluginData;
+        const shape = this._hknp.HP_Body_GetShape(dataInfo.hpBodyId)[1];
+        const geometryRes = this._hknp.HP_Shape_CreateDebugDisplayGeometry(shape);
+
+        if (geometryRes[0] != this._hknp.Result.RESULT_OK) {
+            return { positions: [], indices: [] };
+        }
+
+        const geometryInfo = this._hknp.HP_DebugGeometry_GetInfo(geometryRes[1])[1];
+        const positionsInPlugin = new Float32Array(this._hknp.HEAPU8.buffer, geometryInfo[0], geometryInfo[1] * 3); // 3 floats per position
+        const indicesInPlugin = new Uint32Array(this._hknp.HEAPU8.buffer, geometryInfo[2], geometryInfo[3] * 3); // 3 indices per triangle
+
+        // HP_DebugGeometry_Release will free the buffer in the plugin. To avoid a
+        // use-after-free, we need  to make a copy of the data here.
+        const positions = positionsInPlugin.slice(0);
+        const indices = indicesInPlugin.slice(0);
+        this._hknp.HP_DebugGeometry_Release(geometryRes[1]);
+        return { positions: positions, indices: indices };
+    }
+
+    /**
+     * Releases a physics shape from the physics engine.
+     *
+     * @param shape - The physics shape to be released.
+     * @returns void
+     *
+     * This method is useful for releasing a physics shape from the physics engine, freeing up resources and preventing memory leaks.
+     */
+    public disposeShape(shape: PhysicsShape): void {
+        this._hknp.HP_Shape_Release(shape._pluginData);
+        shape._pluginData = undefined;
+    }
+
+    // constraint
+
+    /**
+     * Initializes a physics constraint with the given parameters.
+     *
+     * @param constraint - The physics constraint to be initialized.
+     * @param body - The main body
+     * @param childBody - The child body.
+     * @param instanceIndex - If this body is instanced, the index of the instance to which the constraint will be applied. If not specified, no constraint will be applied.
+     * @param childInstanceIndex - If the child body is instanced, the index of the instance to which the constraint will be applied. If not specified, no constraint will be applied.
+     *
+     * This function is useful for setting up a physics constraint in a physics engine.
+     */
+    public initConstraint(constraint: PhysicsConstraint, body: PhysicsBody, childBody: PhysicsBody, instanceIndex?: number, childInstanceIndex?: number): void {
+        const type = constraint.type;
+        const options = constraint.options;
+        if (!type || !options) {
+            Logger.Warn("No constraint type or options. Constraint is invalid.");
+            return;
+        }
+        if ((body._pluginDataInstances.length > 0 && instanceIndex === undefined) || (childBody._pluginDataInstances.length > 0 && childInstanceIndex === undefined)) {
+            Logger.Warn("Body is instanced but no instance index was specified. Constraint will not be applied.");
+            return;
+        }
+
+        const jointId = this._hknp.HP_Constraint_Create()[1];
+        constraint._pluginData = jointId;
+
+        // body parenting
+        const bodyA = this._getPluginReference(body, instanceIndex).hpBodyId;
+        const bodyB = this._getPluginReference(childBody, childInstanceIndex).hpBodyId;
+        this._hknp.HP_Constraint_SetParentBody(jointId, bodyA);
+        this._hknp.HP_Constraint_SetChildBody(jointId, bodyB);
+
+        // anchors
+        const pivotA = options.pivotA ? this._bVecToV3(options.pivotA) : this._bVecToV3(Vector3.Zero());
+        const axisA = options.axisA ?? new Vector3(1, 0, 0);
+        const perpAxisA = this._tmpVec3[0];
+        axisA?.getNormalToRef(perpAxisA);
+        this._hknp.HP_Constraint_SetAnchorInParent(jointId, pivotA, this._bVecToV3(axisA), this._bVecToV3(perpAxisA));
+        const pivotB = options.pivotB ? this._bVecToV3(options.pivotB) : this._bVecToV3(Vector3.Zero());
+        const axisB = options.axisB ?? new Vector3(1, 0, 0);
+        const perpAxisB = this._tmpVec3[0];
+        axisB.getNormalToRef(perpAxisB);
+        this._hknp.HP_Constraint_SetAnchorInChild(jointId, pivotB, this._bVecToV3(axisB), this._bVecToV3(perpAxisB));
+
+        if (type == PhysicsConstraintType.LOCK) {
+            this._hknp.HP_Constraint_SetAxisMode(jointId, this._hknp.ConstraintAxis.LINEAR_X, this._hknp.ConstraintAxisLimitMode.LOCKED);
+            this._hknp.HP_Constraint_SetAxisMode(jointId, this._hknp.ConstraintAxis.LINEAR_Y, this._hknp.ConstraintAxisLimitMode.LOCKED);
+            this._hknp.HP_Constraint_SetAxisMode(jointId, this._hknp.ConstraintAxis.LINEAR_Z, this._hknp.ConstraintAxisLimitMode.LOCKED);
+            this._hknp.HP_Constraint_SetAxisMode(jointId, this._hknp.ConstraintAxis.ANGULAR_X, this._hknp.ConstraintAxisLimitMode.LOCKED);
+            this._hknp.HP_Constraint_SetAxisMode(jointId, this._hknp.ConstraintAxis.ANGULAR_Y, this._hknp.ConstraintAxisLimitMode.LOCKED);
+            this._hknp.HP_Constraint_SetAxisMode(jointId, this._hknp.ConstraintAxis.ANGULAR_Z, this._hknp.ConstraintAxisLimitMode.LOCKED);
+        } else if (type == PhysicsConstraintType.DISTANCE) {
+            const distance = options.maxDistance || 0;
+            const dist3d = this._hknp.ConstraintAxis.LINEAR_DISTANCE;
+            this._hknp.HP_Constraint_SetAxisMode(jointId, dist3d, this._hknp.ConstraintAxisLimitMode.LIMITED);
+            this._hknp.HP_Constraint_SetAxisMinLimit(jointId, dist3d, distance);
+            this._hknp.HP_Constraint_SetAxisMaxLimit(jointId, dist3d, distance);
+        } else if (type == PhysicsConstraintType.HINGE) {
+            this._hknp.HP_Constraint_SetAxisMode(jointId, this._hknp.ConstraintAxis.LINEAR_X, this._hknp.ConstraintAxisLimitMode.LOCKED);
+            this._hknp.HP_Constraint_SetAxisMode(jointId, this._hknp.ConstraintAxis.LINEAR_Y, this._hknp.ConstraintAxisLimitMode.LOCKED);
+            this._hknp.HP_Constraint_SetAxisMode(jointId, this._hknp.ConstraintAxis.LINEAR_Z, this._hknp.ConstraintAxisLimitMode.LOCKED);
+            this._hknp.HP_Constraint_SetAxisMode(jointId, this._hknp.ConstraintAxis.ANGULAR_Y, this._hknp.ConstraintAxisLimitMode.LOCKED);
+            this._hknp.HP_Constraint_SetAxisMode(jointId, this._hknp.ConstraintAxis.ANGULAR_Z, this._hknp.ConstraintAxisLimitMode.LOCKED);
+        } else if (type == PhysicsConstraintType.PRISMATIC) {
+            this._hknp.HP_Constraint_SetAxisMode(jointId, this._hknp.ConstraintAxis.LINEAR_Y, this._hknp.ConstraintAxisLimitMode.LOCKED);
+            this._hknp.HP_Constraint_SetAxisMode(jointId, this._hknp.ConstraintAxis.LINEAR_Z, this._hknp.ConstraintAxisLimitMode.LOCKED);
+            this._hknp.HP_Constraint_SetAxisMode(jointId, this._hknp.ConstraintAxis.ANGULAR_X, this._hknp.ConstraintAxisLimitMode.LOCKED);
+            this._hknp.HP_Constraint_SetAxisMode(jointId, this._hknp.ConstraintAxis.ANGULAR_Y, this._hknp.ConstraintAxisLimitMode.LOCKED);
+            this._hknp.HP_Constraint_SetAxisMode(jointId, this._hknp.ConstraintAxis.ANGULAR_Z, this._hknp.ConstraintAxisLimitMode.LOCKED);
+        } else if (type == PhysicsConstraintType.SLIDER) {
+            this._hknp.HP_Constraint_SetAxisMode(jointId, this._hknp.ConstraintAxis.LINEAR_Y, this._hknp.ConstraintAxisLimitMode.LOCKED);
+            this._hknp.HP_Constraint_SetAxisMode(jointId, this._hknp.ConstraintAxis.LINEAR_Z, this._hknp.ConstraintAxisLimitMode.LOCKED);
+            this._hknp.HP_Constraint_SetAxisMode(jointId, this._hknp.ConstraintAxis.ANGULAR_Y, this._hknp.ConstraintAxisLimitMode.LOCKED);
+            this._hknp.HP_Constraint_SetAxisMode(jointId, this._hknp.ConstraintAxis.ANGULAR_Z, this._hknp.ConstraintAxisLimitMode.LOCKED);
+        } else if (type == PhysicsConstraintType.BALL_AND_SOCKET) {
+            this._hknp.HP_Constraint_SetAxisMode(jointId, this._hknp.ConstraintAxis.LINEAR_X, this._hknp.ConstraintAxisLimitMode.LOCKED);
+            this._hknp.HP_Constraint_SetAxisMode(jointId, this._hknp.ConstraintAxis.LINEAR_Y, this._hknp.ConstraintAxisLimitMode.LOCKED);
+            this._hknp.HP_Constraint_SetAxisMode(jointId, this._hknp.ConstraintAxis.LINEAR_Z, this._hknp.ConstraintAxisLimitMode.LOCKED);
+        } else if (type == PhysicsConstraintType.SIX_DOF) {
+            const sixdofData: Physics6DoFConstraint = <Physics6DoFConstraint>constraint;
+            for (const l of sixdofData.limits) {
+                const axId = this._constraintAxisToNative(l.axis);
+                if ((l.minLimit ?? -1) == 0 && (l.maxLimit ?? -1) == 0) {
+                    this._hknp.HP_Constraint_SetAxisMode(jointId, axId, this._hknp.ConstraintAxisLimitMode.LOCKED);
+                } else {
+                    if (l.minLimit != undefined) {
+                        this._hknp.HP_Constraint_SetAxisMode(jointId, axId, this._hknp.ConstraintAxisLimitMode.LIMITED);
+                        this._hknp.HP_Constraint_SetAxisMinLimit(jointId, axId, l.minLimit);
+                    }
+
+                    if (l.maxLimit != undefined) {
+                        this._hknp.HP_Constraint_SetAxisMode(jointId, axId, this._hknp.ConstraintAxisLimitMode.LIMITED);
+                        this._hknp.HP_Constraint_SetAxisMaxLimit(jointId, axId, l.maxLimit);
+                    }
+                }
+            }
+        } else {
+            throw new Error("Unsupported Constraint Type.");
+        }
+
+        const collisionEnabled = !!options.collision;
+        this._hknp.HP_Constraint_SetCollisionsEnabled(jointId, collisionEnabled);
+        this._hknp.HP_Constraint_SetEnabled(jointId, true);
+    }
+
+    /**
+     * Adds a constraint to the physics engine.
+     *
+     * @param body - The main body to which the constraint is applied.
+     * @param childBody - The body to which the constraint is applied.
+     * @param constraint - The constraint to be applied.
+     * @param instanceIndex - If this body is instanced, the index of the instance to which the constraint will be applied. If not specified, no constraint will be applied.
+     * @param childInstanceIndex - If the child body is instanced, the index of the instance to which the constraint will be applied. If not specified, no constraint will be applied.
+     */
+    addConstraint(body: PhysicsBody, childBody: PhysicsBody, constraint: PhysicsConstraint, instanceIndex?: number, childInstanceIndex?: number): void {
+        //<todo It's real weird that initConstraint() is called only after adding to a body!
+        this.initConstraint(constraint, body, childBody, instanceIndex, childInstanceIndex);
+    }
+
+    /**
+     * Enables or disables a constraint in the physics engine.
+     * @param constraint - The constraint to enable or disable.
+     * @param isEnabled - Whether the constraint should be enabled or disabled.
+     *
+     */
+    public setEnabled(constraint: PhysicsConstraint, isEnabled: boolean): void {
+        this._hknp.HP_Constraint_SetEnabled(constraint._pluginData, isEnabled);
+    }
+
+    /**
+     * Gets the enabled state of the given constraint.
+     * @param constraint - The constraint to get the enabled state from.
+     * @returns The enabled state of the given constraint.
+     *
+     */
+    public getEnabled(constraint: PhysicsConstraint): boolean {
+        return this._hknp.HP_Constraint_GetEnabled(constraint._pluginData)[1];
+    }
+
+    /**
+     * Enables or disables collisions for the given constraint.
+     * @param constraint - The constraint to enable or disable collisions for.
+     * @param isEnabled - Whether collisions should be enabled or disabled.
+     *
+     */
+    public setCollisionsEnabled(constraint: PhysicsConstraint, isEnabled: boolean): void {
+        this._hknp.HP_Constraint_SetCollisionsEnabled(constraint._pluginData, isEnabled);
+    }
+
+    /**
+     * Gets whether collisions are enabled for the given constraint.
+     * @param constraint - The constraint to get collisions enabled for.
+     * @returns Whether collisions are enabled for the given constraint.
+     *
+     */
+    public getCollisionsEnabled(constraint: PhysicsConstraint): boolean {
+        return this._hknp.HP_Constraint_GetCollisionsEnabled(constraint._pluginData)[1];
+    }
+
+    /**
+     * Sets the friction of the given axis of the given constraint.
+     *
+     * @param constraint - The constraint to set the friction of.
+     * @param axis - The axis of the constraint to set the friction of.
+     * @param friction - The friction to set.
+     * @returns void
+     *
+     */
+    public setAxisFriction(constraint: PhysicsConstraint, axis: PhysicsConstraintAxis, friction: number): void {
+        this._hknp.HP_Constraint_SetAxisFriction(constraint._pluginData, this._constraintAxisToNative(axis), friction);
+    }
+
+    /**
+     * Gets the friction value of the specified axis of the given constraint.
+     *
+     * @param constraint - The constraint to get the axis friction from.
+     * @param axis - The axis to get the friction from.
+     * @returns The friction value of the specified axis.
+     *
+     */
+    public getAxisFriction(constraint: PhysicsConstraint, axis: PhysicsConstraintAxis): number {
+        return this._hknp.HP_Constraint_GetAxisfriction(constraint._pluginData, this._constraintAxisToNative(axis))[1];
+    }
+
+    /**
+     * Sets the limit mode of the specified axis of the given constraint.
+     * @param constraint - The constraint to set the axis mode of.
+     * @param axis - The axis to set the limit mode of.
+     * @param limitMode - The limit mode to set.
+     */
+    public setAxisMode(constraint: PhysicsConstraint, axis: PhysicsConstraintAxis, limitMode: PhysicsConstraintAxisLimitMode): void {
+        this._hknp.HP_Constraint_SetAxisMode(constraint._pluginData, this._constraintAxisToNative(axis), this._limitModeToNative(limitMode));
+    }
+
+    /**
+     * Gets the axis limit mode of the given constraint.
+     *
+     * @param constraint - The constraint to get the axis limit mode from.
+     * @param axis - The axis to get the limit mode from.
+     * @returns The axis limit mode of the given constraint.
+     *
+     */
+    public getAxisMode(constraint: PhysicsConstraint, axis: PhysicsConstraintAxis): PhysicsConstraintAxisLimitMode {
+        const mode = this._hknp.HP_Constraint_GetAxisMode(constraint._pluginData, this._constraintAxisToNative(axis))[1];
+        return this._nativeToLimitMode(mode);
+    }
+
+    /**
+     * Sets the minimum limit of the given axis of the given constraint.
+     * @param constraint - The constraint to set the minimum limit of.
+     * @param axis - The axis to set the minimum limit of.
+     * @param limit - The minimum limit to set.
+     *
+     */
+    public setAxisMinLimit(constraint: PhysicsConstraint, axis: PhysicsConstraintAxis, limit: number): void {
+        this._hknp.HP_Constraint_SetAxisMinLimit(constraint._pluginData, this._constraintAxisToNative(axis), limit);
+    }
+
+    /**
+     * Gets the minimum limit of the specified axis of the given constraint.
+     * @param constraint - The constraint to get the minimum limit from.
+     * @param axis - The axis to get the minimum limit from.
+     * @returns The minimum limit of the specified axis of the given constraint.
+     *
+     */
+    public getAxisMinLimit(constraint: PhysicsConstraint, axis: PhysicsConstraintAxis): number {
+        return this._hknp.HP_Constraint_GetAxisMinLimit(constraint._pluginData, this._constraintAxisToNative(axis))[1];
+    }
+
+    /**
+     * Sets the maximum limit of the given axis of the given constraint.
+     * @param constraint - The constraint to set the maximum limit of the given axis.
+     * @param axis - The axis to set the maximum limit of.
+     * @param limit - The maximum limit to set.
+     *
+     */
+    public setAxisMaxLimit(constraint: PhysicsConstraint, axis: PhysicsConstraintAxis, limit: number): void {
+        this._hknp.HP_Constraint_SetAxisMaxLimit(constraint._pluginData, this._constraintAxisToNative(axis), limit);
+    }
+
+    /**
+     * Gets the maximum limit of the given axis of the given constraint.
+     *
+     * @param constraint - The constraint to get the maximum limit from.
+     * @param axis - The axis to get the maximum limit from.
+     * @returns The maximum limit of the given axis of the given constraint.
+     *
+     */
+    public getAxisMaxLimit(constraint: PhysicsConstraint, axis: PhysicsConstraintAxis): number {
+        return this._hknp.HP_Constraint_GetAxisMaxLimit(constraint._pluginData, this._constraintAxisToNative(axis))[1];
+    }
+
+    /**
+     * Sets the motor type of the given axis of the given constraint.
+     * @param constraint - The constraint to set the motor type of.
+     * @param axis - The axis of the constraint to set the motor type of.
+     * @param motorType - The motor type to set.
+     * @returns void
+     *
+     */
+    public setAxisMotorType(constraint: PhysicsConstraint, axis: PhysicsConstraintAxis, motorType: PhysicsConstraintMotorType): void {
+        this._hknp.HP_Constraint_SetAxisMotorType(constraint._pluginData, this._constraintAxisToNative(axis), this._constraintMotorTypeToNative(motorType));
+    }
+
+    /**
+     * Gets the motor type of the specified axis of the given constraint.
+     * @param constraint - The constraint to get the motor type from.
+     * @param axis - The axis of the constraint to get the motor type from.
+     * @returns The motor type of the specified axis of the given constraint.
+     *
+     */
+    public getAxisMotorType(constraint: PhysicsConstraint, axis: PhysicsConstraintAxis): PhysicsConstraintMotorType {
+        return this._nativeToMotorType(this._hknp.HP_Constraint_GetAxisMotorType(constraint._pluginData, this._constraintAxisToNative(axis))[1]);
+    }
+
+    /**
+     * Sets the target of an axis motor of a constraint.
+     *
+     * @param constraint - The constraint to set the axis motor target of.
+     * @param axis - The axis of the constraint to set the motor target of.
+     * @param target - The target of the axis motor.
+     *
+     */
+    public setAxisMotorTarget(constraint: PhysicsConstraint, axis: PhysicsConstraintAxis, target: number): void {
+        this._hknp.HP_Constraint_SetAxisMotorTarget(constraint._pluginData, this._constraintAxisToNative(axis), target);
+    }
+
+    /**
+     * Gets the target of the motor of the given axis of the given constraint.
+     *
+     * @param constraint - The constraint to get the motor target from.
+     * @param axis - The axis of the constraint to get the motor target from.
+     * @returns The target of the motor of the given axis of the given constraint.
+     *
+     */
+    public getAxisMotorTarget(constraint: PhysicsConstraint, axis: PhysicsConstraintAxis): number {
+        return this._hknp.HP_Constraint_GetAxisMotorTarget(constraint._pluginData, this._constraintAxisToNative(axis))[1];
+    }
+
+    /**
+     * Sets the maximum force that can be applied by the motor of the given constraint axis.
+     * @param constraint - The constraint to set the motor max force for.
+     * @param axis - The axis of the constraint to set the motor max force for.
+     * @param maxForce - The maximum force that can be applied by the motor.
+     *
+     */
+    public setAxisMotorMaxForce(constraint: PhysicsConstraint, axis: PhysicsConstraintAxis, maxForce: number): void {
+        this._hknp.HP_Constraint_SetAxisMotorMaxForce(constraint._pluginData, this._constraintAxisToNative(axis), maxForce);
+    }
+
+    /**
+     * Gets the maximum force of the motor of the given constraint axis.
+     *
+     * @param constraint - The constraint to get the motor maximum force from.
+     * @param axis - The axis of the constraint to get the motor maximum force from.
+     * @returns The maximum force of the motor of the given constraint axis.
+     *
+     */
+    public getAxisMotorMaxForce(constraint: PhysicsConstraint, axis: PhysicsConstraintAxis): number {
+        return this._hknp.HP_Constraint_GetAxisMotorMaxForce(constraint._pluginData, this._constraintAxisToNative(axis))[1];
+    }
+
+    /**
+     * Disposes a physics constraint.
+     *
+     * @param constraint - The physics constraint to dispose.
+     *
+     * This method is useful for releasing the resources associated with a physics constraint, such as
+     * the Havok constraint, when it is no longer needed. This is important for avoiding memory leaks.
+     */
+    public disposeConstraint(constraint: PhysicsConstraint): void {
+        const jointId = constraint._pluginData;
+        this._hknp.HP_Constraint_SetEnabled(jointId, false);
+        this._hknp.HP_Constraint_Release(jointId);
+        constraint._pluginData = undefined;
+    }
+
+    /**
+     * Performs a raycast from a given start point to a given end point and stores the result in a given PhysicsRaycastResult object.
+     *
+     * @param from - The start point of the raycast.
+     * @param to - The end point of the raycast.
+     * @param result - The PhysicsRaycastResult object to store the result of the raycast.
+     *
+     * Performs a raycast. It takes in two points, from and to, and a PhysicsRaycastResult object to store the result of the raycast.
+     * It then performs the raycast and stores the hit data in the PhysicsRaycastResult object.
+     */
+    public raycast(from: Vector3, to: Vector3, result: PhysicsRaycastResult): void {
+        const queryMembership = ~0;
+        const queryCollideWith = ~0;
+        const query = [this._bVecToV3(from), this._bVecToV3(to), [queryMembership, queryCollideWith]];
+        this._hknp.HP_World_CastRayWithCollector(this.world, this._queryCollector, query);
+
+        if (this._hknp.HP_QueryCollector_GetNumHits(this._queryCollector)[1] > 0) {
+            const hitData = this._hknp.HP_QueryCollector_GetCastRayResult(this._queryCollector, 0)[1];
+
+            const hitPos = hitData[1][3];
+            const hitNormal = hitData[1][4];
+            result.setHitData({ x: hitNormal[0], y: hitNormal[1], z: hitNormal[2] }, { x: hitPos[0], y: hitPos[1], z: hitPos[2] });
+            result.calculateHitDistance();
+            const hitBody = this._bodies.get(hitData[1][0][0]);
+            result.body = hitBody?.body;
+            result.bodyIndex = hitBody?.index;
+        }
+    }
+
+    /**
+     * Return the collision observable for a particular physics body.
+     * @param body the physics body
+     */
+    public getCollisionObservable(body: PhysicsBody): Observable<IPhysicsCollisionEvent> {
+        const bodyId = body._pluginData.hpBodyId[0];
+        let observable = this._bodyCollisionObservable.get(bodyId);
+        if (!observable) {
+            observable = new Observable<IPhysicsCollisionEvent>();
+            this._bodyCollisionObservable.set(bodyId, observable);
+        }
+        return observable;
+    }
+
+    /**
+     * Enable collision to be reported for a body when a callback is settup on the world
+     * @param body the physics body
+     * @param enabled
+     */
+    public setCollisionCallbackEnabled(body: PhysicsBody, enabled: boolean): void {
+        // Register for collide events by default
+        const collideEvents = this._hknp.EventType.COLLISION_STARTED.value | this._hknp.EventType.COLLISION_CONTINUED.value | this._hknp.EventType.COLLISION_FINISHED.value;
+        if (body._pluginDataInstances && body._pluginDataInstances.length) {
+            body._pluginDataInstances.forEach((bodyId) => {
+                this._hknp.HP_Body_SetEventMask(bodyId.hpBodyId, enabled ? collideEvents : 0);
+            });
+        } else if (body._pluginData) {
+            this._hknp.HP_Body_SetEventMask(body._pluginData.hpBodyId, enabled ? collideEvents : 0);
+        }
+    }
+
+    /**
+     * Runs thru all detected collisions and filter by body
+     */
+    private _notifyCollisions() {
+        let eventAddress = this._hknp.HP_World_GetCollisionEvents(this.world)[1];
+        const event = new CollisionEvent();
+        const worldAddr = Number(this.world);
+        while (eventAddress) {
+            CollisionEvent.readToRef(this._hknp.HEAPU8.buffer, eventAddress, event);
+            event.contactOnB.position.subtractToRef(event.contactOnA.position, this._tmpVec3[0]);
+            const distance = Vector3.Dot(this._tmpVec3[0], event.contactOnA.normal);
+            const bodyInfoA = this._bodies.get(event.contactOnA.bodyId)!;
+            const bodyInfoB = this._bodies.get(event.contactOnB.bodyId)!;
+            const collisionInfo = {
+                collider: bodyInfoA.body,
+                colliderIndex: bodyInfoA.index,
+                collidedAgainst: bodyInfoB.body,
+                collidedAgainstIndex: bodyInfoB.index,
+                point: event.contactOnA.position,
+                distance: distance,
+                impulse: event.impulseApplied,
+                normal: event.contactOnA.normal,
+            };
+            this.onCollisionObservable.notifyObservers(collisionInfo);
+
+            if (this._bodyCollisionObservable.size) {
+                const observableA = this._bodyCollisionObservable.get(event.contactOnA.bodyId);
+                const observableB = this._bodyCollisionObservable.get(event.contactOnB.bodyId);
+
+                if (observableA) {
+                    observableA.notifyObservers(collisionInfo);
+                } else if (observableB) {
+                    //<todo This seems like it would give unexpected results when both bodies have observers?
+                    // Flip collision info:
+                    collisionInfo.collider = bodyInfoB.body;
+                    collisionInfo.colliderIndex = bodyInfoB.index;
+                    collisionInfo.collidedAgainst = bodyInfoA.body;
+                    collisionInfo.collidedAgainstIndex = bodyInfoA.index;
+                    collisionInfo.normal = event.contactOnB.normal;
+                    observableB.notifyObservers(collisionInfo);
+                }
+            }
+
+            eventAddress = this._hknp.HP_World_GetNextCollisionEvent(worldAddr, eventAddress);
+        }
+    }
+
+    /**
+     * Gets the number of bodies in the world
+     */
+    public get numBodies() {
+        return this._hknp.HP_World_GetNumBodies(this.world)[1];
+    }
+
+    /**
+     * Dispose the world and free resources
+     */
+    public dispose(): void {
+        this._hknp.HP_QueryCollector_Release(this._queryCollector);
+        this._queryCollector = BigInt(0);
+        this._hknp.HP_World_Release(this.world);
+        this.world = undefined;
+    }
+
+    private _v3ToBvecRef(v: any, vec3: Vector3): void {
+        vec3.set(v[0], v[1], v[2]);
+    }
+
+    private _bVecToV3(v: any): any {
+        return [v._x, v._y, v._z];
+    }
+
+    private _bQuatToV4(q: Quaternion): Array<number> {
+        return [q._x, q._y, q._z, q._w];
+    }
+
+    private _constraintMotorTypeToNative(motorType: PhysicsConstraintMotorType): any {
+        switch (motorType) {
+            case PhysicsConstraintMotorType.POSITION:
+                return this._hknp.ConstraintMotorType.POSITION;
+            case PhysicsConstraintMotorType.VELOCITY:
+                return this._hknp.ConstraintMotorType.VELOCITY;
+        }
+        return this._hknp.ConstraintMotorType.NONE;
+    }
+
+    private _nativeToMotorType(motorType: any): PhysicsConstraintMotorType {
+        switch (motorType) {
+            case this._hknp.ConstraintMotorType.POSITION:
+                return PhysicsConstraintMotorType.POSITION;
+            case this._hknp.ConstraintMotorType.VELOCITY:
+                return PhysicsConstraintMotorType.VELOCITY;
+        }
+        return PhysicsConstraintMotorType.NONE;
+    }
+
+    private _materialCombineToNative(mat: PhysicsMaterialCombineMode): any {
+        switch (mat) {
+            case PhysicsMaterialCombineMode.GEOMETRIC_MEAN:
+                return this._hknp.MaterialCombine.GEOMETRIC_MEAN;
+            case PhysicsMaterialCombineMode.MINIMUM:
+                return this._hknp.MaterialCombine.MINIMUM;
+            case PhysicsMaterialCombineMode.MAXIMUM:
+                return this._hknp.MaterialCombine.MAXIMUM;
+            case PhysicsMaterialCombineMode.ARITHMETIC_MEAN:
+                return this._hknp.MaterialCombine.ARITHMETIC_MEAN;
+            case PhysicsMaterialCombineMode.MULTIPLY:
+                return this._hknp.MaterialCombine.MULTIPLY;
+        }
+    }
+
+    private _constraintAxisToNative(axId: PhysicsConstraintAxis): any {
+        switch (axId) {
+            case PhysicsConstraintAxis.LINEAR_X:
+                return this._hknp.ConstraintAxis.LINEAR_X;
+            case PhysicsConstraintAxis.LINEAR_Y:
+                return this._hknp.ConstraintAxis.LINEAR_Y;
+            case PhysicsConstraintAxis.LINEAR_Z:
+                return this._hknp.ConstraintAxis.LINEAR_Z;
+            case PhysicsConstraintAxis.ANGULAR_X:
+                return this._hknp.ConstraintAxis.ANGULAR_X;
+            case PhysicsConstraintAxis.ANGULAR_Y:
+                return this._hknp.ConstraintAxis.ANGULAR_Y;
+            case PhysicsConstraintAxis.ANGULAR_Z:
+                return this._hknp.ConstraintAxis.ANGULAR_Z;
+            case PhysicsConstraintAxis.LINEAR_DISTANCE:
+                return this._hknp.ConstraintAxis.LINEAR_DISTANCE;
+        }
+    }
+
+    private _nativeToLimitMode(mode: number): PhysicsConstraintAxisLimitMode {
+        switch (mode) {
+            case this._hknp.ConstraintAxisLimitMode.FREE:
+                return PhysicsConstraintAxisLimitMode.FREE;
+            case this._hknp.ConstraintAxisLimitMode.LIMITED:
+                return PhysicsConstraintAxisLimitMode.LIMITED;
+            case this._hknp.ConstraintAxisLimitMode.LOCKED:
+                return PhysicsConstraintAxisLimitMode.LOCKED;
+        }
+
+        return PhysicsConstraintAxisLimitMode.FREE;
+    }
+
+    private _limitModeToNative(mode: PhysicsConstraintAxisLimitMode): any {
+        switch (mode) {
+            case PhysicsConstraintAxisLimitMode.FREE:
+                return this._hknp.ConstraintAxisLimitMode.FREE;
+            case PhysicsConstraintAxisLimitMode.LIMITED:
+                return this._hknp.ConstraintAxisLimitMode.LIMITED;
+            case PhysicsConstraintAxisLimitMode.LOCKED:
+                return this._hknp.ConstraintAxisLimitMode.LOCKED;
+        }
+    }
+}