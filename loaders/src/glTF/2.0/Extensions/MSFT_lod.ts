--- conflicted
+++ resolved
@@ -1,103 +1,115 @@
-import { Observable, Nullable, Deferred, Mesh, Material } from "babylonjs";
-import { INode, IMaterial } from "../glTFLoaderInterfaces";
-import { IGLTFLoaderExtension } from "../glTFLoaderExtension";
-import { GLTFLoader, ArrayItem } from "../glTFLoader";
-
-const NAME = "MSFT_lod";
-
-interface IMSFTLOD {
-    ids: number[];
-}
-
-/**
- * [Specification](https://github.com/KhronosGroup/glTF/tree/master/extensions/2.0/Vendor/MSFT_lod)
- */
-export class MSFT_lod implements IGLTFLoaderExtension {
-    /** The name of this extension. */
-    public readonly name = NAME;
-
-    /** Defines whether this extension is enabled. */
-    public enabled = true;
+/// <reference path="../../../../../dist/preview release/babylon.d.ts"/>
+
+module BABYLON.GLTF2.Loader.Extensions {
+    const NAME = "MSFT_lod";
+
+    interface IMSFTLOD {
+        ids: number[];
+    }
 
     /**
-     * Maximum number of LODs to load, starting from the lowest LOD.
+     * [Specification](https://github.com/KhronosGroup/glTF/tree/master/extensions/2.0/Vendor/MSFT_lod)
      */
-    public maxLODsToLoad = Number.MAX_VALUE;
-
-    /**
-     * Observable raised when all node LODs of one level are loaded.
-     * The event data is the index of the loaded LOD starting from zero.
-     * Dispose the loader to cancel the loading of the next level of LODs.
-     */
-    public onNodeLODsLoadedObservable = new Observable<number>();
-
-    /**
-     * Observable raised when all material LODs of one level are loaded.
-     * The event data is the index of the loaded LOD starting from zero.
-     * Dispose the loader to cancel the loading of the next level of LODs.
-     */
-    public onMaterialLODsLoadedObservable = new Observable<number>();
-
-    private _loader: GLTFLoader;
-
-    private _nodeIndexLOD: Nullable<number> = null;
-    private _nodeSignalLODs = new Array<Deferred<void>>();
-    private _nodePromiseLODs = new Array<Array<Promise<any>>>();
-
-    private _materialIndexLOD: Nullable<number> = null;
-    private _materialSignalLODs = new Array<Deferred<void>>();
-    private _materialPromiseLODs = new Array<Array<Promise<any>>>();
-
-    /** @hidden */
-    constructor(loader: GLTFLoader) {
-        this._loader = loader;
-    }
-
-    /** @hidden */
-    public dispose() {
-        delete this._loader;
-
-        this._nodeIndexLOD = null;
-        this._nodeSignalLODs.length = 0;
-        this._nodePromiseLODs.length = 0;
-
-        this._materialIndexLOD = null;
-        this._materialSignalLODs.length = 0;
-        this._materialPromiseLODs.length = 0;
-
-        this.onMaterialLODsLoadedObservable.clear();
-        this.onNodeLODsLoadedObservable.clear();
-    }
-
-    /** @hidden */
-    public onReady(): void {
-        for (let indexLOD = 0; indexLOD < this._nodePromiseLODs.length; indexLOD++) {
-            const promise = Promise.all(this._nodePromiseLODs[indexLOD]).then(() => {
-                if (indexLOD !== 0) {
-                    this._loader.endPerformanceCounter(`Node LOD ${indexLOD}`);
-                }
-
-                this._loader.log(`Loaded node LOD ${indexLOD}`);
-                this.onNodeLODsLoadedObservable.notifyObservers(indexLOD);
-
-                if (indexLOD !== this._nodePromiseLODs.length - 1) {
-                    this._loader.startPerformanceCounter(`Node LOD ${indexLOD + 1}`);
-                    if (this._nodeSignalLODs[indexLOD]) {
-                        this._nodeSignalLODs[indexLOD].resolve();
-                    }
-                }
-            });
-
-            this._loader._completePromises.push(promise);
-        }
-
-<<<<<<< HEAD
-        for (let indexLOD = 0; indexLOD < this._materialPromiseLODs.length; indexLOD++) {
-            const promise = Promise.all(this._materialPromiseLODs[indexLOD]).then(() => {
-                if (indexLOD !== 0) {
-                    this._loader.endPerformanceCounter(`Material LOD ${indexLOD}`);
-                }
-=======
+    export class MSFT_lod implements IGLTFLoaderExtension {
+        /** The name of this extension. */
+        public readonly name = NAME;
+
+        /** Defines whether this extension is enabled. */
+        public enabled = true;
+
+        /**
+         * Maximum number of LODs to load, starting from the lowest LOD.
+         */
+        public maxLODsToLoad = Number.MAX_VALUE;
+
+        /**
+         * Observable raised when all node LODs of one level are loaded.
+         * The event data is the index of the loaded LOD starting from zero.
+         * Dispose the loader to cancel the loading of the next level of LODs.
+         */
+        public onNodeLODsLoadedObservable = new Observable<number>();
+
+        /**
+         * Observable raised when all material LODs of one level are loaded.
+         * The event data is the index of the loaded LOD starting from zero.
+         * Dispose the loader to cancel the loading of the next level of LODs.
+         */
+        public onMaterialLODsLoadedObservable = new Observable<number>();
+
+        private _loader: GLTFLoader;
+
+        private _nodeIndexLOD: Nullable<number> = null;
+        private _nodeSignalLODs = new Array<Deferred<void>>();
+        private _nodePromiseLODs = new Array<Array<Promise<any>>>();
+
+        private _materialIndexLOD: Nullable<number> = null;
+        private _materialSignalLODs = new Array<Deferred<void>>();
+        private _materialPromiseLODs = new Array<Array<Promise<any>>>();
+
+        /** @hidden */
+        constructor(loader: GLTFLoader) {
+            this._loader = loader;
+        }
+
+        /** @hidden */
+        public dispose() {
+            delete this._loader;
+
+            this._nodeIndexLOD = null;
+            this._nodeSignalLODs.length = 0;
+            this._nodePromiseLODs.length = 0;
+
+            this._materialIndexLOD = null;
+            this._materialSignalLODs.length = 0;
+            this._materialPromiseLODs.length = 0;
+
+            this.onMaterialLODsLoadedObservable.clear();
+            this.onNodeLODsLoadedObservable.clear();
+        }
+
+        /** @hidden */
+        public onReady(): void {
+            for (let indexLOD = 0; indexLOD < this._nodePromiseLODs.length; indexLOD++) {
+                const promise = Promise.all(this._nodePromiseLODs[indexLOD]).then(() => {
+                    if (indexLOD !== 0) {
+                        this._loader.endPerformanceCounter(`Node LOD ${indexLOD}`);
+                    }
+
+                    this._loader.log(`Loaded node LOD ${indexLOD}`);
+                    this.onNodeLODsLoadedObservable.notifyObservers(indexLOD);
+
+                    if (indexLOD !== this._nodePromiseLODs.length - 1) {
+                        this._loader.startPerformanceCounter(`Node LOD ${indexLOD + 1}`);
+                        if (this._nodeSignalLODs[indexLOD]) {
+                            this._nodeSignalLODs[indexLOD].resolve();
+                        }
+                    }
+                });
+
+                this._loader._completePromises.push(promise);
+            }
+
+            for (let indexLOD = 0; indexLOD < this._materialPromiseLODs.length; indexLOD++) {
+                const promise = Promise.all(this._materialPromiseLODs[indexLOD]).then(() => {
+                    if (indexLOD !== 0) {
+                        this._loader.endPerformanceCounter(`Material LOD ${indexLOD}`);
+                    }
+
+                    this._loader.log(`Loaded material LOD ${indexLOD}`);
+                    this.onMaterialLODsLoadedObservable.notifyObservers(indexLOD);
+
+                    if (indexLOD !== this._materialPromiseLODs.length - 1) {
+                        this._loader.startPerformanceCounter(`Material LOD ${indexLOD + 1}`);
+                        if (this._materialSignalLODs[indexLOD]) {
+                            this._materialSignalLODs[indexLOD].resolve();
+                        }
+                    }
+                });
+
+                this._loader._completePromises.push(promise);
+            }
+        }
+
         /** @hidden */
         public loadNodeAsync(context: string, node: INode, assign: (babylonTransformNode: TransformNode) => void): Nullable<Promise<TransformNode>> {
             return GLTFLoader.LoadExtensionAsync<IMSFTLOD, TransformNode>(context, node, this.name, (extensionContext, extension) => {
@@ -105,29 +117,15 @@
 
                 const nodeLODs = this._getLODs(extensionContext, node, this._loader.gltf.nodes, extension.ids);
                 this._loader.logOpen(`${extensionContext}`);
->>>>>>> 9b0278db
-
-                this._loader.log(`Loaded material LOD ${indexLOD}`);
-                this.onMaterialLODsLoadedObservable.notifyObservers(indexLOD);
-
-                if (indexLOD !== this._materialPromiseLODs.length - 1) {
-                    this._loader.startPerformanceCounter(`Material LOD ${indexLOD + 1}`);
-                    if (this._materialSignalLODs[indexLOD]) {
-                        this._materialSignalLODs[indexLOD].resolve();
-                    }
-                }
-            });
-
-<<<<<<< HEAD
-            this._loader._completePromises.push(promise);
-        }
-    }
-
-    /** @hidden */
-    public loadNodeAsync(context: string, node: INode, assign: (babylonMesh: Mesh) => void): Nullable<Promise<Mesh>> {
-        return GLTFLoader.LoadExtensionAsync<IMSFTLOD, Mesh>(context, node, this.name, (extensionContext, extension) => {
-            let firstPromise: Promise<Mesh>;
-=======
+
+                for (let indexLOD = 0; indexLOD < nodeLODs.length; indexLOD++) {
+                    const nodeLOD = nodeLODs[indexLOD];
+
+                    if (indexLOD !== 0) {
+                        this._nodeIndexLOD = indexLOD;
+                        this._nodeSignalLODs[indexLOD] = this._nodeSignalLODs[indexLOD] || new Deferred();
+                    }
+
                     const assign = (babylonTransformNode: TransformNode) => { babylonTransformNode.setEnabled(false); };
                     const promise = this._loader.loadNodeAsync(`#/nodes/${nodeLOD.index}`, nodeLOD, assign).then((babylonMesh) => {
                         if (indexLOD !== 0) {
@@ -143,66 +141,43 @@
                         babylonMesh.setEnabled(true);
                         return babylonMesh;
                     });
->>>>>>> 9b0278db
-
-            const nodeLODs = this._getLODs(extensionContext, node, this._loader.gltf.nodes, extension.ids);
-            this._loader.logOpen(`${extensionContext}`);
-
-            for (let indexLOD = 0; indexLOD < nodeLODs.length; indexLOD++) {
-                const nodeLOD = nodeLODs[indexLOD];
-
-                if (indexLOD !== 0) {
-                    this._nodeIndexLOD = indexLOD;
-                    this._nodeSignalLODs[indexLOD] = this._nodeSignalLODs[indexLOD] || new Deferred();
-                }
-
-                const promise = this._loader.loadNodeAsync(`#/nodes/${nodeLOD.index}`, nodeLOD).then((babylonMesh) => {
-                    if (indexLOD !== 0) {
-                        // TODO: should not rely on _babylonMesh
-                        const previousNodeLOD = nodeLODs[indexLOD - 1];
-                        if (previousNodeLOD._babylonMesh) {
-                            previousNodeLOD._babylonMesh.dispose();
-                            delete previousNodeLOD._babylonMesh;
-                            this._disposeUnusedMaterials();
-                        }
-                    }
-
-                    return babylonMesh;
-                });
-
-                if (indexLOD === 0) {
-                    firstPromise = promise;
-                }
-                else {
-                    this._nodeIndexLOD = null;
-                }
-
-                this._nodePromiseLODs[indexLOD] = this._nodePromiseLODs[indexLOD] || [];
-                this._nodePromiseLODs[indexLOD].push(promise);
-            }
-
-            this._loader.logClose();
-            return firstPromise!;
-        });
-    }
-
-    /** @hidden */
-    public _loadMaterialAsync(context: string, material: IMaterial, babylonMesh: Mesh, babylonDrawMode: number, assign: (babylonMaterial: Material) => void): Nullable<Promise<Material>> {
-        // Don't load material LODs if already loading a node LOD.
-        if (this._nodeIndexLOD) {
-            return null;
-        }
-
-        return GLTFLoader.LoadExtensionAsync<IMSFTLOD, Material>(context, material, this.name, (extensionContext, extension) => {
-            let firstPromise: Promise<Material>;
-
-            const materialLODs = this._getLODs(extensionContext, material, this._loader.gltf.materials, extension.ids);
-            this._loader.logOpen(`${extensionContext}`);
-
-<<<<<<< HEAD
-            for (let indexLOD = 0; indexLOD < materialLODs.length; indexLOD++) {
-                const materialLOD = materialLODs[indexLOD];
-=======
+
+                    if (indexLOD === 0) {
+                        firstPromise = promise;
+                    }
+                    else {
+                        this._nodeIndexLOD = null;
+                    }
+
+                    this._nodePromiseLODs[indexLOD] = this._nodePromiseLODs[indexLOD] || [];
+                    this._nodePromiseLODs[indexLOD].push(promise);
+                }
+
+                this._loader.logClose();
+                return firstPromise!;
+            });
+        }
+
+        /** @hidden */
+        public _loadMaterialAsync(context: string, material: IMaterial, babylonMesh: Mesh, babylonDrawMode: number, assign: (babylonMaterial: Material) => void): Nullable<Promise<Material>> {
+            // Don't load material LODs if already loading a node LOD.
+            if (this._nodeIndexLOD) {
+                return null;
+            }
+
+            return GLTFLoader.LoadExtensionAsync<IMSFTLOD, Material>(context, material, this.name, (extensionContext, extension) => {
+                let firstPromise: Promise<Material>;
+
+                const materialLODs = this._getLODs(extensionContext, material, this._loader.gltf.materials, extension.ids);
+                this._loader.logOpen(`${extensionContext}`);
+
+                for (let indexLOD = 0; indexLOD < materialLODs.length; indexLOD++) {
+                    const materialLOD = materialLODs[indexLOD];
+
+                    if (indexLOD !== 0) {
+                        this._materialIndexLOD = indexLOD;
+                    }
+
                     const promise = this._loader._loadMaterialAsync(`#/materials/${materialLOD.index}`, materialLOD, babylonMesh, babylonDrawMode, (babylonMaterial) => {
                         if (indexLOD === 0) {
                             assign(babylonMaterial);
@@ -218,104 +193,70 @@
                                 delete previousDataLOD[babylonDrawMode];
                             }
                         }
->>>>>>> 9b0278db
-
-                if (indexLOD !== 0) {
-                    this._materialIndexLOD = indexLOD;
-                }
-
-                const promise = this._loader._loadMaterialAsync(`#/materials/${materialLOD.index}`, materialLOD, babylonMesh, babylonDrawMode, (babylonMaterial) => {
+
+                        return babylonMaterial;
+                    });
+
                     if (indexLOD === 0) {
-                        assign(babylonMaterial);
-                    }
-                }).then((babylonMaterial) => {
-                    if (indexLOD !== 0) {
-                        assign(babylonMaterial);
-
-                        // TODO: should not rely on _babylonData
-                        const previousBabylonDataLOD = materialLODs[indexLOD - 1]._babylonData!;
-                        if (previousBabylonDataLOD[babylonDrawMode]) {
-                            previousBabylonDataLOD[babylonDrawMode].material.dispose();
-                            delete previousBabylonDataLOD[babylonDrawMode];
-                        }
-                    }
-
-                    return babylonMaterial;
-                });
-
-                if (indexLOD === 0) {
-                    firstPromise = promise;
-                }
-                else {
-                    this._materialIndexLOD = null;
-                }
-
-                this._materialPromiseLODs[indexLOD] = this._materialPromiseLODs[indexLOD] || [];
-                this._materialPromiseLODs[indexLOD].push(promise);
-            }
-
-            this._loader.logClose();
-            return firstPromise!;
-        });
-    }
-
-    /** @hidden */
-    public _loadUriAsync(context: string, uri: string): Nullable<Promise<ArrayBufferView>> {
-        // Defer the loading of uris if loading a material or node LOD.
-        if (this._materialIndexLOD !== null) {
-            this._loader.log(`deferred`);
-            const previousIndexLOD = this._materialIndexLOD - 1;
-            this._materialSignalLODs[previousIndexLOD] = this._materialSignalLODs[previousIndexLOD] || new Deferred<void>();
-            return this._materialSignalLODs[previousIndexLOD].promise.then(() => {
-                return this._loader.loadUriAsync(context, uri);
+                        firstPromise = promise;
+                    }
+                    else {
+                        this._materialIndexLOD = null;
+                    }
+
+                    this._materialPromiseLODs[indexLOD] = this._materialPromiseLODs[indexLOD] || [];
+                    this._materialPromiseLODs[indexLOD].push(promise);
+                }
+
+                this._loader.logClose();
+                return firstPromise!;
             });
         }
-        else if (this._nodeIndexLOD !== null) {
-            this._loader.log(`deferred`);
-            const previousIndexLOD = this._nodeIndexLOD - 1;
-            this._nodeSignalLODs[previousIndexLOD] = this._nodeSignalLODs[previousIndexLOD] || new Deferred<void>();
-            return this._nodeSignalLODs[this._nodeIndexLOD - 1].promise.then(() => {
-                return this._loader.loadUriAsync(context, uri);
-            });
-        }
-
-        return null;
-    }
-
-    /**
-     * Gets an array of LOD properties from lowest to highest.
-     */
-    private _getLODs<T>(context: string, property: T, array: ArrayLike<T> | undefined, ids: number[]): T[] {
-        if (this.maxLODsToLoad <= 0) {
-            throw new Error("maxLODsToLoad must be greater than zero");
-        }
-
-        const properties = new Array<T>();
-
-        for (let i = ids.length - 1; i >= 0; i--) {
-            properties.push(ArrayItem.Get(`${context}/ids/${ids[i]}`, array, ids[i]));
-            if (properties.length === this.maxLODsToLoad) {
-                return properties;
-            }
-        }
-
-<<<<<<< HEAD
-        properties.push(property);
-        return properties;
-    }
-
-    private _disposeUnusedMaterials(): void {
-        // TODO: should not rely on _babylonData
-        const materials = this._loader.gltf.materials;
-        if (materials) {
-            for (const material of materials) {
-                if (material._babylonData) {
-                    for (const drawMode in material._babylonData) {
-                        const babylonData = material._babylonData[drawMode];
-                        if (babylonData.meshes.length === 0) {
-                            babylonData.material.dispose(false, true);
-                            delete material._babylonData[drawMode];
-=======
+
+        /** @hidden */
+        public _loadUriAsync(context: string, uri: string): Nullable<Promise<ArrayBufferView>> {
+            // Defer the loading of uris if loading a material or node LOD.
+            if (this._materialIndexLOD !== null) {
+                this._loader.log(`deferred`);
+                const previousIndexLOD = this._materialIndexLOD - 1;
+                this._materialSignalLODs[previousIndexLOD] = this._materialSignalLODs[previousIndexLOD] || new Deferred<void>();
+                return this._materialSignalLODs[previousIndexLOD].promise.then(() => {
+                    return this._loader.loadUriAsync(context, uri);
+                });
+            }
+            else if (this._nodeIndexLOD !== null) {
+                this._loader.log(`deferred`);
+                const previousIndexLOD = this._nodeIndexLOD - 1;
+                this._nodeSignalLODs[previousIndexLOD] = this._nodeSignalLODs[previousIndexLOD] || new Deferred<void>();
+                return this._nodeSignalLODs[this._nodeIndexLOD - 1].promise.then(() => {
+                    return this._loader.loadUriAsync(context, uri);
+                });
+            }
+
+            return null;
+        }
+
+        /**
+         * Gets an array of LOD properties from lowest to highest.
+         */
+        private _getLODs<T>(context: string, property: T, array: ArrayLike<T> | undefined, ids: number[]): T[] {
+            if (this.maxLODsToLoad <= 0) {
+                throw new Error("maxLODsToLoad must be greater than zero");
+            }
+
+            const properties = new Array<T>();
+
+            for (let i = ids.length - 1; i >= 0; i--) {
+                properties.push(ArrayItem.Get(`${context}/ids/${ids[i]}`, array, ids[i]));
+                if (properties.length === this.maxLODsToLoad) {
+                    return properties;
+                }
+            }
+
+            properties.push(property);
+            return properties;
+        }
+
         private _disposeUnusedMaterials(): void {
             // TODO: should not rely on _data
             const materials = this._loader.gltf.materials;
@@ -328,13 +269,12 @@
                                 data.babylonMaterial.dispose(false, true);
                                 delete material._data[drawMode];
                             }
->>>>>>> 9b0278db
                         }
                     }
                 }
             }
         }
     }
-}
-
-GLTFLoader.RegisterExtension(NAME, (loader) => new MSFT_lod(loader));+
+    GLTFLoader.RegisterExtension(NAME, (loader) => new MSFT_lod(loader));
+}