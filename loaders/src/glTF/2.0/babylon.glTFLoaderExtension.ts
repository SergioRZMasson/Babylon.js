﻿/// <reference path="../../../../dist/preview release/babylon.d.ts"/>

module BABYLON.GLTF2 {
    /**
     * Abstract class that can be implemented to extend existing glTF loader behavior.
     */
    export abstract class GLTFLoaderExtension implements IGLTFLoaderExtension, IDisposable {
        /** Gets or sets a boolean indicating if the extension is enabled */
        public enabled = true;
        /** Gets or sets extension name */
        public abstract readonly name: string;

        protected _loader: GLTFLoader;

        /**
         * Creates new GLTFLoaderExtension
         * @param loader defines the GLTFLoader to use
         */
        constructor(loader: GLTFLoader) {
            this._loader = loader;
        }

        /** Release all resources */
        public dispose(): void {
            delete this._loader;
        }

        // #region Overridable Methods

        /** 
         * Override this method to modify the default behavior for loading scenes. 
         * @hidden
         */
        protected _loadSceneAsync(context: string, node: _ILoaderScene): Nullable<Promise<void>> { return null; }

        /** 
         * Override this method to modify the default behavior for loading nodes. 
         * @hidden
         */
        protected _loadNodeAsync(context: string, node: _ILoaderNode): Nullable<Promise<void>> { return null; }

        /** Override this method to modify the default behavior for loading mesh primitive vertex data. */
        protected _loadVertexDataAsync(context: string, primitive: _ILoaderMeshPrimitive, babylonMesh: Mesh): Nullable<Promise<Geometry>> { return null; }

<<<<<<< HEAD
        /** Override this method to modify the default behavior for loading materials. */
        protected _loadMaterialAsync(context: string, material: _ILoaderMaterial, mesh: _ILoaderMesh, babylonMesh: Mesh, babylonDrawMode: number, assign: (babylonMaterial: Material) => void): Nullable<Promise<void>> { return null; }
=======
        /** Override this method to modify the default behavior for loading materials. 
         * @hidden
         */
        protected _loadMaterialAsync(context: string, material: _ILoaderMaterial, babylonMesh: Mesh, babylonDrawMode: number, assign: (babylonMaterial: Material) => void): Nullable<Promise<void>> { return null; }
>>>>>>> b17c5bb1

        /** 
         * Override this method to modify the default behavior for loading textures. 
         * @hidden
         */ 
        protected _loadTextureAsync(context: string, textureInfo: ITextureInfo, assign: (texture: Texture) => void): Nullable<Promise<void>> { return null; }

        /** 
         * Override this method to modify the default behavior for loading uris. 
         * @hidden
         */
        protected _loadUriAsync(context: string, uri: string): Nullable<Promise<ArrayBufferView>> { return null; }

        // #endregion

<<<<<<< HEAD
        /** Helper method called by a loader extension to load an extension on a glTF property. */
        protected _loadExtensionAsync<TProperty, TResult = void>(context: string, property: IProperty, actionAsync: (extensionContext: string, extension: TProperty) => Nullable<Promise<TResult>>): Nullable<Promise<TResult>> {
=======
        /** 
         * Helper method called by a loader extension to load an glTF extension. 
         * @hidden
         */
        protected _loadExtensionAsync<TProperty, TResult = void>(context: string, property: IProperty, actionAsync: (extensionContext: string, extension: TProperty) => Promise<TResult>): Nullable<Promise<TResult>> {
>>>>>>> b17c5bb1
            if (!property.extensions) {
                return null;
            }

            const extensions = property.extensions;

            const extension = extensions[this.name] as TProperty;
            if (!extension) {
                return null;
            }

            // Clear out the extension before executing the action to avoid infinite recursion.
            delete extensions[this.name];

            try {
                return actionAsync(`${context}/extensions/${this.name}`, extension);
            }
            finally {
                // Restore the extension after executing the action.
                extensions[this.name] = extension;
            }
        }

<<<<<<< HEAD
        /** Helper method called by a loader extension to load an extras value on a glTF property. */
        protected _loadExtrasValueAsync<TProperty, TResult = void>(context: string, property: IProperty, actionAsync: (extensionContext: string, value: TProperty) => Nullable<Promise<TResult>>): Nullable<Promise<TResult>> {
            if (!property.extras) {
                return null;
            }

            const extras = property.extras;

            const value = extras[this.name] as TProperty;
            if (value === undefined) {
                return null;
            }

            // Clear out the extras value before executing the action to avoid infinite recursion.
            delete extras[this.name];

            try {
                return actionAsync(`${context}/extras/${this.name}`, value);
            }
            finally {
                // Restore the extras value after executing the action.
                extras[this.name] = value;
            }
        }

        /** Helper method called by the loader to allow extensions to override loading scenes. */
=======
        /** 
         * Helper method called by the loader to allow extensions to override loading scenes. 
         * @hidden
         */
>>>>>>> b17c5bb1
        public static _LoadSceneAsync(loader: GLTFLoader, context: string, scene: _ILoaderScene): Nullable<Promise<void>> {
            return loader._applyExtensions(extension => extension._loadSceneAsync(context, scene));
        }

        /** 
         * Helper method called by the loader to allow extensions to override loading nodes. 
         * @hidden
         */
        public static _LoadNodeAsync(loader: GLTFLoader, context: string, node: _ILoaderNode): Nullable<Promise<void>> {
            return loader._applyExtensions(extension => extension._loadNodeAsync(context, node));
        }

        /** 
         * Helper method called by the loader to allow extensions to override loading mesh primitive vertex data. 
         * @hidden
         */
        public static _LoadVertexDataAsync(loader: GLTFLoader, context: string, primitive: _ILoaderMeshPrimitive, babylonMesh: Mesh): Nullable<Promise<Geometry>> {
            return loader._applyExtensions(extension => extension._loadVertexDataAsync(context, primitive, babylonMesh));
        }

<<<<<<< HEAD
        /** Helper method called by the loader to allow extensions to override loading materials. */
        public static _LoadMaterialAsync(loader: GLTFLoader, context: string, material: _ILoaderMaterial, mesh: _ILoaderMesh, babylonMesh: Mesh, babylonDrawMode: number, assign: (babylonMaterial: Material) => void): Nullable<Promise<void>> {
            return loader._applyExtensions(extension => extension._loadMaterialAsync(context, material, mesh, babylonMesh, babylonDrawMode, assign));
=======
        /** 
         * Helper method called by the loader to allow extensions to override loading materials. 
         * @hidden
         */
        public static _LoadMaterialAsync(loader: GLTFLoader, context: string, material: _ILoaderMaterial, babylonMesh: Mesh, babylonDrawMode: number, assign: (babylonMaterial: Material) => void): Nullable<Promise<void>> {
            return loader._applyExtensions(extension => extension._loadMaterialAsync(context, material, babylonMesh, babylonDrawMode, assign));
>>>>>>> b17c5bb1
        }

        /** 
         * Helper method called by the loader to allow extensions to override loading textures. 
         * @hidden
         */
        public static _LoadTextureAsync(loader: GLTFLoader, context: string, textureInfo: ITextureInfo, assign: (texture: Texture) => void): Nullable<Promise<void>> {
            return loader._applyExtensions(extension => extension._loadTextureAsync(context, textureInfo, assign));
        }

        /** 
         * Helper method called by the loader to allow extensions to override loading uris. 
         * @hidden
         */
        public static _LoadUriAsync(loader: GLTFLoader, context: string, uri: string): Nullable<Promise<ArrayBufferView>> {
            return loader._applyExtensions(extension => extension._loadUriAsync(context, uri));
        }
    }
}

/**
 * Defines the module of the glTF 2.0 loader extensions.
 */
module BABYLON.GLTF2.Extensions {
}<|MERGE_RESOLUTION|>--- conflicted
+++ resolved
@@ -1,191 +1,185 @@
-﻿/// <reference path="../../../../dist/preview release/babylon.d.ts"/>
-
-module BABYLON.GLTF2 {
-    /**
-     * Abstract class that can be implemented to extend existing glTF loader behavior.
-     */
-    export abstract class GLTFLoaderExtension implements IGLTFLoaderExtension, IDisposable {
-        /** Gets or sets a boolean indicating if the extension is enabled */
-        public enabled = true;
-        /** Gets or sets extension name */
-        public abstract readonly name: string;
-
-        protected _loader: GLTFLoader;
-
-        /**
-         * Creates new GLTFLoaderExtension
-         * @param loader defines the GLTFLoader to use
-         */
-        constructor(loader: GLTFLoader) {
-            this._loader = loader;
-        }
-
-        /** Release all resources */
-        public dispose(): void {
-            delete this._loader;
-        }
-
-        // #region Overridable Methods
-
-        /** 
-         * Override this method to modify the default behavior for loading scenes. 
-         * @hidden
-         */
-        protected _loadSceneAsync(context: string, node: _ILoaderScene): Nullable<Promise<void>> { return null; }
-
-        /** 
-         * Override this method to modify the default behavior for loading nodes. 
-         * @hidden
-         */
-        protected _loadNodeAsync(context: string, node: _ILoaderNode): Nullable<Promise<void>> { return null; }
-
-        /** Override this method to modify the default behavior for loading mesh primitive vertex data. */
-        protected _loadVertexDataAsync(context: string, primitive: _ILoaderMeshPrimitive, babylonMesh: Mesh): Nullable<Promise<Geometry>> { return null; }
-
-<<<<<<< HEAD
-        /** Override this method to modify the default behavior for loading materials. */
-        protected _loadMaterialAsync(context: string, material: _ILoaderMaterial, mesh: _ILoaderMesh, babylonMesh: Mesh, babylonDrawMode: number, assign: (babylonMaterial: Material) => void): Nullable<Promise<void>> { return null; }
-=======
-        /** Override this method to modify the default behavior for loading materials. 
-         * @hidden
-         */
-        protected _loadMaterialAsync(context: string, material: _ILoaderMaterial, babylonMesh: Mesh, babylonDrawMode: number, assign: (babylonMaterial: Material) => void): Nullable<Promise<void>> { return null; }
->>>>>>> b17c5bb1
-
-        /** 
-         * Override this method to modify the default behavior for loading textures. 
-         * @hidden
-         */ 
-        protected _loadTextureAsync(context: string, textureInfo: ITextureInfo, assign: (texture: Texture) => void): Nullable<Promise<void>> { return null; }
-
-        /** 
-         * Override this method to modify the default behavior for loading uris. 
-         * @hidden
-         */
-        protected _loadUriAsync(context: string, uri: string): Nullable<Promise<ArrayBufferView>> { return null; }
-
-        // #endregion
-
-<<<<<<< HEAD
-        /** Helper method called by a loader extension to load an extension on a glTF property. */
-        protected _loadExtensionAsync<TProperty, TResult = void>(context: string, property: IProperty, actionAsync: (extensionContext: string, extension: TProperty) => Nullable<Promise<TResult>>): Nullable<Promise<TResult>> {
-=======
-        /** 
-         * Helper method called by a loader extension to load an glTF extension. 
-         * @hidden
-         */
-        protected _loadExtensionAsync<TProperty, TResult = void>(context: string, property: IProperty, actionAsync: (extensionContext: string, extension: TProperty) => Promise<TResult>): Nullable<Promise<TResult>> {
->>>>>>> b17c5bb1
-            if (!property.extensions) {
-                return null;
-            }
-
-            const extensions = property.extensions;
-
-            const extension = extensions[this.name] as TProperty;
-            if (!extension) {
-                return null;
-            }
-
-            // Clear out the extension before executing the action to avoid infinite recursion.
-            delete extensions[this.name];
-
-            try {
-                return actionAsync(`${context}/extensions/${this.name}`, extension);
-            }
-            finally {
-                // Restore the extension after executing the action.
-                extensions[this.name] = extension;
-            }
-        }
-
-<<<<<<< HEAD
-        /** Helper method called by a loader extension to load an extras value on a glTF property. */
-        protected _loadExtrasValueAsync<TProperty, TResult = void>(context: string, property: IProperty, actionAsync: (extensionContext: string, value: TProperty) => Nullable<Promise<TResult>>): Nullable<Promise<TResult>> {
-            if (!property.extras) {
-                return null;
-            }
-
-            const extras = property.extras;
-
-            const value = extras[this.name] as TProperty;
-            if (value === undefined) {
-                return null;
-            }
-
-            // Clear out the extras value before executing the action to avoid infinite recursion.
-            delete extras[this.name];
-
-            try {
-                return actionAsync(`${context}/extras/${this.name}`, value);
-            }
-            finally {
-                // Restore the extras value after executing the action.
-                extras[this.name] = value;
-            }
-        }
-
-        /** Helper method called by the loader to allow extensions to override loading scenes. */
-=======
-        /** 
-         * Helper method called by the loader to allow extensions to override loading scenes. 
-         * @hidden
-         */
->>>>>>> b17c5bb1
-        public static _LoadSceneAsync(loader: GLTFLoader, context: string, scene: _ILoaderScene): Nullable<Promise<void>> {
-            return loader._applyExtensions(extension => extension._loadSceneAsync(context, scene));
-        }
-
-        /** 
-         * Helper method called by the loader to allow extensions to override loading nodes. 
-         * @hidden
-         */
-        public static _LoadNodeAsync(loader: GLTFLoader, context: string, node: _ILoaderNode): Nullable<Promise<void>> {
-            return loader._applyExtensions(extension => extension._loadNodeAsync(context, node));
-        }
-
-        /** 
-         * Helper method called by the loader to allow extensions to override loading mesh primitive vertex data. 
-         * @hidden
-         */
-        public static _LoadVertexDataAsync(loader: GLTFLoader, context: string, primitive: _ILoaderMeshPrimitive, babylonMesh: Mesh): Nullable<Promise<Geometry>> {
-            return loader._applyExtensions(extension => extension._loadVertexDataAsync(context, primitive, babylonMesh));
-        }
-
-<<<<<<< HEAD
-        /** Helper method called by the loader to allow extensions to override loading materials. */
-        public static _LoadMaterialAsync(loader: GLTFLoader, context: string, material: _ILoaderMaterial, mesh: _ILoaderMesh, babylonMesh: Mesh, babylonDrawMode: number, assign: (babylonMaterial: Material) => void): Nullable<Promise<void>> {
-            return loader._applyExtensions(extension => extension._loadMaterialAsync(context, material, mesh, babylonMesh, babylonDrawMode, assign));
-=======
-        /** 
-         * Helper method called by the loader to allow extensions to override loading materials. 
-         * @hidden
-         */
-        public static _LoadMaterialAsync(loader: GLTFLoader, context: string, material: _ILoaderMaterial, babylonMesh: Mesh, babylonDrawMode: number, assign: (babylonMaterial: Material) => void): Nullable<Promise<void>> {
-            return loader._applyExtensions(extension => extension._loadMaterialAsync(context, material, babylonMesh, babylonDrawMode, assign));
->>>>>>> b17c5bb1
-        }
-
-        /** 
-         * Helper method called by the loader to allow extensions to override loading textures. 
-         * @hidden
-         */
-        public static _LoadTextureAsync(loader: GLTFLoader, context: string, textureInfo: ITextureInfo, assign: (texture: Texture) => void): Nullable<Promise<void>> {
-            return loader._applyExtensions(extension => extension._loadTextureAsync(context, textureInfo, assign));
-        }
-
-        /** 
-         * Helper method called by the loader to allow extensions to override loading uris. 
-         * @hidden
-         */
-        public static _LoadUriAsync(loader: GLTFLoader, context: string, uri: string): Nullable<Promise<ArrayBufferView>> {
-            return loader._applyExtensions(extension => extension._loadUriAsync(context, uri));
-        }
-    }
-}
-
-/**
- * Defines the module of the glTF 2.0 loader extensions.
- */
-module BABYLON.GLTF2.Extensions {
+﻿/// <reference path="../../../../dist/preview release/babylon.d.ts"/>
+
+module BABYLON.GLTF2 {
+    /**
+     * Abstract class that can be implemented to extend existing glTF loader behavior.
+     */
+    export abstract class GLTFLoaderExtension implements IGLTFLoaderExtension, IDisposable {
+        /**
+         * Gets or sets a boolean indicating if the extension is enabled
+         */
+        public enabled = true;
+
+        /**
+         * Gets or sets extension name
+         */
+        public abstract readonly name: string;
+
+        protected _loader: GLTFLoader;
+
+        /**
+         * Creates new GLTFLoaderExtension
+         * @param loader defines the GLTFLoader to use
+         */
+        constructor(loader: GLTFLoader) {
+            this._loader = loader;
+        }
+
+        /**
+         * Release all resources
+         */
+        public dispose(): void {
+            delete this._loader;
+        }
+
+        // #region Overridable Methods
+
+        /**
+         * Override this method to modify the default behavior for loading scenes.
+         * @hidden
+         */
+        protected _loadSceneAsync(context: string, node: _ILoaderScene): Nullable<Promise<void>> { return null; }
+
+        /** 
+         * Override this method to modify the default behavior for loading nodes. 
+         * @hidden
+         */
+        protected _loadNodeAsync(context: string, node: _ILoaderNode): Nullable<Promise<void>> { return null; }
+
+        /**
+         * Override this method to modify the default behavior for loading mesh primitive vertex data.
+         * @hidden
+         */
+        protected _loadVertexDataAsync(context: string, primitive: _ILoaderMeshPrimitive, babylonMesh: Mesh): Nullable<Promise<Geometry>> { return null; }
+
+        /**
+         * Override this method to modify the default behavior for loading materials.
+         * @hidden
+         */
+        protected _loadMaterialAsync(context: string, material: _ILoaderMaterial, mesh: _ILoaderMesh, babylonMesh: Mesh, babylonDrawMode: number, assign: (babylonMaterial: Material) => void): Nullable<Promise<void>> { return null; }
+
+        /** 
+         * Override this method to modify the default behavior for loading textures. 
+         * @hidden
+         */
+        protected _loadTextureAsync(context: string, textureInfo: ITextureInfo, assign: (texture: Texture) => void): Nullable<Promise<void>> { return null; }
+
+        /** 
+         * Override this method to modify the default behavior for loading uris. 
+         * @hidden
+         */
+        protected _loadUriAsync(context: string, uri: string): Nullable<Promise<ArrayBufferView>> { return null; }
+
+        // #endregion
+
+        /** 
+         * Helper method called by a loader extension to load an glTF extension. 
+         * @hidden
+         */
+        protected _loadExtensionAsync<TProperty, TResult = void>(context: string, property: IProperty, actionAsync: (extensionContext: string, extension: TProperty) => Nullable<Promise<TResult>>): Nullable<Promise<TResult>> {
+            if (!property.extensions) {
+                return null;
+            }
+
+            const extensions = property.extensions;
+
+            const extension = extensions[this.name] as TProperty;
+            if (!extension) {
+                return null;
+            }
+
+            // Clear out the extension before executing the action to avoid infinite recursion.
+            delete extensions[this.name];
+
+            try {
+                return actionAsync(`${context}/extensions/${this.name}`, extension);
+            }
+            finally {
+                // Restore the extension after executing the action.
+                extensions[this.name] = extension;
+            }
+        }
+
+        /**
+         * Helper method called by the loader to allow extensions to override loading scenes.
+         * @hidden
+         */
+        protected _loadExtrasValueAsync<TProperty, TResult = void>(context: string, property: IProperty, actionAsync: (extensionContext: string, value: TProperty) => Nullable<Promise<TResult>>): Nullable<Promise<TResult>> {
+            if (!property.extras) {
+                return null;
+            }
+
+            const extras = property.extras;
+
+            const value = extras[this.name] as TProperty;
+            if (value === undefined) {
+                return null;
+            }
+
+            // Clear out the extras value before executing the action to avoid infinite recursion.
+            delete extras[this.name];
+
+            try {
+                return actionAsync(`${context}/extras/${this.name}`, value);
+            }
+            finally {
+                // Restore the extras value after executing the action.
+                extras[this.name] = value;
+            }
+        }
+
+        /** 
+         * Helper method called by the loader to allow extensions to override loading scenes. 
+         * @hidden
+         */
+        public static _LoadSceneAsync(loader: GLTFLoader, context: string, scene: _ILoaderScene): Nullable<Promise<void>> {
+            return loader._applyExtensions(extension => extension._loadSceneAsync(context, scene));
+        }
+
+        /** 
+         * Helper method called by the loader to allow extensions to override loading nodes. 
+         * @hidden
+         */
+        public static _LoadNodeAsync(loader: GLTFLoader, context: string, node: _ILoaderNode): Nullable<Promise<void>> {
+            return loader._applyExtensions(extension => extension._loadNodeAsync(context, node));
+        }
+
+        /** 
+         * Helper method called by the loader to allow extensions to override loading mesh primitive vertex data. 
+         * @hidden
+         */
+        public static _LoadVertexDataAsync(loader: GLTFLoader, context: string, primitive: _ILoaderMeshPrimitive, babylonMesh: Mesh): Nullable<Promise<Geometry>> {
+            return loader._applyExtensions(extension => extension._loadVertexDataAsync(context, primitive, babylonMesh));
+        }
+
+        /** 
+         * Helper method called by the loader to allow extensions to override loading materials. 
+         * @hidden
+         */
+        public static _LoadMaterialAsync(loader: GLTFLoader, context: string, material: _ILoaderMaterial, mesh: _ILoaderMesh, babylonMesh: Mesh, babylonDrawMode: number, assign: (babylonMaterial: Material) => void): Nullable<Promise<void>> {
+            return loader._applyExtensions(extension => extension._loadMaterialAsync(context, material, mesh, babylonMesh, babylonDrawMode, assign));
+        }
+
+        /** 
+         * Helper method called by the loader to allow extensions to override loading textures. 
+         * @hidden
+         */
+        public static _LoadTextureAsync(loader: GLTFLoader, context: string, textureInfo: ITextureInfo, assign: (texture: Texture) => void): Nullable<Promise<void>> {
+            return loader._applyExtensions(extension => extension._loadTextureAsync(context, textureInfo, assign));
+        }
+
+        /** 
+         * Helper method called by the loader to allow extensions to override loading uris. 
+         * @hidden
+         */
+        public static _LoadUriAsync(loader: GLTFLoader, context: string, uri: string): Nullable<Promise<ArrayBufferView>> {
+            return loader._applyExtensions(extension => extension._loadUriAsync(context, uri));
+        }
+    }
+}
+
+/**
+ * Defines the module of the glTF 2.0 loader extensions.
+ */
+module BABYLON.GLTF2.Extensions {
 }