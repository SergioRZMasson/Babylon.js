--- conflicted
+++ resolved
@@ -1,196 +1,189 @@
-import * as React from "react";
-import { Observable } from "babylonjs/Misc/observable";
-import { PropertyChangedEvent } from "../propertyChangedEvent";
-import { NumericInputComponent } from "./numericInputComponent";
-import { FontAwesomeIcon } from "@fortawesome/react-fontawesome";
-import { faMinus, faPlus } from "@fortawesome/free-solid-svg-icons";
-import { Color3 } from 'babylonjs/Maths/math.color';
-import { ColorPickerLineComponent } from './colorPickerComponent';
-import { LockObject } from "../tabs/propertyGrids/lockObject";
-import { TextInputLineComponent } from "./textInputLineComponent";
-
-const copyIcon: string = require("./copy.svg");
-
-export interface IColor3LineComponentProps {
-    label: string;
-    target: any;
-    propertyName: string;
-    onPropertyChangedObservable?: Observable<PropertyChangedEvent>;
-    isLinear?: boolean;
-    icon? : string;
-<<<<<<< HEAD
-    lockObject?: LockObject;
-=======
-    iconLabel? : string;
->>>>>>> 35d84560
-}
-
-export class Color3LineComponent extends React.Component<IColor3LineComponentProps, { isExpanded: boolean, color: Color3 }> {
-    private _localChange = false;
-    constructor(props: IColor3LineComponentProps) {
-        super(props);
-
-        this.state = { isExpanded: false, color: this.props.target[this.props.propertyName].clone() };
-
-        if (props.isLinear) {
-            this.state.color.toGammaSpaceToRef(this.state.color);
-        }
-
-        props.target._isLinearColor = props.isLinear; // so that replayRecorder can append toLinearSpace() as appropriate
-    }
-
-    shouldComponentUpdate(nextProps: IColor3LineComponentProps, nextState: { color: Color3 }) {
-        const currentState = this.props.isLinear ? nextProps.target[nextProps.propertyName].toGammaSpace() : nextProps.target[nextProps.propertyName];
-
-        if (!currentState.equals(nextState.color) || this._localChange) {
-            nextState.color = currentState.clone();
-            this._localChange = false;
-            return true;
-        }
-        return false;
-    }
-
-    setPropertyValue(newColor: Color3) {
-        this.props.target[this.props.propertyName] = newColor;
-
-        if (this.props.isLinear) {
-            this.props.target[this.props.propertyName] = newColor.toLinearSpace();
-        }
-    }
-
-    onChange(newValue: string) {
-        this._localChange = true;
-        const newColor = Color3.FromHexString(newValue);
-
-        if (this.props.onPropertyChangedObservable) {
-            this.props.onPropertyChangedObservable.notifyObservers({
-                object: this.props.target,
-                property: this.props.propertyName,
-                value: newColor,
-                initialValue: this.state.color,
-            });
-        }
-
-        this.setPropertyValue(newColor);
-
-        this.setState({ color: newColor });
-    }
-
-    switchExpandState() {
-        this._localChange = true;
-        this.setState({ isExpanded: !this.state.isExpanded });
-    }
-
-    raiseOnPropertyChanged(previousValue: Color3) {
-        if (!this.props.onPropertyChangedObservable) {
-            return;
-        }
-        this.props.onPropertyChangedObservable.notifyObservers({
-            object: this.props.target,
-            property: this.props.propertyName,
-            value: this.state.color,
-            initialValue: previousValue,
-        });
-    }
-
-    updateStateR(value: number) {
-        this._localChange = true;
-
-        const store = this.state.color.clone();
-        this.state.color.r = value;
-        this.setPropertyValue(this.state.color);
-        this.setState({ color: this.state.color });
-
-        this.raiseOnPropertyChanged(store);
-    }
-
-    updateStateG(value: number) {
-        this._localChange = true;
-
-        const store = this.state.color.clone();
-        this.state.color.g = value;
-        this.setPropertyValue(this.state.color);
-        this.setState({ color: this.state.color });
-
-        this.raiseOnPropertyChanged(store);
-    }
-
-    updateStateB(value: number) {
-        this._localChange = true;
-
-        const store = this.state.color.clone();
-        this.state.color.b = value;
-        this.setPropertyValue(this.state.color);
-        this.setState({ color: this.state.color });
-
-        this.raiseOnPropertyChanged(store);
-    }
-
-    copyToClipboard() {
-        var element = document.createElement('div');
-        element.textContent = this.state.color.toHexString();
-        document.body.appendChild(element);
-
-        if (window.getSelection) {
-            var range = document.createRange();
-            range.selectNode(element);
-            window.getSelection()!.removeAllRanges();
-            window.getSelection()!.addRange(range);
-        }
-
-        document.execCommand('copy');
-        element.remove();
-    }
-
-    convert(colorString: string) {
-        this.onChange(this._colorString);
-    }
-    
-    private _colorString : string;
-    render() {
-
-        const chevron = this.state.isExpanded ? <FontAwesomeIcon icon={faMinus} /> : <FontAwesomeIcon icon={faPlus} />;
-        this._colorString = this.state.color.toHexString();
-
-        return (
-            <div className="color3Line">
-<<<<<<< HEAD
-=======
-                {this.props.icon && <img src={this.props.icon} title={this.props.iconLabel} alt={this.props.iconLabel}  className="icon"/>}
->>>>>>> 35d84560
-                <div className="firstLine" title={this.props.label}>
-                {this.props.icon && <img src={this.props.icon} className="icon"/>}
-                    <div className="label">
-                        {this.props.label}
-                    </div>
-                    <div className="color3">
-                        <ColorPickerLineComponent 
-                            linearHint={this.props.isLinear}
-                            value={this.state.color} 
-                            onColorChanged={color => {
-                            this.onChange(color);
-                        }} />                             
-                    </div>
-                    {(this.props.icon && this.props.lockObject) &&
-                    <TextInputLineComponent lockObject={this.props.lockObject} label="" target={this} propertyName="_colorString" onChange={newValue => this.convert(newValue)}
-                    onPropertyChangedObservable={this.props.onPropertyChangedObservable} />
-                    }
-                    <div className="copy hoverIcon" onClick={() => this.copyToClipboard()} title="Copy to clipboard">
-                        <img src={copyIcon} alt=""/>
-                    </div>
-                    <div className="expand hoverIcon" onClick={() => this.switchExpandState()} title="Expand">
-                        {chevron}
-                    </div>
-                </div>
-                {
-                    this.state.isExpanded &&
-                    <div className="secondLine">
-                        <NumericInputComponent label="r" value={this.state.color.r} onChange={(value) => this.updateStateR(value)} />
-                        <NumericInputComponent label="g" value={this.state.color.g} onChange={(value) => this.updateStateG(value)} />
-                        <NumericInputComponent label="b" value={this.state.color.b} onChange={(value) => this.updateStateB(value)} />
-                    </div>
-                }
-            </div>
-        );
-    }
-}
+import * as React from "react";
+import { Observable } from "babylonjs/Misc/observable";
+import { PropertyChangedEvent } from "../propertyChangedEvent";
+import { NumericInputComponent } from "./numericInputComponent";
+import { FontAwesomeIcon } from "@fortawesome/react-fontawesome";
+import { faMinus, faPlus } from "@fortawesome/free-solid-svg-icons";
+import { Color3 } from 'babylonjs/Maths/math.color';
+import { ColorPickerLineComponent } from './colorPickerComponent';
+import { LockObject } from "../tabs/propertyGrids/lockObject";
+import { TextInputLineComponent } from "./textInputLineComponent";
+
+const copyIcon: string = require("./copy.svg");
+
+export interface IColor3LineComponentProps {
+    label: string;
+    target: any;
+    propertyName: string;
+    onPropertyChangedObservable?: Observable<PropertyChangedEvent>;
+    isLinear?: boolean;
+    icon? : string;
+    lockObject?: LockObject;
+    iconLabel? : string;
+}
+
+export class Color3LineComponent extends React.Component<IColor3LineComponentProps, { isExpanded: boolean, color: Color3 }> {
+    private _localChange = false;
+    constructor(props: IColor3LineComponentProps) {
+        super(props);
+
+        this.state = { isExpanded: false, color: this.props.target[this.props.propertyName].clone() };
+
+        if (props.isLinear) {
+            this.state.color.toGammaSpaceToRef(this.state.color);
+        }
+
+        props.target._isLinearColor = props.isLinear; // so that replayRecorder can append toLinearSpace() as appropriate
+    }
+
+    shouldComponentUpdate(nextProps: IColor3LineComponentProps, nextState: { color: Color3 }) {
+        const currentState = this.props.isLinear ? nextProps.target[nextProps.propertyName].toGammaSpace() : nextProps.target[nextProps.propertyName];
+
+        if (!currentState.equals(nextState.color) || this._localChange) {
+            nextState.color = currentState.clone();
+            this._localChange = false;
+            return true;
+        }
+        return false;
+    }
+
+    setPropertyValue(newColor: Color3) {
+        this.props.target[this.props.propertyName] = newColor;
+
+        if (this.props.isLinear) {
+            this.props.target[this.props.propertyName] = newColor.toLinearSpace();
+        }
+    }
+
+    onChange(newValue: string) {
+        this._localChange = true;
+        const newColor = Color3.FromHexString(newValue);
+
+        if (this.props.onPropertyChangedObservable) {
+            this.props.onPropertyChangedObservable.notifyObservers({
+                object: this.props.target,
+                property: this.props.propertyName,
+                value: newColor,
+                initialValue: this.state.color,
+            });
+        }
+
+        this.setPropertyValue(newColor);
+
+        this.setState({ color: newColor });
+    }
+
+    switchExpandState() {
+        this._localChange = true;
+        this.setState({ isExpanded: !this.state.isExpanded });
+    }
+
+    raiseOnPropertyChanged(previousValue: Color3) {
+        if (!this.props.onPropertyChangedObservable) {
+            return;
+        }
+        this.props.onPropertyChangedObservable.notifyObservers({
+            object: this.props.target,
+            property: this.props.propertyName,
+            value: this.state.color,
+            initialValue: previousValue,
+        });
+    }
+
+    updateStateR(value: number) {
+        this._localChange = true;
+
+        const store = this.state.color.clone();
+        this.state.color.r = value;
+        this.setPropertyValue(this.state.color);
+        this.setState({ color: this.state.color });
+
+        this.raiseOnPropertyChanged(store);
+    }
+
+    updateStateG(value: number) {
+        this._localChange = true;
+
+        const store = this.state.color.clone();
+        this.state.color.g = value;
+        this.setPropertyValue(this.state.color);
+        this.setState({ color: this.state.color });
+
+        this.raiseOnPropertyChanged(store);
+    }
+
+    updateStateB(value: number) {
+        this._localChange = true;
+
+        const store = this.state.color.clone();
+        this.state.color.b = value;
+        this.setPropertyValue(this.state.color);
+        this.setState({ color: this.state.color });
+
+        this.raiseOnPropertyChanged(store);
+    }
+
+    copyToClipboard() {
+        var element = document.createElement('div');
+        element.textContent = this.state.color.toHexString();
+        document.body.appendChild(element);
+
+        if (window.getSelection) {
+            var range = document.createRange();
+            range.selectNode(element);
+            window.getSelection()!.removeAllRanges();
+            window.getSelection()!.addRange(range);
+        }
+
+        document.execCommand('copy');
+        element.remove();
+    }
+
+    convert(colorString: string) {
+        this.onChange(this._colorString);
+    }
+    
+    private _colorString : string;
+    render() {
+
+        const chevron = this.state.isExpanded ? <FontAwesomeIcon icon={faMinus} /> : <FontAwesomeIcon icon={faPlus} />;
+        this._colorString = this.state.color.toHexString();
+
+        return (
+            <div className="color3Line">
+                <div className="firstLine" title={this.props.label}>
+                {this.props.icon && <img src={this.props.icon} title={this.props.iconLabel} alt={this.props.iconLabel}  className="icon"/>}
+                    <div className="label">
+                        {this.props.label}
+                    </div>
+                    <div className="color3">
+                        <ColorPickerLineComponent 
+                            linearHint={this.props.isLinear}
+                            value={this.state.color} 
+                            onColorChanged={color => {
+                            this.onChange(color);
+                        }} />                             
+                    </div>
+                    {(this.props.icon && this.props.lockObject) &&
+                    <TextInputLineComponent lockObject={this.props.lockObject} label="" target={this} propertyName="_colorString" onChange={newValue => this.convert(newValue)}
+                    onPropertyChangedObservable={this.props.onPropertyChangedObservable} />
+                    }
+                    <div className="copy hoverIcon" onClick={() => this.copyToClipboard()} title="Copy to clipboard">
+                        <img src={copyIcon} alt=""/>
+                    </div>
+                    <div className="expand hoverIcon" onClick={() => this.switchExpandState()} title="Expand">
+                        {chevron}
+                    </div>
+                </div>
+                {
+                    this.state.isExpanded &&
+                    <div className="secondLine">
+                        <NumericInputComponent label="r" value={this.state.color.r} onChange={(value) => this.updateStateR(value)} />
+                        <NumericInputComponent label="g" value={this.state.color.g} onChange={(value) => this.updateStateG(value)} />
+                        <NumericInputComponent label="b" value={this.state.color.b} onChange={(value) => this.updateStateB(value)} />
+                    </div>
+                }
+            </div>
+        );
+    }
+}