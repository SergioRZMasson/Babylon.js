--- conflicted
+++ resolved
@@ -1,95 +1,75 @@
-
-import * as React from "react";
-import { GlobalState } from '../../globalState';
-import { LineContainerComponent } from '../../sharedComponents/lineContainerComponent';
-import { DraggableLineComponent } from '../../sharedComponents/draggableLineComponent';
-
-require("./nodeList.scss");
-
-interface INodeListComponentProps {
-    globalState: GlobalState;
-}
-
-export class NodeListComponent extends React.Component<INodeListComponentProps, {filter: string}> {
-
-    constructor(props: INodeListComponentProps) {
-        super(props);
-
-        this.state = { filter: "" };
-    }
-
-    filterContent(filter: string) {
-        this.setState({ filter: filter });
-    }
-
-    render() {
-        // Block types used to create the menu from
-        const allBlocks = {
-<<<<<<< HEAD
-            Vertex: ["BonesBlock", "InstancesBlock", "MorphTargetsBlock"],
-            Fragment: ["AlphaTestBlock", "FogBlock", "FresnelBlock", "ImageProcessingBlock", "LightBlock", "ReflectionTextureBlock", "TextureBlock"],
-            Outputs: ["VertexOutputBlock", "FragmentOutputBlock"],
-            Math: ["AddBlock", "ClampBlock", "CrossBlock", "DivideBlock", "DotBlock", "LerpBlock", "MultiplyBlock", "RemapBlock", "NormalizeBlock", "ScaleBlock", "StepBlock", "SubtractBlock", "TransformBlock", "TrigonometryBlock", "TypeConverterBlock"],
-            Conversion: ["ColorMergerBlock", "ColorSplitterBlock", "VectorMergerBlock", "VectorSplitterBlock"],
-            Inputs: ["Float", "Vector2", "Vector3", "Vector4", "Color3", "Color4", "Matrix"],
-=======
-            Animation: ["BonesBlock", "MorphTargetsBlock"],
-            Output_Blocks: ["VertexOutputBlock", "FragmentOutputBlock", "AlphaTestBlock"],
-            Interpolation: ["LerpBlock"],
-            Range: ["ClampBlock", "RemapBlock", "NormalizeBlock"],
-            Round: ["StepBlock"],
-            Vector_Math: ["CrossBlock", "DotBlock", "TransformBlock", "FresnelBlock"],
-            Basic_Math: ["AddBlock",  "DivideBlock", "MultiplyBlock", "ScaleBlock", "SubtractBlock"],
-            Trigonometry: [],
-            Conversion_Blocks: ["ColorMergerBlock", "ColorSplitterBlock", "VectorMergerBlock", "VectorSplitterBlock"],
-            Mesh_Attributes: ["InstancesBlock"],
-            Matrices: ["Matrix"],
-            Scene_Attributes: ["FogBlock","ImageProcessingBlock", "LightBlock", "ReflectionTextureBlock"],
-            Inputs: ["Float", "Vector2", "Vector3", "Vector4", "Color3", "Color4", "TextureBlock"],
->>>>>>> 0958f1e8
-        }
-
-        // Create node menu
-        var blockMenu = []
-        for (var key in allBlocks) {
-<<<<<<< HEAD
-            var blockList = (allBlocks as any)[key].map((block: any, i: number) => {
-                return <DraggableLineComponent key={block} data={block} />
-            })
-            blockMenu.push(
-                <LineContainerComponent key={key + " blocks"} title={key + " blocks"} closed={false}>
-                    {blockList}
-                </LineContainerComponent>
-            )
-=======
-            var blockList = (allBlocks as any)[key].filter((b: string) => !this.state.filter || b.toLowerCase().indexOf(this.state.filter.toLowerCase()) !== -1)
-            .sort((a: string, b: string) => a.localeCompare(b))
-            .map((block: any, i: number) => {
-                return <DraggableLineComponent key={block} data={block} />
-            });
-
-            if (blockList.length) {
-                blockMenu.push(
-                    <LineContainerComponent key={key + " blocks"} title={key.replace("_", " ")} closed={false}>
-                        {blockList}
-                    </LineContainerComponent>
-                );
-            }
->>>>>>> 0958f1e8
-        }
-
-        return (
-            <div id="nodeList" style={{ borderRightStyle: "solid", borderColor: "grey", borderWidth: "1px" }} >
-                <div className="panes">
-                    <div className="pane">
-                        <div className="filter">
-                            <input type="text" placeholder="Filter" onChange={(evt) => this.filterContent(evt.target.value)} />
-                        </div>
-                        {blockMenu}
-                    </div>
-                </div>
-            </div>
-        );
-
-    }
+
+import * as React from "react";
+import { GlobalState } from '../../globalState';
+import { LineContainerComponent } from '../../sharedComponents/lineContainerComponent';
+import { DraggableLineComponent } from '../../sharedComponents/draggableLineComponent';
+
+require("./nodeList.scss");
+
+interface INodeListComponentProps {
+    globalState: GlobalState;
+}
+
+export class NodeListComponent extends React.Component<INodeListComponentProps, {filter: string}> {
+
+    constructor(props: INodeListComponentProps) {
+        super(props);
+
+        this.state = { filter: "" };
+    }
+
+    filterContent(filter: string) {
+        this.setState({ filter: filter });
+    }
+
+    render() {
+        // Block types used to create the menu from
+        const allBlocks = {
+            Animation: ["BonesBlock", "MorphTargetsBlock"],
+            Output_Blocks: ["VertexOutputBlock", "FragmentOutputBlock", "AlphaTestBlock"],
+            Interpolation: ["LerpBlock"],
+            Range: ["ClampBlock", "RemapBlock", "NormalizeBlock"],
+            Round: ["StepBlock"],
+            Vector_Math: ["CrossBlock", "DotBlock", "TransformBlock", "FresnelBlock"],
+            Basic_Math: ["AddBlock",  "DivideBlock", "MultiplyBlock", "ScaleBlock", "SubtractBlock"],
+            Trigonometry: [],
+            Conversion_Blocks: ["ColorMergerBlock", "ColorSplitterBlock", "VectorMergerBlock", "VectorSplitterBlock"],
+            Mesh_Attributes: ["InstancesBlock"],
+            Matrices: ["Matrix"],
+            Scene_Attributes: ["FogBlock","ImageProcessingBlock", "LightBlock", "ReflectionTextureBlock"],
+            Inputs: ["Float", "Vector2", "Vector3", "Vector4", "Color3", "Color4", "TextureBlock"],
+        }
+
+        // Create node menu
+        var blockMenu = []
+        for (var key in allBlocks) {
+            var blockList = (allBlocks as any)[key].filter((b: string) => !this.state.filter || b.toLowerCase().indexOf(this.state.filter.toLowerCase()) !== -1)
+            .sort((a: string, b: string) => a.localeCompare(b))
+            .map((block: any, i: number) => {
+                return <DraggableLineComponent key={block} data={block} />
+            });
+
+            if (blockList.length) {
+                blockMenu.push(
+                    <LineContainerComponent key={key + " blocks"} title={key.replace("_", " ")} closed={false}>
+                        {blockList}
+                    </LineContainerComponent>
+                );
+            }
+        }
+
+        return (
+            <div id="nodeList" style={{ borderRightStyle: "solid", borderColor: "grey", borderWidth: "1px" }} >
+                <div className="panes">
+                    <div className="pane">
+                        <div className="filter">
+                            <input type="text" placeholder="Filter" onChange={(evt) => this.filterContent(evt.target.value)} />
+                        </div>
+                        {blockMenu}
+                    </div>
+                </div>
+            </div>
+        );
+
+    }
 }