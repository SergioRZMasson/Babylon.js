--- conflicted
+++ resolved
@@ -1,150 +1,146 @@
-struct reflectivityOutParams
-{
-    float microSurface;
-    float roughness;
-    vec3 surfaceReflectivityColor;
-#ifdef METALLICWORKFLOW
-    vec3 surfaceAlbedo;
-#endif
-#if defined(METALLICWORKFLOW) && defined(REFLECTIVITY)  && defined(AOSTOREINMETALMAPRED)
-    vec3 ambientOcclusionColor;
-#endif
-#if DEBUGMODE > 0
-    vec4 surfaceMetallicColorMap;
-    vec4 surfaceReflectivityColorMap;
-    vec2 metallicRoughness;
-    vec3 metallicF0;
-#endif
-};
-
-#define pbr_inline
-void reflectivityBlock(
-    const in vec4 vReflectivityColor,
-#ifdef METALLICWORKFLOW
-    const in vec3 surfaceAlbedo,
-    const in vec4 metallicReflectanceFactors,
-#endif
-#ifdef REFLECTIVITY
-    const in vec3 reflectivityInfos,
-    const in vec4 surfaceMetallicOrReflectivityColorMap,
-#endif
-#if defined(METALLICWORKFLOW) && defined(REFLECTIVITY)  && defined(AOSTOREINMETALMAPRED)
-    const in vec3 ambientOcclusionColorIn,
-#endif
-#ifdef MICROSURFACEMAP
-    const in vec4 microSurfaceTexel,
-#endif
-    out reflectivityOutParams outParams
-)
-{
-    float microSurface = vReflectivityColor.a;
-    vec3 surfaceReflectivityColor = vReflectivityColor.rgb;
-
-    #ifdef METALLICWORKFLOW
-        vec2 metallicRoughness = surfaceReflectivityColor.rg;
-
-        #ifdef REFLECTIVITY
-            #if DEBUGMODE > 0
-                outParams.surfaceMetallicColorMap = surfaceMetallicOrReflectivityColorMap;
-            #endif
-
-            #ifdef AOSTOREINMETALMAPRED
-                vec3 aoStoreInMetalMap = vec3(surfaceMetallicOrReflectivityColorMap.r, surfaceMetallicOrReflectivityColorMap.r, surfaceMetallicOrReflectivityColorMap.r);
-<<<<<<< HEAD
-                outParams.ambientOcclusionColor = mix(ambientOcclusionColorIn, aoStoreInMetalMap, vReflectivityInfos.z);
-=======
-                outParams.ambientOcclusionColor = mix(ambientOcclusionColor, aoStoreInMetalMap, reflectivityInfos.z);
->>>>>>> 52afd011
-            #endif
-
-            #ifdef METALLNESSSTOREINMETALMAPBLUE
-                metallicRoughness.r *= surfaceMetallicOrReflectivityColorMap.b;
-            #else
-                metallicRoughness.r *= surfaceMetallicOrReflectivityColorMap.r;
-            #endif
-
-            #ifdef ROUGHNESSSTOREINMETALMAPALPHA
-                metallicRoughness.g *= surfaceMetallicOrReflectivityColorMap.a;
-            #else
-                #ifdef ROUGHNESSSTOREINMETALMAPGREEN
-                    metallicRoughness.g *= surfaceMetallicOrReflectivityColorMap.g;
-                #endif
-            #endif
-        #endif
-
-        #ifdef MICROSURFACEMAP
-            metallicRoughness.g *= microSurfaceTexel.r;
-        #endif
-
-        #if DEBUGMODE > 0
-            outParams.metallicRoughness = metallicRoughness;
-        #endif
-
-        #define CUSTOM_FRAGMENT_UPDATE_METALLICROUGHNESS
-        
-        // Compute microsurface from roughness.
-        microSurface = 1.0 - metallicRoughness.g;
-
-        // Diffuse is used as the base of the reflectivity.
-        vec3 baseColor = surfaceAlbedo;
-
-        #ifdef FROSTBITE_REFLECTANCE
-            // *** NOT USED ANYMORE ***
-            // Following Frostbite Remapping,
-            // https://seblagarde.files.wordpress.com/2015/07/course_notes_moving_frostbite_to_pbr_v32.pdf page 115
-            // vec3 f0 = 0.16 * reflectance * reflectance * (1.0 - metallic) + baseColor * metallic;
-            // where 0.16 * reflectance * reflectance remaps the reflectance to allow storage in 8 bit texture
-
-            // Compute the converted diffuse.
-            outParams.surfaceAlbedo = baseColor.rgb * (1.0 - metallicRoughness.r);
-
-            // Compute the converted reflectivity.
-            surfaceReflectivityColor = mix(0.16 * reflectance * reflectance, baseColor, metallicRoughness.r);
-        #else
-            vec3 metallicF0 = metallicReflectanceFactors.rgb;
-
-            #if DEBUGMODE > 0
-                outParams.metallicF0 = metallicF0;
-            #endif
-
-            // Compute the converted diffuse.
-            outParams.surfaceAlbedo = mix(baseColor.rgb * (1.0 - metallicF0), vec3(0., 0., 0.), metallicRoughness.r);
-
-            // Compute the converted reflectivity.
-            surfaceReflectivityColor = mix(metallicF0, baseColor, metallicRoughness.r);
-        #endif
-    #else
-        #ifdef REFLECTIVITY
-            surfaceReflectivityColor *= surfaceMetallicOrReflectivityColorMap.rgb;
-
-            #if DEBUGMODE > 0
-                outParams.surfaceReflectivityColorMap = surfaceMetallicOrReflectivityColorMap;
-            #endif
-
-            #ifdef MICROSURFACEFROMREFLECTIVITYMAP
-                microSurface *= surfaceMetallicOrReflectivityColorMap.a;
-                microSurface *= reflectivityInfos.z;
-            #else
-                #ifdef MICROSURFACEAUTOMATIC
-                    microSurface *= computeDefaultMicroSurface(microSurface, surfaceReflectivityColor);
-                #endif
-
-                #ifdef MICROSURFACEMAP
-                    microSurface *= microSurfaceTexel.r;
-                #endif
-                
-                #define CUSTOM_FRAGMENT_UPDATE_MICROSURFACE
-                
-            #endif
-        #endif
-    #endif
-
-	// Adapt microSurface.
-    microSurface = saturate(microSurface);
-    // Compute roughness.
-    float roughness = 1. - microSurface;
-
-    outParams.microSurface = microSurface;
-    outParams.roughness = roughness;
-    outParams.surfaceReflectivityColor = surfaceReflectivityColor;
-}
+struct reflectivityOutParams
+{
+    float microSurface;
+    float roughness;
+    vec3 surfaceReflectivityColor;
+#ifdef METALLICWORKFLOW
+    vec3 surfaceAlbedo;
+#endif
+#if defined(METALLICWORKFLOW) && defined(REFLECTIVITY)  && defined(AOSTOREINMETALMAPRED)
+    vec3 ambientOcclusionColor;
+#endif
+#if DEBUGMODE > 0
+    vec4 surfaceMetallicColorMap;
+    vec4 surfaceReflectivityColorMap;
+    vec2 metallicRoughness;
+    vec3 metallicF0;
+#endif
+};
+
+#define pbr_inline
+void reflectivityBlock(
+    const in vec4 vReflectivityColor,
+#ifdef METALLICWORKFLOW
+    const in vec3 surfaceAlbedo,
+    const in vec4 metallicReflectanceFactors,
+#endif
+#ifdef REFLECTIVITY
+    const in vec3 reflectivityInfos,
+    const in vec4 surfaceMetallicOrReflectivityColorMap,
+#endif
+#if defined(METALLICWORKFLOW) && defined(REFLECTIVITY)  && defined(AOSTOREINMETALMAPRED)
+    const in vec3 ambientOcclusionColorIn,
+#endif
+#ifdef MICROSURFACEMAP
+    const in vec4 microSurfaceTexel,
+#endif
+    out reflectivityOutParams outParams
+)
+{
+    float microSurface = vReflectivityColor.a;
+    vec3 surfaceReflectivityColor = vReflectivityColor.rgb;
+
+    #ifdef METALLICWORKFLOW
+        vec2 metallicRoughness = surfaceReflectivityColor.rg;
+
+        #ifdef REFLECTIVITY
+            #if DEBUGMODE > 0
+                outParams.surfaceMetallicColorMap = surfaceMetallicOrReflectivityColorMap;
+            #endif
+
+            #ifdef AOSTOREINMETALMAPRED
+                vec3 aoStoreInMetalMap = vec3(surfaceMetallicOrReflectivityColorMap.r, surfaceMetallicOrReflectivityColorMap.r, surfaceMetallicOrReflectivityColorMap.r);
+                outParams.ambientOcclusionColor = mix(ambientOcclusionColorIn, aoStoreInMetalMap, vReflectivityInfos.z);
+            #endif
+
+            #ifdef METALLNESSSTOREINMETALMAPBLUE
+                metallicRoughness.r *= surfaceMetallicOrReflectivityColorMap.b;
+            #else
+                metallicRoughness.r *= surfaceMetallicOrReflectivityColorMap.r;
+            #endif
+
+            #ifdef ROUGHNESSSTOREINMETALMAPALPHA
+                metallicRoughness.g *= surfaceMetallicOrReflectivityColorMap.a;
+            #else
+                #ifdef ROUGHNESSSTOREINMETALMAPGREEN
+                    metallicRoughness.g *= surfaceMetallicOrReflectivityColorMap.g;
+                #endif
+            #endif
+        #endif
+
+        #ifdef MICROSURFACEMAP
+            metallicRoughness.g *= microSurfaceTexel.r;
+        #endif
+
+        #if DEBUGMODE > 0
+            outParams.metallicRoughness = metallicRoughness;
+        #endif
+
+        #define CUSTOM_FRAGMENT_UPDATE_METALLICROUGHNESS
+        
+        // Compute microsurface from roughness.
+        microSurface = 1.0 - metallicRoughness.g;
+
+        // Diffuse is used as the base of the reflectivity.
+        vec3 baseColor = surfaceAlbedo;
+
+        #ifdef FROSTBITE_REFLECTANCE
+            // *** NOT USED ANYMORE ***
+            // Following Frostbite Remapping,
+            // https://seblagarde.files.wordpress.com/2015/07/course_notes_moving_frostbite_to_pbr_v32.pdf page 115
+            // vec3 f0 = 0.16 * reflectance * reflectance * (1.0 - metallic) + baseColor * metallic;
+            // where 0.16 * reflectance * reflectance remaps the reflectance to allow storage in 8 bit texture
+
+            // Compute the converted diffuse.
+            outParams.surfaceAlbedo = baseColor.rgb * (1.0 - metallicRoughness.r);
+
+            // Compute the converted reflectivity.
+            surfaceReflectivityColor = mix(0.16 * reflectance * reflectance, baseColor, metallicRoughness.r);
+        #else
+            vec3 metallicF0 = metallicReflectanceFactors.rgb;
+
+            #if DEBUGMODE > 0
+                outParams.metallicF0 = metallicF0;
+            #endif
+
+            // Compute the converted diffuse.
+            outParams.surfaceAlbedo = mix(baseColor.rgb * (1.0 - metallicF0), vec3(0., 0., 0.), metallicRoughness.r);
+
+            // Compute the converted reflectivity.
+            surfaceReflectivityColor = mix(metallicF0, baseColor, metallicRoughness.r);
+        #endif
+    #else
+        #ifdef REFLECTIVITY
+            surfaceReflectivityColor *= surfaceMetallicOrReflectivityColorMap.rgb;
+
+            #if DEBUGMODE > 0
+                outParams.surfaceReflectivityColorMap = surfaceMetallicOrReflectivityColorMap;
+            #endif
+
+            #ifdef MICROSURFACEFROMREFLECTIVITYMAP
+                microSurface *= surfaceMetallicOrReflectivityColorMap.a;
+                microSurface *= reflectivityInfos.z;
+            #else
+                #ifdef MICROSURFACEAUTOMATIC
+                    microSurface *= computeDefaultMicroSurface(microSurface, surfaceReflectivityColor);
+                #endif
+
+                #ifdef MICROSURFACEMAP
+                    microSurface *= microSurfaceTexel.r;
+                #endif
+                
+                #define CUSTOM_FRAGMENT_UPDATE_MICROSURFACE
+                
+            #endif
+        #endif
+    #endif
+
+	// Adapt microSurface.
+    microSurface = saturate(microSurface);
+    // Compute roughness.
+    float roughness = 1. - microSurface;
+
+    outParams.microSurface = microSurface;
+    outParams.roughness = roughness;
+    outParams.surfaceReflectivityColor = surfaceReflectivityColor;
+}