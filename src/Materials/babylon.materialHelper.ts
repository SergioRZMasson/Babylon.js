﻿module BABYLON {
    export class MaterialHelper {

        public static PrepareDefinesForMisc(mesh: AbstractMesh, scene: Scene, useLogarithmicDepth: boolean, pointsCloud, fogEnabled: boolean, defines: MaterialDefines): void {
            if (defines._areMiscDirty) {
                defines["LOGARITHMICDEPTH"] = useLogarithmicDepth;
                defines["POINTSIZE"] = (pointsCloud || scene.forcePointsCloud);
                defines["FOG"] = (scene.fogEnabled && mesh.applyFog && scene.fogMode !== Scene.FOGMODE_NONE && fogEnabled);
            }
        }

        public static PrepareDefinesForFrameBoundValues(scene: Scene, engine: Engine, defines: MaterialDefines, useInstances: boolean): void {
            var changed = false;

            if (defines["CLIPPLANE"] !== (scene.clipPlane !== undefined && scene.clipPlane !== null)) {
                defines["CLIPPLANE"] = !defines["CLIPPLANE"];
                changed = true;
            }

            if (defines["ALPHATEST"] !== engine.getAlphaTesting()) {
                defines["ALPHATEST"] = !defines["ALPHATEST"];
                changed = true;
            }

            if (defines["INSTANCES"] !== useInstances) {
                defines["INSTANCES"] = useInstances;
                changed = true;
            }
            
            if (changed) {
                defines.markAsUnprocessed();
            }
        }

        public static PrepareDefinesForAttributes(mesh: AbstractMesh, defines: MaterialDefines, useVertexColor: boolean, useBones: boolean, useMorphTargets = false): void {
            if (!defines._areAttributesDirty && defines._needNormals === defines._normals && defines._needUVs === defines._uvs) {
                return;
            }               

            defines._normals = defines._needNormals;
            defines._uvs = defines._needUVs;
            
            defines["NORMAL"] = (defines._needNormals && mesh.isVerticesDataPresent(VertexBuffer.NormalKind));

            if (defines._needNormals && mesh.isVerticesDataPresent(VertexBuffer.TangentKind)) {
                defines["TANGENT"] = true;
            }

            if (defines._needUVs) {
                defines["UV1"] = mesh.isVerticesDataPresent(VertexBuffer.UVKind);
                defines["UV2"] = mesh.isVerticesDataPresent(VertexBuffer.UV2Kind);
            } else {
                defines["UV1"] = false;
                defines["UV2"] = false;
            }

            if (useVertexColor) {
                defines["VERTEXCOLOR"] = mesh.useVertexColors && mesh.isVerticesDataPresent(VertexBuffer.ColorKind);
                defines["VERTEXALPHA"] = mesh.hasVertexAlpha;
            }

            if (useBones) {
                if (mesh.useBones && mesh.computeBonesUsingShaders) {
                    defines["NUM_BONE_INFLUENCERS"] = mesh.numBoneInfluencers;
                    defines["BonesPerMesh"] = (mesh.skeleton.bones.length + 1);
                } else {
                    defines["NUM_BONE_INFLUENCERS"] = 0;
                    defines["BonesPerMesh"] = 0;
                }           
            }

            if (useMorphTargets) {
                if ((<any>mesh).morphTargetManager) {
                    var manager = (<Mesh>mesh).morphTargetManager;
                    defines["MORPHTARGETS_NORMAL"] = manager.supportsNormals && defines["NORMAL"] ;
                    defines["MORPHTARGETS"] = (manager.numInfluencers > 0);
                    defines["NUM_MORPH_INFLUENCERS"] = manager.numInfluencers;
                } else {
                    defines["MORPHTARGETS_NORMAL"] = false;
                    defines["MORPHTARGETS"] = false;
                    defines["NUM_MORPH_INFLUENCERS"] = 0;
                }
            }
        }

        public static PrepareDefinesForLights(scene: Scene, mesh: AbstractMesh, defines: MaterialDefines, specularSupported: boolean, maxSimultaneousLights = 4, disableLighting = false): boolean {
            if (!defines._areLightsDirty) {
                return defines._needNormals;
            }

            var lightIndex = 0;
            var needNormals = false;
            var needRebuild = false;
            var lightmapMode = false;
            var shadowEnabled = false;
            var specularEnabled = false;

            if (scene.lightsEnabled && !disableLighting) {
                for (var light of mesh._lightSources) {
                    needNormals = true;

                    if (defines["LIGHT" + lightIndex] === undefined) {
                        needRebuild = true;
                    }

                    defines["LIGHT" + lightIndex] = true;
                    
                    defines["SPOTLIGHT" + lightIndex] = false;
                    defines["HEMILIGHT" + lightIndex] = false;
                    defines["POINTLIGHT" + lightIndex] = false;
                    defines["DIRLIGHT" + lightIndex] = false;

                    var type;
                    if (light.getTypeID() === 2) {
                        type = "SPOTLIGHT" + lightIndex;
                    } else if (light.getTypeID() === 3) {
                        type = "HEMILIGHT" + lightIndex;
                    } else if (light.getTypeID() === 0) {
                        type = "POINTLIGHT" + lightIndex;
                    } else {
                        type = "DIRLIGHT" + lightIndex;
                    }

                    defines[type] = true;

                    // Specular
                    if (specularSupported && !light.specular.equalsFloats(0, 0, 0)) {
                        specularEnabled = true;
                    }

                    // Shadows
                    defines["SHADOW" + lightIndex] = false;
                    if (scene.shadowsEnabled) {
                        var shadowGenerator = <ShadowGenerator>light.getShadowGenerator();
                        if (mesh && mesh.receiveShadows && shadowGenerator) {
                            defines["SHADOW" + lightIndex] = true;

                            shadowEnabled = true;

                            defines["SHADOWPCF" + lightIndex] = false;
                            defines["SHADOWESM" + lightIndex] = false;

                            if (shadowGenerator.usePoissonSampling) {
                                defines["SHADOWPCF" + lightIndex] = true;
                            } 
                            else if (shadowGenerator.useExponentialShadowMap || shadowGenerator.useBlurExponentialShadowMap) {
                                defines["SHADOWESM" + lightIndex] = true;
                            }
                        }
                    }

                    if (light.lightmapMode != Light.LIGHTMAP_DEFAULT ) {
                        lightmapMode = true;
                        defines["LIGHTMAPEXCLUDED" + lightIndex] = true;
                        defines["LIGHTMAPNOSPECULAR" + lightIndex] = (light.lightmapMode == Light.LIGHTMAP_SHADOWSONLY);
                    } else {
                        defines["LIGHTMAPEXCLUDED" + lightIndex] = false;
                        defines["LIGHTMAPNOSPECULAR" + lightIndex] = false;
                    }

                    lightIndex++;
                    if (lightIndex === maxSimultaneousLights)
                        break;
                }
            }

            defines["SPECULARTERM"] = specularEnabled;
            defines["SHADOWS"] = shadowEnabled;

            // Resetting all other lights if any
            for (var index = lightIndex; index < maxSimultaneousLights; index++) {
                if (defines["LIGHT" + index] !== undefined) {
                    defines["LIGHT" + index] = false;
                }
            }

            let caps = scene.getEngine().getCaps();

            if (defines["SHADOWFULLFLOAT"] === undefined) {
                needRebuild = true;
            }

            defines["SHADOWFULLFLOAT"] = (shadowEnabled && caps.textureFloat && caps.textureFloatLinearFiltering && caps.textureFloatRender);
            defines["LIGHTMAPEXCLUDED"] = lightmapMode;

            if (needRebuild) {
                defines.rebuild();
            }

            return needNormals;
        }

        public static PrepareUniformsAndSamplersList(uniformsList: string[], uniformBuffersList: string[], samplersList: string[], defines: MaterialDefines, maxSimultaneousLights = 4): void {
            for (var lightIndex = 0; lightIndex < maxSimultaneousLights; lightIndex++) {
                if (!defines["LIGHT" + lightIndex]) {
                    break;
                }

                uniformsList.push(
                    "vLightData" + lightIndex,
                    "vLightDiffuse" + lightIndex,
                    "vLightSpecular" + lightIndex,
                    "vLightDirection" + lightIndex,
                    "vLightGround" + lightIndex,
                    "lightMatrix" + lightIndex,
                    "shadowsInfo" + lightIndex
                );
                uniformBuffersList.push("Light" + lightIndex);

                samplersList.push("shadowSampler" + lightIndex);
            }

            if (defines["NUM_MORPH_INFLUENCERS"]) {
                uniformsList.push("morphTargetInfluences");
            }
        }

        public static HandleFallbacksForShadows(defines: MaterialDefines, fallbacks: EffectFallbacks, maxSimultaneousLights = 4): void {
            if (!defines["SHADOWS"]) {
                return;
            }

            for (var lightIndex = 0; lightIndex < maxSimultaneousLights; lightIndex++) {
                if (!defines["LIGHT" + lightIndex]) {
                    break;
                }

                if (lightIndex > 0) {
                    fallbacks.addFallback(lightIndex, "LIGHT" + lightIndex);
                }

                if (defines["SHADOW" + lightIndex]) {
                    fallbacks.addFallback(0, "SHADOW" + lightIndex);
                }

                if (defines["SHADOWPCF" + lightIndex]) {
                    fallbacks.addFallback(0, "SHADOWPCF" + lightIndex);
                }

                if (defines["SHADOWESM" + lightIndex]) {
                    fallbacks.addFallback(0, "SHADOWESM" + lightIndex);
                }
            }
        }

        public static PrepareAttributesForMorphTargets(attribs: string[], mesh: AbstractMesh, defines: MaterialDefines): void {
            var influencers = defines["NUM_MORPH_INFLUENCERS"];

            if (influencers > 0) {
                var maxAttributesCount = Engine.LastCreatedEngine.getCaps().maxVertexAttribs;
                var manager = (<Mesh>mesh).morphTargetManager;
                var normal = manager.supportsNormals && defines["NORMAL"];
                for (var index = 0; index < influencers; index++) {
                    attribs.push(VertexBuffer.PositionKind + index);

                    if (normal) {
                        attribs.push(VertexBuffer.NormalKind + index);
                    }

                    if (attribs.length > maxAttributesCount) {
                        Tools.Error("Cannot add more vertex attributes for mesh " + mesh.name);
                    }
                }
            }
        }

        public static PrepareAttributesForBones(attribs: string[], mesh: AbstractMesh, defines: MaterialDefines, fallbacks: EffectFallbacks): void {
            if (defines["NUM_BONE_INFLUENCERS"] > 0) {
                fallbacks.addCPUSkinningFallback(0, mesh);

                attribs.push(VertexBuffer.MatricesIndicesKind);
                attribs.push(VertexBuffer.MatricesWeightsKind);
                if (defines["NUM_BONE_INFLUENCERS"] > 4) {
                    attribs.push(VertexBuffer.MatricesIndicesExtraKind);
                    attribs.push(VertexBuffer.MatricesWeightsExtraKind);
                }
            }
        }

        public static PrepareAttributesForInstances(attribs: string[], defines: MaterialDefines): void {
            if (defines["INSTANCES"]) {
                attribs.push("world0");
                attribs.push("world1");
                attribs.push("world2");
                attribs.push("world3");
            }
        }

        // Bindings
        public static BindLightShadow(light: Light, scene: Scene, mesh: AbstractMesh, lightIndex: number, effect: Effect, depthValuesAlreadySet: boolean): boolean {
            var shadowGenerator = <ShadowGenerator>light.getShadowGenerator();
            if (mesh.receiveShadows && shadowGenerator) {
                if (!(<any>light).needCube()) {
                    effect.setMatrix("lightMatrix" + lightIndex, shadowGenerator.getTransformMatrix());
                } else {
                    if (!depthValuesAlreadySet) {
                        depthValuesAlreadySet = true;
                        effect.setFloat2("depthValues", scene.activeCamera.minZ, scene.activeCamera.maxZ);
                    }
                }
                effect.setTexture("shadowSampler" + lightIndex, shadowGenerator.getShadowMapForRendering());
                light._uniformBuffer.updateFloat3("shadowsInfo", shadowGenerator.getDarkness(), shadowGenerator.blurScale / shadowGenerator.getShadowMap().getSize().width, shadowGenerator.depthScale);
            }

            return depthValuesAlreadySet;
        }

        public static BindLightProperties(light: Light, effect: Effect, lightIndex: number): void {
<<<<<<< HEAD
            light.transferToEffect(effect, lightIndex);
=======
            if (light.getTypeID() === 0) {
                // Point Light
                light.transferToEffect(effect, "vLightData" + lightIndex);
            } else if (light.getTypeID() === 1) {
                // Directional Light
                light.transferToEffect(effect, "vLightData" + lightIndex);
            } else if (light.getTypeID() === 2) {
                // Spot Light
                light.transferToEffect(effect, "vLightData" + lightIndex, "vLightDirection" + lightIndex);
            } else if (light.getTypeID() === 3) {
                // Hemispheric Light
                light.transferToEffect(effect, "vLightData" + lightIndex, "vLightGround" + lightIndex);
            }
>>>>>>> 67f45ab7
        }

        public static BindLights(scene: Scene, mesh: AbstractMesh, effect: Effect, defines: MaterialDefines, maxSimultaneousLights = 4) {
            var lightIndex = 0;
            var depthValuesAlreadySet = false;

            for (var light of mesh._lightSources) {
                var useUbo = light._uniformBuffer.useUbo;

                light._uniformBuffer.bindToEffect(effect, "Light" + lightIndex);

                MaterialHelper.BindLightProperties(light, effect, lightIndex);

                light.diffuse.scaleToRef(light.intensity, Tmp.Color3[0]);
                light._uniformBuffer.updateColor4(useUbo ? "vLightDiffuse" : "vLightDiffuse" + lightIndex, Tmp.Color3[0], light.range);
                if (defines["SPECULARTERM"]) {
                    light.specular.scaleToRef(light.intensity, Tmp.Color3[1]);
                    light._uniformBuffer.updateColor3(useUbo ? "vLightSpecular" : "vLightSpecular" + lightIndex, Tmp.Color3[1]);
                }

                // Shadows
                if (scene.shadowsEnabled) {
                    depthValuesAlreadySet = this.BindLightShadow(light, scene, mesh, lightIndex, effect, depthValuesAlreadySet);
                }
                light._uniformBuffer.update();
                lightIndex++;

                if (lightIndex === maxSimultaneousLights)
                    break;
            }
        }

        public static BindFogParameters(scene: Scene, mesh: AbstractMesh, effect: Effect): void {
            if (scene.fogEnabled && mesh.applyFog && scene.fogMode !== Scene.FOGMODE_NONE) {
                effect.setFloat4("vFogInfos", scene.fogMode, scene.fogStart, scene.fogEnd, scene.fogDensity);
                effect.setColor3("vFogColor", scene.fogColor);
            }
        }

        public static BindBonesParameters(mesh: AbstractMesh, effect: Effect): void {
            if (mesh && mesh.useBones && mesh.computeBonesUsingShaders) {
                var matrices = mesh.skeleton.getTransformMatrices(mesh);

                if (matrices) {
                    effect.setMatrices("mBones", matrices);
                }
            }
        }

        public static BindMorphTargetParameters(abstractMesh: AbstractMesh, effect: Effect): void {
            if (!abstractMesh || !(<Mesh>abstractMesh).morphTargetManager) {
                return;
            }

            effect.setFloatArray("morphTargetInfluences", (<Mesh>abstractMesh).morphTargetManager.influences);
        }

        public static BindLogDepth(defines: MaterialDefines, effect: Effect, scene: Scene): void {
            if (defines["LOGARITHMICDEPTH"]) {
                effect.setFloat("logarithmicDepthConstant", 2.0 / (Math.log(scene.activeCamera.maxZ + 1.0) / Math.LN2));
            }
        }

        public static BindClipPlane(effect: Effect, scene: Scene): void {
            if (scene.clipPlane) {
                var clipPlane = scene.clipPlane;
                effect.setFloat4("vClipPlane", clipPlane.normal.x, clipPlane.normal.y, clipPlane.normal.z, clipPlane.d);
            }
        }
    }
}<|MERGE_RESOLUTION|>--- conflicted
+++ resolved
@@ -1,396 +1,380 @@
-﻿module BABYLON {
-    export class MaterialHelper {
-
-        public static PrepareDefinesForMisc(mesh: AbstractMesh, scene: Scene, useLogarithmicDepth: boolean, pointsCloud, fogEnabled: boolean, defines: MaterialDefines): void {
-            if (defines._areMiscDirty) {
-                defines["LOGARITHMICDEPTH"] = useLogarithmicDepth;
-                defines["POINTSIZE"] = (pointsCloud || scene.forcePointsCloud);
-                defines["FOG"] = (scene.fogEnabled && mesh.applyFog && scene.fogMode !== Scene.FOGMODE_NONE && fogEnabled);
-            }
-        }
-
-        public static PrepareDefinesForFrameBoundValues(scene: Scene, engine: Engine, defines: MaterialDefines, useInstances: boolean): void {
-            var changed = false;
-
-            if (defines["CLIPPLANE"] !== (scene.clipPlane !== undefined && scene.clipPlane !== null)) {
-                defines["CLIPPLANE"] = !defines["CLIPPLANE"];
-                changed = true;
-            }
-
-            if (defines["ALPHATEST"] !== engine.getAlphaTesting()) {
-                defines["ALPHATEST"] = !defines["ALPHATEST"];
-                changed = true;
-            }
-
-            if (defines["INSTANCES"] !== useInstances) {
-                defines["INSTANCES"] = useInstances;
-                changed = true;
-            }
-            
-            if (changed) {
-                defines.markAsUnprocessed();
-            }
-        }
-
-        public static PrepareDefinesForAttributes(mesh: AbstractMesh, defines: MaterialDefines, useVertexColor: boolean, useBones: boolean, useMorphTargets = false): void {
-            if (!defines._areAttributesDirty && defines._needNormals === defines._normals && defines._needUVs === defines._uvs) {
-                return;
-            }               
-
-            defines._normals = defines._needNormals;
-            defines._uvs = defines._needUVs;
-            
-            defines["NORMAL"] = (defines._needNormals && mesh.isVerticesDataPresent(VertexBuffer.NormalKind));
-
-            if (defines._needNormals && mesh.isVerticesDataPresent(VertexBuffer.TangentKind)) {
-                defines["TANGENT"] = true;
-            }
-
-            if (defines._needUVs) {
-                defines["UV1"] = mesh.isVerticesDataPresent(VertexBuffer.UVKind);
-                defines["UV2"] = mesh.isVerticesDataPresent(VertexBuffer.UV2Kind);
-            } else {
-                defines["UV1"] = false;
-                defines["UV2"] = false;
-            }
-
-            if (useVertexColor) {
-                defines["VERTEXCOLOR"] = mesh.useVertexColors && mesh.isVerticesDataPresent(VertexBuffer.ColorKind);
-                defines["VERTEXALPHA"] = mesh.hasVertexAlpha;
-            }
-
-            if (useBones) {
-                if (mesh.useBones && mesh.computeBonesUsingShaders) {
-                    defines["NUM_BONE_INFLUENCERS"] = mesh.numBoneInfluencers;
-                    defines["BonesPerMesh"] = (mesh.skeleton.bones.length + 1);
-                } else {
-                    defines["NUM_BONE_INFLUENCERS"] = 0;
-                    defines["BonesPerMesh"] = 0;
-                }           
-            }
-
-            if (useMorphTargets) {
-                if ((<any>mesh).morphTargetManager) {
-                    var manager = (<Mesh>mesh).morphTargetManager;
-                    defines["MORPHTARGETS_NORMAL"] = manager.supportsNormals && defines["NORMAL"] ;
-                    defines["MORPHTARGETS"] = (manager.numInfluencers > 0);
-                    defines["NUM_MORPH_INFLUENCERS"] = manager.numInfluencers;
-                } else {
-                    defines["MORPHTARGETS_NORMAL"] = false;
-                    defines["MORPHTARGETS"] = false;
-                    defines["NUM_MORPH_INFLUENCERS"] = 0;
-                }
-            }
-        }
-
-        public static PrepareDefinesForLights(scene: Scene, mesh: AbstractMesh, defines: MaterialDefines, specularSupported: boolean, maxSimultaneousLights = 4, disableLighting = false): boolean {
-            if (!defines._areLightsDirty) {
-                return defines._needNormals;
-            }
-
-            var lightIndex = 0;
-            var needNormals = false;
-            var needRebuild = false;
-            var lightmapMode = false;
-            var shadowEnabled = false;
-            var specularEnabled = false;
-
-            if (scene.lightsEnabled && !disableLighting) {
-                for (var light of mesh._lightSources) {
-                    needNormals = true;
-
-                    if (defines["LIGHT" + lightIndex] === undefined) {
-                        needRebuild = true;
-                    }
-
-                    defines["LIGHT" + lightIndex] = true;
-                    
-                    defines["SPOTLIGHT" + lightIndex] = false;
-                    defines["HEMILIGHT" + lightIndex] = false;
-                    defines["POINTLIGHT" + lightIndex] = false;
-                    defines["DIRLIGHT" + lightIndex] = false;
-
-                    var type;
-                    if (light.getTypeID() === 2) {
-                        type = "SPOTLIGHT" + lightIndex;
-                    } else if (light.getTypeID() === 3) {
-                        type = "HEMILIGHT" + lightIndex;
-                    } else if (light.getTypeID() === 0) {
-                        type = "POINTLIGHT" + lightIndex;
-                    } else {
-                        type = "DIRLIGHT" + lightIndex;
-                    }
-
-                    defines[type] = true;
-
-                    // Specular
-                    if (specularSupported && !light.specular.equalsFloats(0, 0, 0)) {
-                        specularEnabled = true;
-                    }
-
-                    // Shadows
-                    defines["SHADOW" + lightIndex] = false;
-                    if (scene.shadowsEnabled) {
-                        var shadowGenerator = <ShadowGenerator>light.getShadowGenerator();
-                        if (mesh && mesh.receiveShadows && shadowGenerator) {
-                            defines["SHADOW" + lightIndex] = true;
-
-                            shadowEnabled = true;
-
-                            defines["SHADOWPCF" + lightIndex] = false;
-                            defines["SHADOWESM" + lightIndex] = false;
-
-                            if (shadowGenerator.usePoissonSampling) {
-                                defines["SHADOWPCF" + lightIndex] = true;
-                            } 
-                            else if (shadowGenerator.useExponentialShadowMap || shadowGenerator.useBlurExponentialShadowMap) {
-                                defines["SHADOWESM" + lightIndex] = true;
-                            }
-                        }
-                    }
-
-                    if (light.lightmapMode != Light.LIGHTMAP_DEFAULT ) {
-                        lightmapMode = true;
-                        defines["LIGHTMAPEXCLUDED" + lightIndex] = true;
-                        defines["LIGHTMAPNOSPECULAR" + lightIndex] = (light.lightmapMode == Light.LIGHTMAP_SHADOWSONLY);
-                    } else {
-                        defines["LIGHTMAPEXCLUDED" + lightIndex] = false;
-                        defines["LIGHTMAPNOSPECULAR" + lightIndex] = false;
-                    }
-
-                    lightIndex++;
-                    if (lightIndex === maxSimultaneousLights)
-                        break;
-                }
-            }
-
-            defines["SPECULARTERM"] = specularEnabled;
-            defines["SHADOWS"] = shadowEnabled;
-
-            // Resetting all other lights if any
-            for (var index = lightIndex; index < maxSimultaneousLights; index++) {
-                if (defines["LIGHT" + index] !== undefined) {
-                    defines["LIGHT" + index] = false;
-                }
-            }
-
-            let caps = scene.getEngine().getCaps();
-
-            if (defines["SHADOWFULLFLOAT"] === undefined) {
-                needRebuild = true;
-            }
-
-            defines["SHADOWFULLFLOAT"] = (shadowEnabled && caps.textureFloat && caps.textureFloatLinearFiltering && caps.textureFloatRender);
-            defines["LIGHTMAPEXCLUDED"] = lightmapMode;
-
-            if (needRebuild) {
-                defines.rebuild();
-            }
-
-            return needNormals;
-        }
-
-        public static PrepareUniformsAndSamplersList(uniformsList: string[], uniformBuffersList: string[], samplersList: string[], defines: MaterialDefines, maxSimultaneousLights = 4): void {
-            for (var lightIndex = 0; lightIndex < maxSimultaneousLights; lightIndex++) {
-                if (!defines["LIGHT" + lightIndex]) {
-                    break;
-                }
-
-                uniformsList.push(
-                    "vLightData" + lightIndex,
-                    "vLightDiffuse" + lightIndex,
-                    "vLightSpecular" + lightIndex,
-                    "vLightDirection" + lightIndex,
-                    "vLightGround" + lightIndex,
-                    "lightMatrix" + lightIndex,
-                    "shadowsInfo" + lightIndex
-                );
-                uniformBuffersList.push("Light" + lightIndex);
-
-                samplersList.push("shadowSampler" + lightIndex);
-            }
-
-            if (defines["NUM_MORPH_INFLUENCERS"]) {
-                uniformsList.push("morphTargetInfluences");
-            }
-        }
-
-        public static HandleFallbacksForShadows(defines: MaterialDefines, fallbacks: EffectFallbacks, maxSimultaneousLights = 4): void {
-            if (!defines["SHADOWS"]) {
-                return;
-            }
-
-            for (var lightIndex = 0; lightIndex < maxSimultaneousLights; lightIndex++) {
-                if (!defines["LIGHT" + lightIndex]) {
-                    break;
-                }
-
-                if (lightIndex > 0) {
-                    fallbacks.addFallback(lightIndex, "LIGHT" + lightIndex);
-                }
-
-                if (defines["SHADOW" + lightIndex]) {
-                    fallbacks.addFallback(0, "SHADOW" + lightIndex);
-                }
-
-                if (defines["SHADOWPCF" + lightIndex]) {
-                    fallbacks.addFallback(0, "SHADOWPCF" + lightIndex);
-                }
-
-                if (defines["SHADOWESM" + lightIndex]) {
-                    fallbacks.addFallback(0, "SHADOWESM" + lightIndex);
-                }
-            }
-        }
-
-        public static PrepareAttributesForMorphTargets(attribs: string[], mesh: AbstractMesh, defines: MaterialDefines): void {
-            var influencers = defines["NUM_MORPH_INFLUENCERS"];
-
-            if (influencers > 0) {
-                var maxAttributesCount = Engine.LastCreatedEngine.getCaps().maxVertexAttribs;
-                var manager = (<Mesh>mesh).morphTargetManager;
-                var normal = manager.supportsNormals && defines["NORMAL"];
-                for (var index = 0; index < influencers; index++) {
-                    attribs.push(VertexBuffer.PositionKind + index);
-
-                    if (normal) {
-                        attribs.push(VertexBuffer.NormalKind + index);
-                    }
-
-                    if (attribs.length > maxAttributesCount) {
-                        Tools.Error("Cannot add more vertex attributes for mesh " + mesh.name);
-                    }
-                }
-            }
-        }
-
-        public static PrepareAttributesForBones(attribs: string[], mesh: AbstractMesh, defines: MaterialDefines, fallbacks: EffectFallbacks): void {
-            if (defines["NUM_BONE_INFLUENCERS"] > 0) {
-                fallbacks.addCPUSkinningFallback(0, mesh);
-
-                attribs.push(VertexBuffer.MatricesIndicesKind);
-                attribs.push(VertexBuffer.MatricesWeightsKind);
-                if (defines["NUM_BONE_INFLUENCERS"] > 4) {
-                    attribs.push(VertexBuffer.MatricesIndicesExtraKind);
-                    attribs.push(VertexBuffer.MatricesWeightsExtraKind);
-                }
-            }
-        }
-
-        public static PrepareAttributesForInstances(attribs: string[], defines: MaterialDefines): void {
-            if (defines["INSTANCES"]) {
-                attribs.push("world0");
-                attribs.push("world1");
-                attribs.push("world2");
-                attribs.push("world3");
-            }
-        }
-
-        // Bindings
-        public static BindLightShadow(light: Light, scene: Scene, mesh: AbstractMesh, lightIndex: number, effect: Effect, depthValuesAlreadySet: boolean): boolean {
-            var shadowGenerator = <ShadowGenerator>light.getShadowGenerator();
-            if (mesh.receiveShadows && shadowGenerator) {
-                if (!(<any>light).needCube()) {
-                    effect.setMatrix("lightMatrix" + lightIndex, shadowGenerator.getTransformMatrix());
-                } else {
-                    if (!depthValuesAlreadySet) {
-                        depthValuesAlreadySet = true;
-                        effect.setFloat2("depthValues", scene.activeCamera.minZ, scene.activeCamera.maxZ);
-                    }
-                }
-                effect.setTexture("shadowSampler" + lightIndex, shadowGenerator.getShadowMapForRendering());
-                light._uniformBuffer.updateFloat3("shadowsInfo", shadowGenerator.getDarkness(), shadowGenerator.blurScale / shadowGenerator.getShadowMap().getSize().width, shadowGenerator.depthScale);
-            }
-
-            return depthValuesAlreadySet;
-        }
-
-        public static BindLightProperties(light: Light, effect: Effect, lightIndex: number): void {
-<<<<<<< HEAD
-            light.transferToEffect(effect, lightIndex);
-=======
-            if (light.getTypeID() === 0) {
-                // Point Light
-                light.transferToEffect(effect, "vLightData" + lightIndex);
-            } else if (light.getTypeID() === 1) {
-                // Directional Light
-                light.transferToEffect(effect, "vLightData" + lightIndex);
-            } else if (light.getTypeID() === 2) {
-                // Spot Light
-                light.transferToEffect(effect, "vLightData" + lightIndex, "vLightDirection" + lightIndex);
-            } else if (light.getTypeID() === 3) {
-                // Hemispheric Light
-                light.transferToEffect(effect, "vLightData" + lightIndex, "vLightGround" + lightIndex);
-            }
->>>>>>> 67f45ab7
-        }
-
-        public static BindLights(scene: Scene, mesh: AbstractMesh, effect: Effect, defines: MaterialDefines, maxSimultaneousLights = 4) {
-            var lightIndex = 0;
-            var depthValuesAlreadySet = false;
-
-            for (var light of mesh._lightSources) {
-                var useUbo = light._uniformBuffer.useUbo;
-
-                light._uniformBuffer.bindToEffect(effect, "Light" + lightIndex);
-
-                MaterialHelper.BindLightProperties(light, effect, lightIndex);
-
-                light.diffuse.scaleToRef(light.intensity, Tmp.Color3[0]);
-                light._uniformBuffer.updateColor4(useUbo ? "vLightDiffuse" : "vLightDiffuse" + lightIndex, Tmp.Color3[0], light.range);
-                if (defines["SPECULARTERM"]) {
-                    light.specular.scaleToRef(light.intensity, Tmp.Color3[1]);
-                    light._uniformBuffer.updateColor3(useUbo ? "vLightSpecular" : "vLightSpecular" + lightIndex, Tmp.Color3[1]);
-                }
-
-                // Shadows
-                if (scene.shadowsEnabled) {
-                    depthValuesAlreadySet = this.BindLightShadow(light, scene, mesh, lightIndex, effect, depthValuesAlreadySet);
-                }
-                light._uniformBuffer.update();
-                lightIndex++;
-
-                if (lightIndex === maxSimultaneousLights)
-                    break;
-            }
-        }
-
-        public static BindFogParameters(scene: Scene, mesh: AbstractMesh, effect: Effect): void {
-            if (scene.fogEnabled && mesh.applyFog && scene.fogMode !== Scene.FOGMODE_NONE) {
-                effect.setFloat4("vFogInfos", scene.fogMode, scene.fogStart, scene.fogEnd, scene.fogDensity);
-                effect.setColor3("vFogColor", scene.fogColor);
-            }
-        }
-
-        public static BindBonesParameters(mesh: AbstractMesh, effect: Effect): void {
-            if (mesh && mesh.useBones && mesh.computeBonesUsingShaders) {
-                var matrices = mesh.skeleton.getTransformMatrices(mesh);
-
-                if (matrices) {
-                    effect.setMatrices("mBones", matrices);
-                }
-            }
-        }
-
-        public static BindMorphTargetParameters(abstractMesh: AbstractMesh, effect: Effect): void {
-            if (!abstractMesh || !(<Mesh>abstractMesh).morphTargetManager) {
-                return;
-            }
-
-            effect.setFloatArray("morphTargetInfluences", (<Mesh>abstractMesh).morphTargetManager.influences);
-        }
-
-        public static BindLogDepth(defines: MaterialDefines, effect: Effect, scene: Scene): void {
-            if (defines["LOGARITHMICDEPTH"]) {
-                effect.setFloat("logarithmicDepthConstant", 2.0 / (Math.log(scene.activeCamera.maxZ + 1.0) / Math.LN2));
-            }
-        }
-
-        public static BindClipPlane(effect: Effect, scene: Scene): void {
-            if (scene.clipPlane) {
-                var clipPlane = scene.clipPlane;
-                effect.setFloat4("vClipPlane", clipPlane.normal.x, clipPlane.normal.y, clipPlane.normal.z, clipPlane.d);
-            }
-        }
-    }
+﻿module BABYLON {
+    export class MaterialHelper {
+
+        public static PrepareDefinesForMisc(mesh: AbstractMesh, scene: Scene, useLogarithmicDepth: boolean, pointsCloud, fogEnabled: boolean, defines: MaterialDefines): void {
+            if (defines._areMiscDirty) {
+                defines["LOGARITHMICDEPTH"] = useLogarithmicDepth;
+                defines["POINTSIZE"] = (pointsCloud || scene.forcePointsCloud);
+                defines["FOG"] = (scene.fogEnabled && mesh.applyFog && scene.fogMode !== Scene.FOGMODE_NONE && fogEnabled);
+            }
+        }
+
+        public static PrepareDefinesForFrameBoundValues(scene: Scene, engine: Engine, defines: MaterialDefines, useInstances: boolean): void {
+            var changed = false;
+
+            if (defines["CLIPPLANE"] !== (scene.clipPlane !== undefined && scene.clipPlane !== null)) {
+                defines["CLIPPLANE"] = !defines["CLIPPLANE"];
+                changed = true;
+            }
+
+            if (defines["ALPHATEST"] !== engine.getAlphaTesting()) {
+                defines["ALPHATEST"] = !defines["ALPHATEST"];
+                changed = true;
+            }
+
+            if (defines["INSTANCES"] !== useInstances) {
+                defines["INSTANCES"] = useInstances;
+                changed = true;
+            }
+            
+            if (changed) {
+                defines.markAsUnprocessed();
+            }
+        }
+
+        public static PrepareDefinesForAttributes(mesh: AbstractMesh, defines: MaterialDefines, useVertexColor: boolean, useBones: boolean, useMorphTargets = false): void {
+            if (!defines._areAttributesDirty && defines._needNormals === defines._normals && defines._needUVs === defines._uvs) {
+                return;
+            }               
+
+            defines._normals = defines._needNormals;
+            defines._uvs = defines._needUVs;
+            
+            defines["NORMAL"] = (defines._needNormals && mesh.isVerticesDataPresent(VertexBuffer.NormalKind));
+
+            if (defines._needNormals && mesh.isVerticesDataPresent(VertexBuffer.TangentKind)) {
+                defines["TANGENT"] = true;
+            }
+
+            if (defines._needUVs) {
+                defines["UV1"] = mesh.isVerticesDataPresent(VertexBuffer.UVKind);
+                defines["UV2"] = mesh.isVerticesDataPresent(VertexBuffer.UV2Kind);
+            } else {
+                defines["UV1"] = false;
+                defines["UV2"] = false;
+            }
+
+            if (useVertexColor) {
+                defines["VERTEXCOLOR"] = mesh.useVertexColors && mesh.isVerticesDataPresent(VertexBuffer.ColorKind);
+                defines["VERTEXALPHA"] = mesh.hasVertexAlpha;
+            }
+
+            if (useBones) {
+                if (mesh.useBones && mesh.computeBonesUsingShaders) {
+                    defines["NUM_BONE_INFLUENCERS"] = mesh.numBoneInfluencers;
+                    defines["BonesPerMesh"] = (mesh.skeleton.bones.length + 1);
+                } else {
+                    defines["NUM_BONE_INFLUENCERS"] = 0;
+                    defines["BonesPerMesh"] = 0;
+                }           
+            }
+
+            if (useMorphTargets) {
+                if ((<any>mesh).morphTargetManager) {
+                    var manager = (<Mesh>mesh).morphTargetManager;
+                    defines["MORPHTARGETS_NORMAL"] = manager.supportsNormals && defines["NORMAL"] ;
+                    defines["MORPHTARGETS"] = (manager.numInfluencers > 0);
+                    defines["NUM_MORPH_INFLUENCERS"] = manager.numInfluencers;
+                } else {
+                    defines["MORPHTARGETS_NORMAL"] = false;
+                    defines["MORPHTARGETS"] = false;
+                    defines["NUM_MORPH_INFLUENCERS"] = 0;
+                }
+            }
+        }
+
+        public static PrepareDefinesForLights(scene: Scene, mesh: AbstractMesh, defines: MaterialDefines, specularSupported: boolean, maxSimultaneousLights = 4, disableLighting = false): boolean {
+            if (!defines._areLightsDirty) {
+                return defines._needNormals;
+            }
+
+            var lightIndex = 0;
+            var needNormals = false;
+            var needRebuild = false;
+            var lightmapMode = false;
+            var shadowEnabled = false;
+            var specularEnabled = false;
+
+            if (scene.lightsEnabled && !disableLighting) {
+                for (var light of mesh._lightSources) {
+                    needNormals = true;
+
+                    if (defines["LIGHT" + lightIndex] === undefined) {
+                        needRebuild = true;
+                    }
+
+                    defines["LIGHT" + lightIndex] = true;
+                    
+                    defines["SPOTLIGHT" + lightIndex] = false;
+                    defines["HEMILIGHT" + lightIndex] = false;
+                    defines["POINTLIGHT" + lightIndex] = false;
+                    defines["DIRLIGHT" + lightIndex] = false;
+
+                    var type;
+                    if (light.getTypeID() === 2) {
+                        type = "SPOTLIGHT" + lightIndex;
+                    } else if (light.getTypeID() === 3) {
+                        type = "HEMILIGHT" + lightIndex;
+                    } else if (light.getTypeID() === 0) {
+                        type = "POINTLIGHT" + lightIndex;
+                    } else {
+                        type = "DIRLIGHT" + lightIndex;
+                    }
+
+                    defines[type] = true;
+
+                    // Specular
+                    if (specularSupported && !light.specular.equalsFloats(0, 0, 0)) {
+                        specularEnabled = true;
+                    }
+
+                    // Shadows
+                    defines["SHADOW" + lightIndex] = false;
+                    if (scene.shadowsEnabled) {
+                        var shadowGenerator = <ShadowGenerator>light.getShadowGenerator();
+                        if (mesh && mesh.receiveShadows && shadowGenerator) {
+                            defines["SHADOW" + lightIndex] = true;
+
+                            shadowEnabled = true;
+
+                            defines["SHADOWPCF" + lightIndex] = false;
+                            defines["SHADOWESM" + lightIndex] = false;
+
+                            if (shadowGenerator.usePoissonSampling) {
+                                defines["SHADOWPCF" + lightIndex] = true;
+                            } 
+                            else if (shadowGenerator.useExponentialShadowMap || shadowGenerator.useBlurExponentialShadowMap) {
+                                defines["SHADOWESM" + lightIndex] = true;
+                            }
+                        }
+                    }
+
+                    if (light.lightmapMode != Light.LIGHTMAP_DEFAULT ) {
+                        lightmapMode = true;
+                        defines["LIGHTMAPEXCLUDED" + lightIndex] = true;
+                        defines["LIGHTMAPNOSPECULAR" + lightIndex] = (light.lightmapMode == Light.LIGHTMAP_SHADOWSONLY);
+                    } else {
+                        defines["LIGHTMAPEXCLUDED" + lightIndex] = false;
+                        defines["LIGHTMAPNOSPECULAR" + lightIndex] = false;
+                    }
+
+                    lightIndex++;
+                    if (lightIndex === maxSimultaneousLights)
+                        break;
+                }
+            }
+
+            defines["SPECULARTERM"] = specularEnabled;
+            defines["SHADOWS"] = shadowEnabled;
+
+            // Resetting all other lights if any
+            for (var index = lightIndex; index < maxSimultaneousLights; index++) {
+                if (defines["LIGHT" + index] !== undefined) {
+                    defines["LIGHT" + index] = false;
+                }
+            }
+
+            let caps = scene.getEngine().getCaps();
+
+            if (defines["SHADOWFULLFLOAT"] === undefined) {
+                needRebuild = true;
+            }
+
+            defines["SHADOWFULLFLOAT"] = (shadowEnabled && caps.textureFloat && caps.textureFloatLinearFiltering && caps.textureFloatRender);
+            defines["LIGHTMAPEXCLUDED"] = lightmapMode;
+
+            if (needRebuild) {
+                defines.rebuild();
+            }
+
+            return needNormals;
+        }
+
+        public static PrepareUniformsAndSamplersList(uniformsList: string[], uniformBuffersList: string[], samplersList: string[], defines: MaterialDefines, maxSimultaneousLights = 4): void {
+            for (var lightIndex = 0; lightIndex < maxSimultaneousLights; lightIndex++) {
+                if (!defines["LIGHT" + lightIndex]) {
+                    break;
+                }
+
+                uniformsList.push(
+                    "vLightData" + lightIndex,
+                    "vLightDiffuse" + lightIndex,
+                    "vLightSpecular" + lightIndex,
+                    "vLightDirection" + lightIndex,
+                    "vLightGround" + lightIndex,
+                    "lightMatrix" + lightIndex,
+                    "shadowsInfo" + lightIndex
+                );
+                uniformBuffersList.push("Light" + lightIndex);
+
+                samplersList.push("shadowSampler" + lightIndex);
+            }
+
+            if (defines["NUM_MORPH_INFLUENCERS"]) {
+                uniformsList.push("morphTargetInfluences");
+            }
+        }
+
+        public static HandleFallbacksForShadows(defines: MaterialDefines, fallbacks: EffectFallbacks, maxSimultaneousLights = 4): void {
+            if (!defines["SHADOWS"]) {
+                return;
+            }
+
+            for (var lightIndex = 0; lightIndex < maxSimultaneousLights; lightIndex++) {
+                if (!defines["LIGHT" + lightIndex]) {
+                    break;
+                }
+
+                if (lightIndex > 0) {
+                    fallbacks.addFallback(lightIndex, "LIGHT" + lightIndex);
+                }
+
+                if (defines["SHADOW" + lightIndex]) {
+                    fallbacks.addFallback(0, "SHADOW" + lightIndex);
+                }
+
+                if (defines["SHADOWPCF" + lightIndex]) {
+                    fallbacks.addFallback(0, "SHADOWPCF" + lightIndex);
+                }
+
+                if (defines["SHADOWESM" + lightIndex]) {
+                    fallbacks.addFallback(0, "SHADOWESM" + lightIndex);
+                }
+            }
+        }
+
+        public static PrepareAttributesForMorphTargets(attribs: string[], mesh: AbstractMesh, defines: MaterialDefines): void {
+            var influencers = defines["NUM_MORPH_INFLUENCERS"];
+
+            if (influencers > 0) {
+                var maxAttributesCount = Engine.LastCreatedEngine.getCaps().maxVertexAttribs;
+                var manager = (<Mesh>mesh).morphTargetManager;
+                var normal = manager.supportsNormals && defines["NORMAL"];
+                for (var index = 0; index < influencers; index++) {
+                    attribs.push(VertexBuffer.PositionKind + index);
+
+                    if (normal) {
+                        attribs.push(VertexBuffer.NormalKind + index);
+                    }
+
+                    if (attribs.length > maxAttributesCount) {
+                        Tools.Error("Cannot add more vertex attributes for mesh " + mesh.name);
+                    }
+                }
+            }
+        }
+
+        public static PrepareAttributesForBones(attribs: string[], mesh: AbstractMesh, defines: MaterialDefines, fallbacks: EffectFallbacks): void {
+            if (defines["NUM_BONE_INFLUENCERS"] > 0) {
+                fallbacks.addCPUSkinningFallback(0, mesh);
+
+                attribs.push(VertexBuffer.MatricesIndicesKind);
+                attribs.push(VertexBuffer.MatricesWeightsKind);
+                if (defines["NUM_BONE_INFLUENCERS"] > 4) {
+                    attribs.push(VertexBuffer.MatricesIndicesExtraKind);
+                    attribs.push(VertexBuffer.MatricesWeightsExtraKind);
+                }
+            }
+        }
+
+        public static PrepareAttributesForInstances(attribs: string[], defines: MaterialDefines): void {
+            if (defines["INSTANCES"]) {
+                attribs.push("world0");
+                attribs.push("world1");
+                attribs.push("world2");
+                attribs.push("world3");
+            }
+        }
+
+        // Bindings
+        public static BindLightShadow(light: Light, scene: Scene, mesh: AbstractMesh, lightIndex: number, effect: Effect, depthValuesAlreadySet: boolean): boolean {
+            var shadowGenerator = <ShadowGenerator>light.getShadowGenerator();
+            if (mesh.receiveShadows && shadowGenerator) {
+                if (!(<any>light).needCube()) {
+                    effect.setMatrix("lightMatrix" + lightIndex, shadowGenerator.getTransformMatrix());
+                } else {
+                    if (!depthValuesAlreadySet) {
+                        depthValuesAlreadySet = true;
+                        effect.setFloat2("depthValues", scene.activeCamera.minZ, scene.activeCamera.maxZ);
+                    }
+                }
+                effect.setTexture("shadowSampler" + lightIndex, shadowGenerator.getShadowMapForRendering());
+                light._uniformBuffer.updateFloat3("shadowsInfo", shadowGenerator.getDarkness(), shadowGenerator.blurScale / shadowGenerator.getShadowMap().getSize().width, shadowGenerator.depthScale);
+            }
+
+            return depthValuesAlreadySet;
+        }
+
+        public static BindLightProperties(light: Light, effect: Effect, lightIndex: number): void {
+            light.transferToEffect(effect, lightIndex);
+        }
+
+        public static BindLights(scene: Scene, mesh: AbstractMesh, effect: Effect, defines: MaterialDefines, maxSimultaneousLights = 4) {
+            var lightIndex = 0;
+            var depthValuesAlreadySet = false;
+
+            for (var light of mesh._lightSources) {
+                var useUbo = light._uniformBuffer.useUbo;
+
+                light._uniformBuffer.bindToEffect(effect, "Light" + lightIndex);
+
+                MaterialHelper.BindLightProperties(light, effect, lightIndex);
+
+                light.diffuse.scaleToRef(light.intensity, Tmp.Color3[0]);
+                light._uniformBuffer.updateColor4(useUbo ? "vLightDiffuse" : "vLightDiffuse" + lightIndex, Tmp.Color3[0], light.range);
+                if (defines["SPECULARTERM"]) {
+                    light.specular.scaleToRef(light.intensity, Tmp.Color3[1]);
+                    light._uniformBuffer.updateColor3(useUbo ? "vLightSpecular" : "vLightSpecular" + lightIndex, Tmp.Color3[1]);
+                }
+
+                // Shadows
+                if (scene.shadowsEnabled) {
+                    depthValuesAlreadySet = this.BindLightShadow(light, scene, mesh, lightIndex, effect, depthValuesAlreadySet);
+                }
+                light._uniformBuffer.update();
+                lightIndex++;
+
+                if (lightIndex === maxSimultaneousLights)
+                    break;
+            }
+        }
+
+        public static BindFogParameters(scene: Scene, mesh: AbstractMesh, effect: Effect): void {
+            if (scene.fogEnabled && mesh.applyFog && scene.fogMode !== Scene.FOGMODE_NONE) {
+                effect.setFloat4("vFogInfos", scene.fogMode, scene.fogStart, scene.fogEnd, scene.fogDensity);
+                effect.setColor3("vFogColor", scene.fogColor);
+            }
+        }
+
+        public static BindBonesParameters(mesh: AbstractMesh, effect: Effect): void {
+            if (mesh && mesh.useBones && mesh.computeBonesUsingShaders) {
+                var matrices = mesh.skeleton.getTransformMatrices(mesh);
+
+                if (matrices) {
+                    effect.setMatrices("mBones", matrices);
+                }
+            }
+        }
+
+        public static BindMorphTargetParameters(abstractMesh: AbstractMesh, effect: Effect): void {
+            if (!abstractMesh || !(<Mesh>abstractMesh).morphTargetManager) {
+                return;
+            }
+
+            effect.setFloatArray("morphTargetInfluences", (<Mesh>abstractMesh).morphTargetManager.influences);
+        }
+
+        public static BindLogDepth(defines: MaterialDefines, effect: Effect, scene: Scene): void {
+            if (defines["LOGARITHMICDEPTH"]) {
+                effect.setFloat("logarithmicDepthConstant", 2.0 / (Math.log(scene.activeCamera.maxZ + 1.0) / Math.LN2));
+            }
+        }
+
+        public static BindClipPlane(effect: Effect, scene: Scene): void {
+            if (scene.clipPlane) {
+                var clipPlane = scene.clipPlane;
+                effect.setFloat4("vClipPlane", clipPlane.normal.x, clipPlane.normal.y, clipPlane.normal.z, clipPlane.d);
+            }
+        }
+    }
 }