import { Observable } from "../Misc/observable";
import { Nullable } from "../types";
import { Constants } from "../Engines/constants";
import { DomManagement } from "../Misc/domManagement";
import { Logger } from "../Misc/logger";
import { IDisposable } from '../scene';
import { IPipelineContext } from '../Engines/IPipelineContext';
import { DataBuffer } from '../Meshes/dataBuffer';
import { ShaderProcessor } from '../Engines/Processors/shaderProcessor';
import { ProcessingOptions, ShaderProcessingContext } from '../Engines/Processors/shaderProcessingOptions';
import { IMatrixLike, IVector2Like, IVector3Like, IVector4Like, IColor3Like, IColor4Like } from '../Maths/math.like';
import { ThinEngine } from '../Engines/thinEngine';
import { IEffectFallbacks } from './iEffectFallbacks';

declare type Engine = import("../Engines/engine").Engine;
declare type InternalTexture = import("../Materials/Textures/internalTexture").InternalTexture;
declare type BaseTexture = import("../Materials/Textures/baseTexture").BaseTexture;
declare type RenderTargetTexture = import("../Materials/Textures/renderTargetTexture").RenderTargetTexture;
declare type PostProcess = import("../PostProcesses/postProcess").PostProcess;

/**
 * Options to be used when creating an effect.
 */
export interface IEffectCreationOptions {
    /**
     * Atrributes that will be used in the shader.
     */
    attributes: string[];
    /**
     * Uniform varible names that will be set in the shader.
     */
    uniformsNames: string[];
    /**
     * Uniform buffer variable names that will be set in the shader.
     */
    uniformBuffersNames: string[];
    /**
     * Sampler texture variable names that will be set in the shader.
     */
    samplers: string[];
    /**
     * Define statements that will be set in the shader.
     */
    defines: any;
    /**
     * Possible fallbacks for this effect to improve performance when needed.
     */
    fallbacks: Nullable<IEffectFallbacks>;
    /**
     * Callback that will be called when the shader is compiled.
     */
    onCompiled: Nullable<(effect: Effect) => void>;
    /**
     * Callback that will be called if an error occurs during shader compilation.
     */
    onError: Nullable<(effect: Effect, errors: string) => void>;
    /**
     * Parameters to be used with Babylons include syntax to iterate over an array (eg. {lights: 10})
     */
    indexParameters?: any;
    /**
     * Max number of lights that can be used in the shader.
     */
    maxSimultaneousLights?: number;
    /**
     * See https://developer.mozilla.org/en-US/docs/Web/API/WebGL2RenderingContext/transformFeedbackVaryings
     */
    transformFeedbackVaryings?: Nullable<string[]>;
    /**
     * If provided, will be called two times with the vertex and fragment code so that this code can be updated before it is compiled by the GPU
     */
    processFinalCode?: Nullable<(shaderType: string, code: string) => string>;
    /**
     * Is this effect rendering to several color attachments ?
     */
    multiTarget?: boolean;
}

/**
 * Effect containing vertex and fragment shader that can be executed on an object.
 */
export class Effect implements IDisposable {
    /**
     * Gets or sets the relative url used to load shaders if using the engine in non-minified mode
     */
    public static ShadersRepository = "src/Shaders/";
    /**
     * Enable logging of the shader code when a compilation error occurs
     */
    public static LogShaderCodeOnCompilationError = true;
    /**
     * Name of the effect.
     */
    public name: any = null;
    /**
     * String container all the define statements that should be set on the shader.
     */
    public defines: string = "";
    /**
     * Callback that will be called when the shader is compiled.
     */
    public onCompiled: Nullable<(effect: Effect) => void> = null;
    /**
     * Callback that will be called if an error occurs during shader compilation.
     */
    public onError: Nullable<(effect: Effect, errors: string) => void> = null;
    /**
     * Callback that will be called when effect is bound.
     */
    public onBind: Nullable<(effect: Effect) => void> = null;
    /**
     * Unique ID of the effect.
     */
    public uniqueId = 0;
    /**
     * Observable that will be called when the shader is compiled.
     * It is recommended to use executeWhenCompile() or to make sure that scene.isReady() is called to get this observable raised.
     */
    public onCompileObservable = new Observable<Effect>();
    /**
     * Observable that will be called if an error occurs during shader compilation.
     */
    public onErrorObservable = new Observable<Effect>();

    /** @hidden */
    public _onBindObservable: Nullable<Observable<Effect>> = null;

    /**
     * @hidden
     * Specifies if the effect was previously ready
     */
    public _wasPreviouslyReady = false;

    /**
     * Observable that will be called when effect is bound.
     */
    public get onBindObservable(): Observable<Effect> {
        if (!this._onBindObservable) {
            this._onBindObservable = new Observable<Effect>();
        }

        return this._onBindObservable;
    }

    /** @hidden */
    public _bonesComputationForcedToCPU = false;
    /** @hidden */
<<<<<<< HEAD
    public _uniformBuffersNames: { [key: string]: number } = {};
    /** @hidden */
    public _samplerList: string[];
=======
    public _multiTarget: boolean = false;
>>>>>>> 31ca8068

    private static _uniqueIdSeed = 0;
    private _engine: Engine;
    private _uniformBuffersNamesList: string[];
    private _uniformsNames: string[];
    private _samplers: { [key: string]: number } = {};
    private _isReady = false;
    private _compilationError = "";
    private _allFallbacksProcessed = false;
    private _attributesNames: string[];
    private _attributes: number[];
    private _attributeLocationByName: { [name: string] : number };
    private _uniforms: { [key: string]: Nullable<WebGLUniformLocation> } = {};
    /**
     * Key for the effect.
     * @hidden
     */
    public _key: string = "";
    private _indexParameters: any;
    private _fallbacks: Nullable<IEffectFallbacks> = null;
    private _vertexSourceCodeOverride: string = "";
    private _fragmentSourceCodeOverride: string = "";
    private _transformFeedbackVaryings: Nullable<string[]> = null;
    /**
     * Compiled shader to webGL program.
     * @hidden
     */
    public _pipelineContext: Nullable<IPipelineContext> = null;
    /** @hidden */
    public _vertexSourceCode: string = "";
    /** @hidden */
    public _fragmentSourceCode: string = "";

    private static _baseCache: { [key: number]: DataBuffer } = {};
    private _processingContext: Nullable<ShaderProcessingContext>;

    /**
     * Instantiates an effect.
     * An effect can be used to create/manage/execute vertex and fragment shaders.
     * @param baseName Name of the effect.
     * @param attributesNamesOrOptions List of attribute names that will be passed to the shader or set of all options to create the effect.
     * @param uniformsNamesOrEngine List of uniform variable names that will be passed to the shader or the engine that will be used to render effect.
     * @param samplers List of sampler variables that will be passed to the shader.
     * @param engine Engine to be used to render the effect
     * @param defines Define statements to be added to the shader.
     * @param fallbacks Possible fallbacks for this effect to improve performance when needed.
     * @param onCompiled Callback that will be called when the shader is compiled.
     * @param onError Callback that will be called if an error occurs during shader compilation.
     * @param indexParameters Parameters to be used with Babylons include syntax to iterate over an array (eg. {lights: 10})
     * @param key Effect Key identifying uniquely compiled shader variants
     * @param sources Already processed sources for the current key.
     */
    constructor(baseName: any, attributesNamesOrOptions: string[] | IEffectCreationOptions, uniformsNamesOrEngine: string[] | ThinEngine, samplers: Nullable<string[]> = null,
        engine?: ThinEngine, defines: Nullable<string> = null,
        fallbacks: Nullable<IEffectFallbacks> = null, onCompiled: Nullable<(effect: Effect) => void> = null, onError: Nullable<(effect: Effect, errors: string) => void> = null, indexParameters?: any, key: string = "",
        sources?: {
            vertex: string
            fragment: string,
        }) {
        this.name = baseName;
        this._key = key;

        let processFinalCode: Nullable<(shaderType: string, code: string) => string> = null;

        if ((<IEffectCreationOptions>attributesNamesOrOptions).attributes) {
            var options = <IEffectCreationOptions>attributesNamesOrOptions;
            this._engine = <Engine>uniformsNamesOrEngine;

            this._attributesNames = options.attributes;
            this._uniformsNames = options.uniformsNames.concat(options.samplers);
            this._samplerList = options.samplers.slice();
            this.defines = options.defines;
            this.onError = options.onError;
            this.onCompiled = options.onCompiled;
            this._fallbacks = options.fallbacks;
            this._indexParameters = options.indexParameters;
            this._transformFeedbackVaryings = options.transformFeedbackVaryings || null;
            this._multiTarget = !!options.multiTarget;

            if (options.uniformBuffersNames) {
                this._uniformBuffersNamesList = options.uniformBuffersNames.slice();
                for (var i = 0; i < options.uniformBuffersNames.length; i++) {
                    this._uniformBuffersNames[options.uniformBuffersNames[i]] = i;
                }
            }

            processFinalCode = options.processFinalCode ?? null;
        } else {
            this._engine = <Engine>engine;
            this.defines = (defines == null ? "" : defines);
            this._uniformsNames = (<string[]>uniformsNamesOrEngine).concat(<string[]>samplers);
            this._samplerList = samplers ? <string[]>samplers.slice() : [];
            this._attributesNames = (<string[]>attributesNamesOrOptions);
            this._uniformBuffersNamesList = [];

            this.onError = onError;
            this.onCompiled = onCompiled;

            this._indexParameters = indexParameters;
            this._fallbacks = fallbacks;
        }

        this._attributeLocationByName = { };

        this.uniqueId = Effect._uniqueIdSeed++;

        if (sources) {
            this._fragmentSourceCode = sources.fragment;
            this._vertexSourceCode = sources.vertex;
            this._prepareEffect();
            return;
        }

        var vertexSource: any;
        var fragmentSource: any;

        let hostDocument = DomManagement.IsWindowObjectExist() ? this._engine.getHostDocument() : null;

        if (baseName.vertexSource) {
            vertexSource = "source:" + baseName.vertexSource;
        } else if (baseName.vertexElement) {
            vertexSource = hostDocument ? hostDocument.getElementById(baseName.vertexElement) : null;

            if (!vertexSource) {
                vertexSource = baseName.vertexElement;
            }
        } else {
            vertexSource = baseName.vertex || baseName;
        }

        if (baseName.fragmentSource) {
            fragmentSource = "source:" + baseName.fragmentSource;
        } else if (baseName.fragmentElement) {
            fragmentSource = hostDocument ? hostDocument.getElementById(baseName.fragmentElement) : null;

            if (!fragmentSource) {
                fragmentSource = baseName.fragmentElement;
            }
        } else {
            fragmentSource = baseName.fragment || baseName;
        }

        this._processingContext = engine!._getShaderProcessingContext();

        const processorOptions: ProcessingOptions = {
            defines: this.defines.split("\n"),
            indexParameters: this._indexParameters,
            isFragment: false,
            shouldUseHighPrecisionShader: this._engine._shouldUseHighPrecisionShader,
            processor: this._engine._shaderProcessor,
            supportsUniformBuffers: this._engine.supportsUniformBuffers,
            shadersRepository: Effect.ShadersRepository,
            includesShadersStore: Effect.IncludesShadersStore,
            version: (this._engine.webGLVersion * 100).toString(),
            platformName: this._engine.shaderPlatformName,
            processingContext: this._processingContext
        };

<<<<<<< HEAD
        let shaderCodes : [string | undefined, string | undefined] = [undefined, undefined];
        let shadersLoaded = () => {
            if (shaderCodes[0] && shaderCodes[1]) {
                processorOptions.isFragment = true;
                let [migratedVertexCode, fragmentCode] = shaderCodes;
                ShaderProcessor.Process(fragmentCode, processorOptions, (migratedFragmentCode) => {
                    const finalShaders = ShaderProcessor.Finalize(migratedVertexCode, migratedFragmentCode, processorOptions);
                    this._useFinalCode(finalShaders.vertexCode, finalShaders.fragmentCode, baseName);
=======
        this._loadShader(vertexSource, "Vertex", "", (vertexCode) => {
            this._loadShader(fragmentSource, "Fragment", "Pixel", (fragmentCode) => {
                ShaderProcessor.Process(vertexCode, processorOptions, (migratedVertexCode) => {
                    if (processFinalCode) {
                        migratedVertexCode = processFinalCode("vertex", migratedVertexCode);
                    }
                    processorOptions.isFragment = true;
                    ShaderProcessor.Process(fragmentCode, processorOptions, (migratedFragmentCode) => {
                        if (processFinalCode) {
                            migratedFragmentCode = processFinalCode("fragment", migratedFragmentCode);
                        }
                        this._useFinalCode(migratedVertexCode, migratedFragmentCode, baseName);
                    });
>>>>>>> 31ca8068
                });
            }

        };
        this._loadShader(vertexSource, "Vertex", "", (vertexCode) => {
            ShaderProcessor.Process(vertexCode, processorOptions, (migratedVertexCode) => {
                shaderCodes[0] = migratedVertexCode;
                shadersLoaded();
            });
        });
        this._loadShader(fragmentSource, "Fragment", "Pixel", (fragmentCode) => {
            shaderCodes[1] = fragmentCode;
            shadersLoaded();
        });
    }

    private _useFinalCode(migratedVertexCode: string, migratedFragmentCode: string, baseName: any) {
        if (baseName) {
            var vertex = baseName.vertexElement || baseName.vertex || baseName.spectorName || baseName;
            var fragment = baseName.fragmentElement || baseName.fragment || baseName.spectorName || baseName;

            this._vertexSourceCode = "#define SHADER_NAME vertex:" + vertex + "\n" + migratedVertexCode;
            this._fragmentSourceCode = "#define SHADER_NAME fragment:" + fragment + "\n" + migratedFragmentCode;
        } else {
            this._vertexSourceCode = migratedVertexCode;
            this._fragmentSourceCode = migratedFragmentCode;
        }
        this._prepareEffect();
    }

    /**
     * Unique key for this effect
     */
    public get key(): string {
        return this._key;
    }

    /**
     * If the effect has been compiled and prepared.
     * @returns if the effect is compiled and prepared.
     */
    public isReady(): boolean {
        try {
            return this._isReadyInternal();
        }
        catch {
            return false;
        }
    }

    private _isReadyInternal(): boolean {
        if (this._isReady) {
            return true;
        }
        if (this._pipelineContext) {
            return this._pipelineContext.isReady;
        }
        return false;
    }

    /**
     * The engine the effect was initialized with.
     * @returns the engine.
     */
    public getEngine(): Engine {
        return this._engine;
    }

    /**
     * The pipeline context for this effect
     * @returns the associated pipeline context
     */
    public getPipelineContext(): Nullable<IPipelineContext> {
        return this._pipelineContext;
    }

    /**
     * The set of names of attribute variables for the shader.
     * @returns An array of attribute names.
     */
    public getAttributesNames(): string[] {
        return this._attributesNames;
    }

    /**
     * Returns the attribute at the given index.
     * @param index The index of the attribute.
     * @returns The location of the attribute.
     */
    public getAttributeLocation(index: number): number {
        return this._attributes[index];
    }

    /**
     * Returns the attribute based on the name of the variable.
     * @param name of the attribute to look up.
     * @returns the attribute location.
     */
    public getAttributeLocationByName(name: string): number {
        return this._attributeLocationByName[name];
    }

    /**
     * The number of attributes.
     * @returns the numnber of attributes.
     */
    public getAttributesCount(): number {
        return this._attributes.length;
    }

    /**
     * Gets the index of a uniform variable.
     * @param uniformName of the uniform to look up.
     * @returns the index.
     */
    public getUniformIndex(uniformName: string): number {
        return this._uniformsNames.indexOf(uniformName);
    }

    /**
     * Returns the attribute based on the name of the variable.
     * @param uniformName of the uniform to look up.
     * @returns the location of the uniform.
     */
    public getUniform(uniformName: string): Nullable<WebGLUniformLocation> {
        return this._uniforms[uniformName];
    }

    /**
     * Returns an array of sampler variable names
     * @returns The array of sampler variable names.
     */
    public getSamplers(): string[] {
        return this._samplerList;
    }

    /**
     * Returns an array of uniform variable names
     * @returns The array of uniform variable names.
     */
    public getUniformNames(): string[] {
        return this._uniformsNames;
    }

    /**
     * Returns an array of uniform buffer variable names
     * @returns The array of uniform buffer variable names.
     */
    public getUniformBuffersNames(): string[] {
        return this._uniformBuffersNamesList;
    }

    /**
     * Returns the index parameters used to create the effect
     * @returns The index parameters object
     */
    public getIndexParameters(): any {
        return this._indexParameters;
    }

    /**
     * The error from the last compilation.
     * @returns the error string.
     */
    public getCompilationError(): string {
        return this._compilationError;
    }

    /**
     * Gets a boolean indicating that all fallbacks were used during compilation
     * @returns true if all fallbacks were used
     */
    public allFallbacksProcessed(): boolean {
        return this._allFallbacksProcessed;
    }

    /**
     * Adds a callback to the onCompiled observable and call the callback imediatly if already ready.
     * @param func The callback to be used.
     */
    public executeWhenCompiled(func: (effect: Effect) => void): void {
        if (this.isReady()) {
            func(this);
            return;
        }

        this.onCompileObservable.add((effect) => {
            func(effect);
        });

        if (!this._pipelineContext || this._pipelineContext.isAsync) {
            setTimeout(() => {
                this._checkIsReady(null);
            }, 16);
        }
    }

    private _checkIsReady(previousPipelineContext: Nullable<IPipelineContext>) {
        try {
            if (this._isReadyInternal()) {
                return;
            }
        } catch (e) {
            this._processCompilationErrors(e, previousPipelineContext);
            return;
        }

        setTimeout(() => {
            this._checkIsReady(previousPipelineContext);
        }, 16);
    }

    private _loadShader(shader: any, key: string, optionalKey: string, callback: (data: any) => void): void {
        if (typeof(HTMLElement) !== "undefined") {
            // DOM element ?
            if (shader instanceof HTMLElement) {
                var shaderCode = DomManagement.GetDOMTextContent(shader);
                callback(shaderCode);
                return;
            }
        }

        // Direct source ?
        if (shader.substr(0, 7) === "source:") {
            callback(shader.substr(7));
            return;
        }

        // Base64 encoded ?
        if (shader.substr(0, 7) === "base64:") {
            var shaderBinary = window.atob(shader.substr(7));
            callback(shaderBinary);
            return;
        }

        // Is in local store ?
        if (Effect.ShadersStore[shader + key + "Shader"]) {
            callback(Effect.ShadersStore[shader + key + "Shader"]);
            return;
        }

        if (optionalKey && Effect.ShadersStore[shader + optionalKey + "Shader"]) {
            callback(Effect.ShadersStore[shader + optionalKey + "Shader"]);
            return;
        }

        var shaderUrl;

        if (shader[0] === "." || shader[0] === "/" || shader.indexOf("http") > -1) {
            shaderUrl = shader;
        } else {
            shaderUrl = Effect.ShadersRepository + shader;
        }

        // Vertex shader
        this._engine._loadFile(shaderUrl + "." + key.toLowerCase() + ".fx", callback);
    }

    /**
     * Gets the vertex shader source code of this effect
     */
    public get vertexSourceCode(): string {
        return this._vertexSourceCodeOverride && this._fragmentSourceCodeOverride ? this._vertexSourceCodeOverride : this._vertexSourceCode;
    }

    /**
     * Gets the fragment shader source code of this effect
     */
    public get fragmentSourceCode(): string {
        return this._vertexSourceCodeOverride && this._fragmentSourceCodeOverride ? this._fragmentSourceCodeOverride : this._fragmentSourceCode;
    }

    /**
     * Recompiles the webGL program
     * @param vertexSourceCode The source code for the vertex shader.
     * @param fragmentSourceCode The source code for the fragment shader.
     * @param onCompiled Callback called when completed.
     * @param onError Callback called on error.
     * @hidden
     */
    public _rebuildProgram(vertexSourceCode: string, fragmentSourceCode: string, onCompiled: (pipelineContext: IPipelineContext) => void, onError: (message: string) => void) {
        this._isReady = false;

        this._vertexSourceCodeOverride = vertexSourceCode;
        this._fragmentSourceCodeOverride = fragmentSourceCode;
        this.onError = (effect, error) => {
            if (onError) {
                onError(error);
            }
        };
        this.onCompiled = () => {
            var scenes = this.getEngine().scenes;
            if (scenes) {
                for (var i = 0; i < scenes.length; i++) {
                    scenes[i].markAllMaterialsAsDirty(Constants.MATERIAL_AllDirtyFlag);
                }
            }

            this._pipelineContext!._handlesSpectorRebuildCallback(onCompiled);
        };
        this._fallbacks = null;
        this._prepareEffect();
    }

    /**
     * Prepares the effect
     * @hidden
     */
    public _prepareEffect() {
        let attributesNames = this._attributesNames;
        let defines = this.defines;

        var previousPipelineContext = this._pipelineContext;

        try {
            let engine = this._engine;

            this._pipelineContext = engine.createPipelineContext(this._processingContext);

            let rebuildRebind = this._rebuildProgram.bind(this);
            if (this._vertexSourceCodeOverride && this._fragmentSourceCodeOverride) {
                engine._preparePipelineContext(this._pipelineContext, this._vertexSourceCodeOverride, this._fragmentSourceCodeOverride, true, rebuildRebind, null, this._transformFeedbackVaryings, this._key);
            }
            else {
                engine._preparePipelineContext(this._pipelineContext, this._vertexSourceCode, this._fragmentSourceCode, false, rebuildRebind, defines, this._transformFeedbackVaryings, this._key);
            }

            engine._executeWhenRenderingStateIsCompiled(this._pipelineContext, () => {
                this._attributes = [];
                this._pipelineContext!._fillEffectInformation(this,
                    this._uniformBuffersNames,
                    this._uniformsNames,
                    this._uniforms,
                    this._samplerList,
                    this._samplers,
                    attributesNames,
                    this._attributes);

                // Caches attribute locations.
                if (attributesNames) {
                    for (let i = 0; i < attributesNames.length; i++) {
                        const name = attributesNames[i];
                        this._attributeLocationByName[name] = this._attributes[i];
                    }
                }

                engine.bindSamplers(this);

                this._compilationError = "";
                this._isReady = true;
                if (this.onCompiled) {
                    this.onCompiled(this);
                }
                this.onCompileObservable.notifyObservers(this);
                this.onCompileObservable.clear();

                // Unbind mesh reference in fallbacks
                if (this._fallbacks) {
                    this._fallbacks.unBindMesh();
                }

                if (previousPipelineContext) {
                    this.getEngine()._deletePipelineContext(previousPipelineContext);
                }
            });

            if (this._pipelineContext.isAsync) {
                this._checkIsReady(previousPipelineContext);
            }

        } catch (e) {
           this._processCompilationErrors(e, previousPipelineContext);
        }
    }

    private _getShaderCodeAndErrorLine(code: Nullable<string>, error: Nullable<string>, isFragment: boolean): [Nullable<string>, Nullable<string>] {
        const regexp = isFragment ? /FRAGMENT SHADER ERROR: 0:(\d+?):/ : /VERTEX SHADER ERROR: 0:(\d+?):/;

        let errorLine = null;

        if (error && code) {
            const res = error.match(regexp);
            if (res && res.length === 2) {
                const lineNumber = parseInt(res[1]);
                const lines = code.split("\n", -1);
                if (lines.length >= lineNumber) {
                    errorLine = `Offending line [${lineNumber}] in ${isFragment ? "fragment" : "vertex"} code: ${lines[lineNumber - 1]}`;
                }
            }
        }

        return [code, errorLine];
    }

    private _processCompilationErrors(e: any, previousPipelineContext: Nullable<IPipelineContext> = null) {
        this._compilationError = e.message;
        let attributesNames = this._attributesNames;
        let fallbacks = this._fallbacks;

        // Let's go through fallbacks then
        Logger.Error("Unable to compile effect:");
        Logger.Error("Uniforms: " + this._uniformsNames.map(function(uniform) {
            return " " + uniform;
        }));
        Logger.Error("Attributes: " + attributesNames.map(function(attribute) {
            return " " + attribute;
        }));
        Logger.Error("Defines:\r\n" + this.defines);
        if (Effect.LogShaderCodeOnCompilationError) {
            let lineErrorVertex = null, lineErrorFragment = null, code = null;
            if (this._pipelineContext?._getVertexShaderCode()) {
                [code, lineErrorVertex] = this._getShaderCodeAndErrorLine(this._pipelineContext._getVertexShaderCode(), this._compilationError, false);
                if (code) {
                    Logger.Error("Vertex code:");
                    Logger.Error(code);
                }
            }
            if (this._pipelineContext?._getFragmentShaderCode()) {
                [code, lineErrorFragment] = this._getShaderCodeAndErrorLine(this._pipelineContext?._getFragmentShaderCode(), this._compilationError, true);
                if (code) {
                    Logger.Error("Fragment code:");
                    Logger.Error(code);
                }
            }
            if (lineErrorVertex) {
                Logger.Error(lineErrorVertex);
            }
            if (lineErrorFragment) {
                Logger.Error(lineErrorFragment);
            }
        }
        Logger.Error("Error: " + this._compilationError);
        if (previousPipelineContext) {
            this._pipelineContext = previousPipelineContext;
            this._isReady = true;
            if (this.onError) {
                this.onError(this, this._compilationError);
            }
            this.onErrorObservable.notifyObservers(this);
        }

        if (fallbacks) {
            this._pipelineContext = null;
            if (fallbacks.hasMoreFallbacks) {
                this._allFallbacksProcessed = false;
                Logger.Error("Trying next fallback.");
                this.defines = fallbacks.reduce(this.defines, this);
                this._prepareEffect();
            } else { // Sorry we did everything we can
                this._allFallbacksProcessed = true;
                if (this.onError) {
                    this.onError(this, this._compilationError);
                }
                this.onErrorObservable.notifyObservers(this);
                this.onErrorObservable.clear();

                // Unbind mesh reference in fallbacks
                if (this._fallbacks) {
                    this._fallbacks.unBindMesh();
                }
            }
        } else {
            this._allFallbacksProcessed = true;
        }
    }

    /**
     * Checks if the effect is supported. (Must be called after compilation)
     */
    public get isSupported(): boolean {
        return this._compilationError === "";
    }

    /**
     * Binds a texture to the engine to be used as output of the shader.
     * @param channel Name of the output variable.
     * @param texture Texture to bind.
     * @hidden
     */
    public _bindTexture(channel: string, texture: Nullable<InternalTexture>): void {
        this._engine._bindTexture(this._samplers[channel], texture);
    }

    /**
     * Sets a texture on the engine to be used in the shader.
     * @param channel Name of the sampler variable.
     * @param texture Texture to set.
     */
    public setTexture(channel: string, texture: Nullable<BaseTexture>): void {
        this._engine.setTexture(this._samplers[channel], this._uniforms[channel], texture, channel);
    }

    /**
     * Sets a depth stencil texture from a render target on the engine to be used in the shader.
     * @param channel Name of the sampler variable.
     * @param texture Texture to set.
     */
    public setDepthStencilTexture(channel: string, texture: Nullable<RenderTargetTexture>): void {
        this._engine.setDepthStencilTexture(this._samplers[channel], this._uniforms[channel], texture);
    }

    /**
     * Sets an array of textures on the engine to be used in the shader.
     * @param channel Name of the variable.
     * @param textures Textures to set.
     */
    public setTextureArray(channel: string, textures: BaseTexture[]): void {
        let exName = channel + "Ex";
        if (this._samplerList.indexOf(exName + "0") === -1) {
            const initialPos = this._samplerList.indexOf(channel);
            for (var index = 1; index < textures.length; index++) {
                const currentExName = exName + (index - 1).toString();
                this._samplerList.splice(initialPos + index, 0, currentExName);
            }

            // Reset every channels
            let channelIndex = 0;
            for (var key of this._samplerList) {
                this._samplers[key] = channelIndex;
                channelIndex += 1;
            }
        }

        this._engine.setTextureArray(this._samplers[channel], this._uniforms[channel], textures);
    }

    /**
     * Sets a texture to be the input of the specified post process. (To use the output, pass in the next post process in the pipeline)
     * @param channel Name of the sampler variable.
     * @param postProcess Post process to get the input texture from.
     */
    public setTextureFromPostProcess(channel: string, postProcess: Nullable<PostProcess>): void {
        this._engine.setTextureFromPostProcess(this._samplers[channel], postProcess);
    }

    /**
     * (Warning! setTextureFromPostProcessOutput may be desired instead)
     * Sets the input texture of the passed in post process to be input of this effect. (To use the output of the passed in post process use setTextureFromPostProcessOutput)
     * @param channel Name of the sampler variable.
     * @param postProcess Post process to get the output texture from.
     */
    public setTextureFromPostProcessOutput(channel: string, postProcess: Nullable<PostProcess>): void {
        this._engine.setTextureFromPostProcessOutput(this._samplers[channel], postProcess);
    }

    /**
     * Binds a buffer to a uniform.
     * @param buffer Buffer to bind.
     * @param name Name of the uniform variable to bind to.
     */
    public bindUniformBuffer(buffer: DataBuffer, name: string): void {
        let bufferName = this._uniformBuffersNames[name];
        if (bufferName === undefined || Effect._baseCache[bufferName] === buffer) {
            return;
        }
        Effect._baseCache[bufferName] = buffer;
        this._engine.bindUniformBufferBase(buffer, bufferName, name);
    }

    /**
     * Binds block to a uniform.
     * @param blockName Name of the block to bind.
     * @param index Index to bind.
     */
    public bindUniformBlock(blockName: string, index: number): void {
        this._engine.bindUniformBlock(this._pipelineContext!, blockName, index);
    }

    /**
     * Sets an interger value on a uniform variable.
     * @param uniformName Name of the variable.
     * @param value Value to be set.
     * @returns this effect.
     */
    public setInt(uniformName: string, value: number): Effect {
        this._pipelineContext!.setInt(uniformName, value);
        return this;
    }

    /**
     * Sets an int array on a uniform variable.
     * @param uniformName Name of the variable.
     * @param array array to be set.
     * @returns this effect.
     */
    public setIntArray(uniformName: string, array: Int32Array): Effect {
        this._pipelineContext!.setIntArray(uniformName, array);
        return this;
    }

    /**
     * Sets an int array 2 on a uniform variable. (Array is specified as single array eg. [1,2,3,4] will result in [[1,2],[3,4]] in the shader)
     * @param uniformName Name of the variable.
     * @param array array to be set.
     * @returns this effect.
     */
    public setIntArray2(uniformName: string, array: Int32Array): Effect {
        this._pipelineContext!.setIntArray2(uniformName, array);
        return this;
    }

    /**
     * Sets an int array 3 on a uniform variable. (Array is specified as single array eg. [1,2,3,4,5,6] will result in [[1,2,3],[4,5,6]] in the shader)
     * @param uniformName Name of the variable.
     * @param array array to be set.
     * @returns this effect.
     */
    public setIntArray3(uniformName: string, array: Int32Array): Effect {
        this._pipelineContext!.setIntArray3(uniformName, array);
        return this;
    }

    /**
     * Sets an int array 4 on a uniform variable. (Array is specified as single array eg. [1,2,3,4,5,6,7,8] will result in [[1,2,3,4],[5,6,7,8]] in the shader)
     * @param uniformName Name of the variable.
     * @param array array to be set.
     * @returns this effect.
     */
    public setIntArray4(uniformName: string, array: Int32Array): Effect {
        this._pipelineContext!.setIntArray4(uniformName, array);
        return this;
    }

    /**
     * Sets an float array on a uniform variable.
     * @param uniformName Name of the variable.
     * @param array array to be set.
     * @returns this effect.
     */
    public setFloatArray(uniformName: string, array: Float32Array): Effect {
        this._pipelineContext!.setArray(uniformName, array);
        return this;
    }

    /**
     * Sets an float array 2 on a uniform variable. (Array is specified as single array eg. [1,2,3,4] will result in [[1,2],[3,4]] in the shader)
     * @param uniformName Name of the variable.
     * @param array array to be set.
     * @returns this effect.
     */
    public setFloatArray2(uniformName: string, array: Float32Array): Effect {
        this._pipelineContext!.setArray2(uniformName, array);
        return this;
    }

    /**
     * Sets an float array 3 on a uniform variable. (Array is specified as single array eg. [1,2,3,4,5,6] will result in [[1,2,3],[4,5,6]] in the shader)
     * @param uniformName Name of the variable.
     * @param array array to be set.
     * @returns this effect.
     */
    public setFloatArray3(uniformName: string, array: Float32Array): Effect {
        this._pipelineContext!.setArray3(uniformName, array);
        return this;
    }

    /**
     * Sets an float array 4 on a uniform variable. (Array is specified as single array eg. [1,2,3,4,5,6,7,8] will result in [[1,2,3,4],[5,6,7,8]] in the shader)
     * @param uniformName Name of the variable.
     * @param array array to be set.
     * @returns this effect.
     */
    public setFloatArray4(uniformName: string, array: Float32Array): Effect {
        this._pipelineContext!.setArray4(uniformName, array);
        return this;
    }

    /**
     * Sets an array on a uniform variable.
     * @param uniformName Name of the variable.
     * @param array array to be set.
     * @returns this effect.
     */
    public setArray(uniformName: string, array: number[]): Effect {
        this._pipelineContext!.setArray(uniformName, array);
        return this;
    }

    /**
     * Sets an array 2 on a uniform variable. (Array is specified as single array eg. [1,2,3,4] will result in [[1,2],[3,4]] in the shader)
     * @param uniformName Name of the variable.
     * @param array array to be set.
     * @returns this effect.
     */
    public setArray2(uniformName: string, array: number[]): Effect {
        this._pipelineContext!.setArray2(uniformName, array);
        return this;
    }

    /**
     * Sets an array 3 on a uniform variable. (Array is specified as single array eg. [1,2,3,4,5,6] will result in [[1,2,3],[4,5,6]] in the shader)
     * @param uniformName Name of the variable.
     * @param array array to be set.
     * @returns this effect.
     */
    public setArray3(uniformName: string, array: number[]): Effect {
        this._pipelineContext!.setArray3(uniformName, array);
        return this;
    }

    /**
     * Sets an array 4 on a uniform variable. (Array is specified as single array eg. [1,2,3,4,5,6,7,8] will result in [[1,2,3,4],[5,6,7,8]] in the shader)
     * @param uniformName Name of the variable.
     * @param array array to be set.
     * @returns this effect.
     */
    public setArray4(uniformName: string, array: number[]): Effect {
        this._pipelineContext!.setArray4(uniformName, array);
        return this;
    }

    /**
     * Sets matrices on a uniform variable.
     * @param uniformName Name of the variable.
     * @param matrices matrices to be set.
     * @returns this effect.
     */
<<<<<<< HEAD
    public setMatrices(uniformName: string, matrices: Float32Array): Effect {
        this._pipelineContext!.setMatrices(uniformName, matrices);
=======
    public setMatrices(uniformName: string, matrices: Float32Array | Array<number>): Effect {
        if (!matrices) {
            return this;
        }

        this._valueCache[uniformName] = null;
        this._engine.setMatrices(this._uniforms[uniformName], matrices as Float32Array); // the cast is ok because it is gl.uniformMatrix4fv() which is called at the end, and this function accepts Float32Array and Array<number>

>>>>>>> 31ca8068
        return this;
    }

    /**
     * Sets matrix on a uniform variable.
     * @param uniformName Name of the variable.
     * @param matrix matrix to be set.
     * @returns this effect.
     */
    public setMatrix(uniformName: string, matrix: IMatrixLike): Effect {
        this._pipelineContext!.setMatrix(uniformName, matrix);
        return this;
    }

    /**
     * Sets a 3x3 matrix on a uniform variable. (Speicified as [1,2,3,4,5,6,7,8,9] will result in [1,2,3][4,5,6][7,8,9] matrix)
     * @param uniformName Name of the variable.
     * @param matrix matrix to be set.
     * @returns this effect.
     */
<<<<<<< HEAD
    public setMatrix3x3(uniformName: string, matrix: Float32Array): Effect {
        this._pipelineContext!.setMatrix3x3(uniformName, matrix);
=======
    public setMatrix3x3(uniformName: string, matrix: Float32Array | Array<number>): Effect {
        this._valueCache[uniformName] = null;
        this._engine.setMatrix3x3(this._uniforms[uniformName], matrix as Float32Array); // the cast is ok because it is gl.uniformMatrix3fv() which is called at the end, and this function accepts Float32Array and Array<number>

>>>>>>> 31ca8068
        return this;
    }

    /**
     * Sets a 2x2 matrix on a uniform variable. (Speicified as [1,2,3,4] will result in [1,2][3,4] matrix)
     * @param uniformName Name of the variable.
     * @param matrix matrix to be set.
     * @returns this effect.
     */
<<<<<<< HEAD
    public setMatrix2x2(uniformName: string, matrix: Float32Array): Effect {
        this._pipelineContext!.setMatrix2x2(uniformName, matrix);
=======
    public setMatrix2x2(uniformName: string, matrix: Float32Array | Array<number>): Effect {
        this._valueCache[uniformName] = null;
        this._engine.setMatrix2x2(this._uniforms[uniformName], matrix as Float32Array); // the cast is ok because it is gl.uniformMatrix2fv() which is called at the end, and this function accepts Float32Array and Array<number>

>>>>>>> 31ca8068
        return this;
    }

    /**
     * Sets a float on a uniform variable.
     * @param uniformName Name of the variable.
     * @param value value to be set.
     * @returns this effect.
     */
    public setFloat(uniformName: string, value: number): Effect {
        this._pipelineContext!.setFloat(uniformName, value);
        return this;
    }

    /**
     * Sets a boolean on a uniform variable.
     * @param uniformName Name of the variable.
     * @param bool value to be set.
     * @returns this effect.
     */
    public setBool(uniformName: string, bool: boolean): Effect {
        this._pipelineContext!.setInt(uniformName, bool ? 1 : 0);
        return this;
    }

    /**
     * Sets a Vector2 on a uniform variable.
     * @param uniformName Name of the variable.
     * @param vector2 vector2 to be set.
     * @returns this effect.
     */
    public setVector2(uniformName: string, vector2: IVector2Like): Effect {
        this._pipelineContext!.setVector2(uniformName, vector2);
        return this;
    }

    /**
     * Sets a float2 on a uniform variable.
     * @param uniformName Name of the variable.
     * @param x First float in float2.
     * @param y Second float in float2.
     * @returns this effect.
     */
    public setFloat2(uniformName: string, x: number, y: number): Effect {
        this._pipelineContext!.setFloat2(uniformName, x, y);
        return this;
    }

    /**
     * Sets a Vector3 on a uniform variable.
     * @param uniformName Name of the variable.
     * @param vector3 Value to be set.
     * @returns this effect.
     */
    public setVector3(uniformName: string, vector3: IVector3Like): Effect {
        this._pipelineContext!.setVector3(uniformName, vector3);
        return this;
    }

    /**
     * Sets a float3 on a uniform variable.
     * @param uniformName Name of the variable.
     * @param x First float in float3.
     * @param y Second float in float3.
     * @param z Third float in float3.
     * @returns this effect.
     */
    public setFloat3(uniformName: string, x: number, y: number, z: number): Effect {
        this._pipelineContext!.setFloat3(uniformName, x, y, z);
        return this;
    }

    /**
     * Sets a Vector4 on a uniform variable.
     * @param uniformName Name of the variable.
     * @param vector4 Value to be set.
     * @returns this effect.
     */
    public setVector4(uniformName: string, vector4: IVector4Like): Effect {
        this._pipelineContext!.setVector4(uniformName, vector4);
        return this;
    }

    /**
     * Sets a float4 on a uniform variable.
     * @param uniformName Name of the variable.
     * @param x First float in float4.
     * @param y Second float in float4.
     * @param z Third float in float4.
     * @param w Fourth float in float4.
     * @returns this effect.
     */
    public setFloat4(uniformName: string, x: number, y: number, z: number, w: number): Effect {
        this._pipelineContext!.setFloat4(uniformName, x, y, z, w);
        return this;
    }

    /**
     * Sets a Color3 on a uniform variable.
     * @param uniformName Name of the variable.
     * @param color3 Value to be set.
     * @returns this effect.
     */
    public setColor3(uniformName: string, color3: IColor3Like): Effect {
        this._pipelineContext!.setColor3(uniformName, color3);
        return this;
    }

    /**
     * Sets a Color4 on a uniform variable.
     * @param uniformName Name of the variable.
     * @param color3 Value to be set.
     * @param alpha Alpha value to be set.
     * @returns this effect.
     */
    public setColor4(uniformName: string, color3: IColor3Like, alpha: number): Effect {
        this._pipelineContext!.setColor4(uniformName, color3, alpha);
        return this;
    }

    /**
     * Sets a Color4 on a uniform variable
     * @param uniformName defines the name of the variable
     * @param color4 defines the value to be set
     * @returns this effect.
     */
    public setDirectColor4(uniformName: string, color4: IColor4Like): Effect {
        this._pipelineContext!.setDirectColor4(uniformName, color4);
        return this;
    }

    /**
     * Release all associated resources.
     **/
    public dispose() {
        if (this._pipelineContext) {
            this._pipelineContext.dispose();
        }
        this._engine._releaseEffect(this);
    }

    /**
     * This function will add a new shader to the shader store
     * @param name the name of the shader
     * @param pixelShader optional pixel shader content
     * @param vertexShader optional vertex shader content
     */
    public static RegisterShader(name: string, pixelShader?: string, vertexShader?: string) {
        if (pixelShader) {
            Effect.ShadersStore[`${name}PixelShader`] = pixelShader;
        }

        if (vertexShader) {
            Effect.ShadersStore[`${name}VertexShader`] = vertexShader;
        }
    }

    /**
     * Store of each shader (The can be looked up using effect.key)
     */
    public static ShadersStore: { [key: string]: string } = {};
    /**
     * Store of each included file for a shader (The can be looked up using effect.key)
     */
    public static IncludesShadersStore: { [key: string]: string } = {};

    /**
     * Resets the cache of effects.
     */
    public static ResetCache() {
        Effect._baseCache = {};
    }
}<|MERGE_RESOLUTION|>--- conflicted
+++ resolved
@@ -1,1286 +1,1250 @@
-import { Observable } from "../Misc/observable";
-import { Nullable } from "../types";
-import { Constants } from "../Engines/constants";
-import { DomManagement } from "../Misc/domManagement";
-import { Logger } from "../Misc/logger";
-import { IDisposable } from '../scene';
-import { IPipelineContext } from '../Engines/IPipelineContext';
-import { DataBuffer } from '../Meshes/dataBuffer';
-import { ShaderProcessor } from '../Engines/Processors/shaderProcessor';
-import { ProcessingOptions, ShaderProcessingContext } from '../Engines/Processors/shaderProcessingOptions';
-import { IMatrixLike, IVector2Like, IVector3Like, IVector4Like, IColor3Like, IColor4Like } from '../Maths/math.like';
-import { ThinEngine } from '../Engines/thinEngine';
-import { IEffectFallbacks } from './iEffectFallbacks';
-
-declare type Engine = import("../Engines/engine").Engine;
-declare type InternalTexture = import("../Materials/Textures/internalTexture").InternalTexture;
-declare type BaseTexture = import("../Materials/Textures/baseTexture").BaseTexture;
-declare type RenderTargetTexture = import("../Materials/Textures/renderTargetTexture").RenderTargetTexture;
-declare type PostProcess = import("../PostProcesses/postProcess").PostProcess;
-
-/**
- * Options to be used when creating an effect.
- */
-export interface IEffectCreationOptions {
-    /**
-     * Atrributes that will be used in the shader.
-     */
-    attributes: string[];
-    /**
-     * Uniform varible names that will be set in the shader.
-     */
-    uniformsNames: string[];
-    /**
-     * Uniform buffer variable names that will be set in the shader.
-     */
-    uniformBuffersNames: string[];
-    /**
-     * Sampler texture variable names that will be set in the shader.
-     */
-    samplers: string[];
-    /**
-     * Define statements that will be set in the shader.
-     */
-    defines: any;
-    /**
-     * Possible fallbacks for this effect to improve performance when needed.
-     */
-    fallbacks: Nullable<IEffectFallbacks>;
-    /**
-     * Callback that will be called when the shader is compiled.
-     */
-    onCompiled: Nullable<(effect: Effect) => void>;
-    /**
-     * Callback that will be called if an error occurs during shader compilation.
-     */
-    onError: Nullable<(effect: Effect, errors: string) => void>;
-    /**
-     * Parameters to be used with Babylons include syntax to iterate over an array (eg. {lights: 10})
-     */
-    indexParameters?: any;
-    /**
-     * Max number of lights that can be used in the shader.
-     */
-    maxSimultaneousLights?: number;
-    /**
-     * See https://developer.mozilla.org/en-US/docs/Web/API/WebGL2RenderingContext/transformFeedbackVaryings
-     */
-    transformFeedbackVaryings?: Nullable<string[]>;
-    /**
-     * If provided, will be called two times with the vertex and fragment code so that this code can be updated before it is compiled by the GPU
-     */
-    processFinalCode?: Nullable<(shaderType: string, code: string) => string>;
-    /**
-     * Is this effect rendering to several color attachments ?
-     */
-    multiTarget?: boolean;
-}
-
-/**
- * Effect containing vertex and fragment shader that can be executed on an object.
- */
-export class Effect implements IDisposable {
-    /**
-     * Gets or sets the relative url used to load shaders if using the engine in non-minified mode
-     */
-    public static ShadersRepository = "src/Shaders/";
-    /**
-     * Enable logging of the shader code when a compilation error occurs
-     */
-    public static LogShaderCodeOnCompilationError = true;
-    /**
-     * Name of the effect.
-     */
-    public name: any = null;
-    /**
-     * String container all the define statements that should be set on the shader.
-     */
-    public defines: string = "";
-    /**
-     * Callback that will be called when the shader is compiled.
-     */
-    public onCompiled: Nullable<(effect: Effect) => void> = null;
-    /**
-     * Callback that will be called if an error occurs during shader compilation.
-     */
-    public onError: Nullable<(effect: Effect, errors: string) => void> = null;
-    /**
-     * Callback that will be called when effect is bound.
-     */
-    public onBind: Nullable<(effect: Effect) => void> = null;
-    /**
-     * Unique ID of the effect.
-     */
-    public uniqueId = 0;
-    /**
-     * Observable that will be called when the shader is compiled.
-     * It is recommended to use executeWhenCompile() or to make sure that scene.isReady() is called to get this observable raised.
-     */
-    public onCompileObservable = new Observable<Effect>();
-    /**
-     * Observable that will be called if an error occurs during shader compilation.
-     */
-    public onErrorObservable = new Observable<Effect>();
-
-    /** @hidden */
-    public _onBindObservable: Nullable<Observable<Effect>> = null;
-
-    /**
-     * @hidden
-     * Specifies if the effect was previously ready
-     */
-    public _wasPreviouslyReady = false;
-
-    /**
-     * Observable that will be called when effect is bound.
-     */
-    public get onBindObservable(): Observable<Effect> {
-        if (!this._onBindObservable) {
-            this._onBindObservable = new Observable<Effect>();
-        }
-
-        return this._onBindObservable;
-    }
-
-    /** @hidden */
-    public _bonesComputationForcedToCPU = false;
-    /** @hidden */
-<<<<<<< HEAD
-    public _uniformBuffersNames: { [key: string]: number } = {};
-    /** @hidden */
-    public _samplerList: string[];
-=======
-    public _multiTarget: boolean = false;
->>>>>>> 31ca8068
-
-    private static _uniqueIdSeed = 0;
-    private _engine: Engine;
-    private _uniformBuffersNamesList: string[];
-    private _uniformsNames: string[];
-    private _samplers: { [key: string]: number } = {};
-    private _isReady = false;
-    private _compilationError = "";
-    private _allFallbacksProcessed = false;
-    private _attributesNames: string[];
-    private _attributes: number[];
-    private _attributeLocationByName: { [name: string] : number };
-    private _uniforms: { [key: string]: Nullable<WebGLUniformLocation> } = {};
-    /**
-     * Key for the effect.
-     * @hidden
-     */
-    public _key: string = "";
-    private _indexParameters: any;
-    private _fallbacks: Nullable<IEffectFallbacks> = null;
-    private _vertexSourceCodeOverride: string = "";
-    private _fragmentSourceCodeOverride: string = "";
-    private _transformFeedbackVaryings: Nullable<string[]> = null;
-    /**
-     * Compiled shader to webGL program.
-     * @hidden
-     */
-    public _pipelineContext: Nullable<IPipelineContext> = null;
-    /** @hidden */
-    public _vertexSourceCode: string = "";
-    /** @hidden */
-    public _fragmentSourceCode: string = "";
-
-    private static _baseCache: { [key: number]: DataBuffer } = {};
-    private _processingContext: Nullable<ShaderProcessingContext>;
-
-    /**
-     * Instantiates an effect.
-     * An effect can be used to create/manage/execute vertex and fragment shaders.
-     * @param baseName Name of the effect.
-     * @param attributesNamesOrOptions List of attribute names that will be passed to the shader or set of all options to create the effect.
-     * @param uniformsNamesOrEngine List of uniform variable names that will be passed to the shader or the engine that will be used to render effect.
-     * @param samplers List of sampler variables that will be passed to the shader.
-     * @param engine Engine to be used to render the effect
-     * @param defines Define statements to be added to the shader.
-     * @param fallbacks Possible fallbacks for this effect to improve performance when needed.
-     * @param onCompiled Callback that will be called when the shader is compiled.
-     * @param onError Callback that will be called if an error occurs during shader compilation.
-     * @param indexParameters Parameters to be used with Babylons include syntax to iterate over an array (eg. {lights: 10})
-     * @param key Effect Key identifying uniquely compiled shader variants
-     * @param sources Already processed sources for the current key.
-     */
-    constructor(baseName: any, attributesNamesOrOptions: string[] | IEffectCreationOptions, uniformsNamesOrEngine: string[] | ThinEngine, samplers: Nullable<string[]> = null,
-        engine?: ThinEngine, defines: Nullable<string> = null,
-        fallbacks: Nullable<IEffectFallbacks> = null, onCompiled: Nullable<(effect: Effect) => void> = null, onError: Nullable<(effect: Effect, errors: string) => void> = null, indexParameters?: any, key: string = "",
-        sources?: {
-            vertex: string
-            fragment: string,
-        }) {
-        this.name = baseName;
-        this._key = key;
-
-        let processFinalCode: Nullable<(shaderType: string, code: string) => string> = null;
-
-        if ((<IEffectCreationOptions>attributesNamesOrOptions).attributes) {
-            var options = <IEffectCreationOptions>attributesNamesOrOptions;
-            this._engine = <Engine>uniformsNamesOrEngine;
-
-            this._attributesNames = options.attributes;
-            this._uniformsNames = options.uniformsNames.concat(options.samplers);
-            this._samplerList = options.samplers.slice();
-            this.defines = options.defines;
-            this.onError = options.onError;
-            this.onCompiled = options.onCompiled;
-            this._fallbacks = options.fallbacks;
-            this._indexParameters = options.indexParameters;
-            this._transformFeedbackVaryings = options.transformFeedbackVaryings || null;
-            this._multiTarget = !!options.multiTarget;
-
-            if (options.uniformBuffersNames) {
-                this._uniformBuffersNamesList = options.uniformBuffersNames.slice();
-                for (var i = 0; i < options.uniformBuffersNames.length; i++) {
-                    this._uniformBuffersNames[options.uniformBuffersNames[i]] = i;
-                }
-            }
-
-            processFinalCode = options.processFinalCode ?? null;
-        } else {
-            this._engine = <Engine>engine;
-            this.defines = (defines == null ? "" : defines);
-            this._uniformsNames = (<string[]>uniformsNamesOrEngine).concat(<string[]>samplers);
-            this._samplerList = samplers ? <string[]>samplers.slice() : [];
-            this._attributesNames = (<string[]>attributesNamesOrOptions);
-            this._uniformBuffersNamesList = [];
-
-            this.onError = onError;
-            this.onCompiled = onCompiled;
-
-            this._indexParameters = indexParameters;
-            this._fallbacks = fallbacks;
-        }
-
-        this._attributeLocationByName = { };
-
-        this.uniqueId = Effect._uniqueIdSeed++;
-
-        if (sources) {
-            this._fragmentSourceCode = sources.fragment;
-            this._vertexSourceCode = sources.vertex;
-            this._prepareEffect();
-            return;
-        }
-
-        var vertexSource: any;
-        var fragmentSource: any;
-
-        let hostDocument = DomManagement.IsWindowObjectExist() ? this._engine.getHostDocument() : null;
-
-        if (baseName.vertexSource) {
-            vertexSource = "source:" + baseName.vertexSource;
-        } else if (baseName.vertexElement) {
-            vertexSource = hostDocument ? hostDocument.getElementById(baseName.vertexElement) : null;
-
-            if (!vertexSource) {
-                vertexSource = baseName.vertexElement;
-            }
-        } else {
-            vertexSource = baseName.vertex || baseName;
-        }
-
-        if (baseName.fragmentSource) {
-            fragmentSource = "source:" + baseName.fragmentSource;
-        } else if (baseName.fragmentElement) {
-            fragmentSource = hostDocument ? hostDocument.getElementById(baseName.fragmentElement) : null;
-
-            if (!fragmentSource) {
-                fragmentSource = baseName.fragmentElement;
-            }
-        } else {
-            fragmentSource = baseName.fragment || baseName;
-        }
-
-        this._processingContext = engine!._getShaderProcessingContext();
-
-        const processorOptions: ProcessingOptions = {
-            defines: this.defines.split("\n"),
-            indexParameters: this._indexParameters,
-            isFragment: false,
-            shouldUseHighPrecisionShader: this._engine._shouldUseHighPrecisionShader,
-            processor: this._engine._shaderProcessor,
-            supportsUniformBuffers: this._engine.supportsUniformBuffers,
-            shadersRepository: Effect.ShadersRepository,
-            includesShadersStore: Effect.IncludesShadersStore,
-            version: (this._engine.webGLVersion * 100).toString(),
-            platformName: this._engine.shaderPlatformName,
-            processingContext: this._processingContext
-        };
-
-<<<<<<< HEAD
-        let shaderCodes : [string | undefined, string | undefined] = [undefined, undefined];
-        let shadersLoaded = () => {
-            if (shaderCodes[0] && shaderCodes[1]) {
-                processorOptions.isFragment = true;
-                let [migratedVertexCode, fragmentCode] = shaderCodes;
-                ShaderProcessor.Process(fragmentCode, processorOptions, (migratedFragmentCode) => {
-                    const finalShaders = ShaderProcessor.Finalize(migratedVertexCode, migratedFragmentCode, processorOptions);
-                    this._useFinalCode(finalShaders.vertexCode, finalShaders.fragmentCode, baseName);
-=======
-        this._loadShader(vertexSource, "Vertex", "", (vertexCode) => {
-            this._loadShader(fragmentSource, "Fragment", "Pixel", (fragmentCode) => {
-                ShaderProcessor.Process(vertexCode, processorOptions, (migratedVertexCode) => {
-                    if (processFinalCode) {
-                        migratedVertexCode = processFinalCode("vertex", migratedVertexCode);
-                    }
-                    processorOptions.isFragment = true;
-                    ShaderProcessor.Process(fragmentCode, processorOptions, (migratedFragmentCode) => {
-                        if (processFinalCode) {
-                            migratedFragmentCode = processFinalCode("fragment", migratedFragmentCode);
-                        }
-                        this._useFinalCode(migratedVertexCode, migratedFragmentCode, baseName);
-                    });
->>>>>>> 31ca8068
-                });
-            }
-
-        };
-        this._loadShader(vertexSource, "Vertex", "", (vertexCode) => {
-            ShaderProcessor.Process(vertexCode, processorOptions, (migratedVertexCode) => {
-                shaderCodes[0] = migratedVertexCode;
-                shadersLoaded();
-            });
-        });
-        this._loadShader(fragmentSource, "Fragment", "Pixel", (fragmentCode) => {
-            shaderCodes[1] = fragmentCode;
-            shadersLoaded();
-        });
-    }
-
-    private _useFinalCode(migratedVertexCode: string, migratedFragmentCode: string, baseName: any) {
-        if (baseName) {
-            var vertex = baseName.vertexElement || baseName.vertex || baseName.spectorName || baseName;
-            var fragment = baseName.fragmentElement || baseName.fragment || baseName.spectorName || baseName;
-
-            this._vertexSourceCode = "#define SHADER_NAME vertex:" + vertex + "\n" + migratedVertexCode;
-            this._fragmentSourceCode = "#define SHADER_NAME fragment:" + fragment + "\n" + migratedFragmentCode;
-        } else {
-            this._vertexSourceCode = migratedVertexCode;
-            this._fragmentSourceCode = migratedFragmentCode;
-        }
-        this._prepareEffect();
-    }
-
-    /**
-     * Unique key for this effect
-     */
-    public get key(): string {
-        return this._key;
-    }
-
-    /**
-     * If the effect has been compiled and prepared.
-     * @returns if the effect is compiled and prepared.
-     */
-    public isReady(): boolean {
-        try {
-            return this._isReadyInternal();
-        }
-        catch {
-            return false;
-        }
-    }
-
-    private _isReadyInternal(): boolean {
-        if (this._isReady) {
-            return true;
-        }
-        if (this._pipelineContext) {
-            return this._pipelineContext.isReady;
-        }
-        return false;
-    }
-
-    /**
-     * The engine the effect was initialized with.
-     * @returns the engine.
-     */
-    public getEngine(): Engine {
-        return this._engine;
-    }
-
-    /**
-     * The pipeline context for this effect
-     * @returns the associated pipeline context
-     */
-    public getPipelineContext(): Nullable<IPipelineContext> {
-        return this._pipelineContext;
-    }
-
-    /**
-     * The set of names of attribute variables for the shader.
-     * @returns An array of attribute names.
-     */
-    public getAttributesNames(): string[] {
-        return this._attributesNames;
-    }
-
-    /**
-     * Returns the attribute at the given index.
-     * @param index The index of the attribute.
-     * @returns The location of the attribute.
-     */
-    public getAttributeLocation(index: number): number {
-        return this._attributes[index];
-    }
-
-    /**
-     * Returns the attribute based on the name of the variable.
-     * @param name of the attribute to look up.
-     * @returns the attribute location.
-     */
-    public getAttributeLocationByName(name: string): number {
-        return this._attributeLocationByName[name];
-    }
-
-    /**
-     * The number of attributes.
-     * @returns the numnber of attributes.
-     */
-    public getAttributesCount(): number {
-        return this._attributes.length;
-    }
-
-    /**
-     * Gets the index of a uniform variable.
-     * @param uniformName of the uniform to look up.
-     * @returns the index.
-     */
-    public getUniformIndex(uniformName: string): number {
-        return this._uniformsNames.indexOf(uniformName);
-    }
-
-    /**
-     * Returns the attribute based on the name of the variable.
-     * @param uniformName of the uniform to look up.
-     * @returns the location of the uniform.
-     */
-    public getUniform(uniformName: string): Nullable<WebGLUniformLocation> {
-        return this._uniforms[uniformName];
-    }
-
-    /**
-     * Returns an array of sampler variable names
-     * @returns The array of sampler variable names.
-     */
-    public getSamplers(): string[] {
-        return this._samplerList;
-    }
-
-    /**
-     * Returns an array of uniform variable names
-     * @returns The array of uniform variable names.
-     */
-    public getUniformNames(): string[] {
-        return this._uniformsNames;
-    }
-
-    /**
-     * Returns an array of uniform buffer variable names
-     * @returns The array of uniform buffer variable names.
-     */
-    public getUniformBuffersNames(): string[] {
-        return this._uniformBuffersNamesList;
-    }
-
-    /**
-     * Returns the index parameters used to create the effect
-     * @returns The index parameters object
-     */
-    public getIndexParameters(): any {
-        return this._indexParameters;
-    }
-
-    /**
-     * The error from the last compilation.
-     * @returns the error string.
-     */
-    public getCompilationError(): string {
-        return this._compilationError;
-    }
-
-    /**
-     * Gets a boolean indicating that all fallbacks were used during compilation
-     * @returns true if all fallbacks were used
-     */
-    public allFallbacksProcessed(): boolean {
-        return this._allFallbacksProcessed;
-    }
-
-    /**
-     * Adds a callback to the onCompiled observable and call the callback imediatly if already ready.
-     * @param func The callback to be used.
-     */
-    public executeWhenCompiled(func: (effect: Effect) => void): void {
-        if (this.isReady()) {
-            func(this);
-            return;
-        }
-
-        this.onCompileObservable.add((effect) => {
-            func(effect);
-        });
-
-        if (!this._pipelineContext || this._pipelineContext.isAsync) {
-            setTimeout(() => {
-                this._checkIsReady(null);
-            }, 16);
-        }
-    }
-
-    private _checkIsReady(previousPipelineContext: Nullable<IPipelineContext>) {
-        try {
-            if (this._isReadyInternal()) {
-                return;
-            }
-        } catch (e) {
-            this._processCompilationErrors(e, previousPipelineContext);
-            return;
-        }
-
-        setTimeout(() => {
-            this._checkIsReady(previousPipelineContext);
-        }, 16);
-    }
-
-    private _loadShader(shader: any, key: string, optionalKey: string, callback: (data: any) => void): void {
-        if (typeof(HTMLElement) !== "undefined") {
-            // DOM element ?
-            if (shader instanceof HTMLElement) {
-                var shaderCode = DomManagement.GetDOMTextContent(shader);
-                callback(shaderCode);
-                return;
-            }
-        }
-
-        // Direct source ?
-        if (shader.substr(0, 7) === "source:") {
-            callback(shader.substr(7));
-            return;
-        }
-
-        // Base64 encoded ?
-        if (shader.substr(0, 7) === "base64:") {
-            var shaderBinary = window.atob(shader.substr(7));
-            callback(shaderBinary);
-            return;
-        }
-
-        // Is in local store ?
-        if (Effect.ShadersStore[shader + key + "Shader"]) {
-            callback(Effect.ShadersStore[shader + key + "Shader"]);
-            return;
-        }
-
-        if (optionalKey && Effect.ShadersStore[shader + optionalKey + "Shader"]) {
-            callback(Effect.ShadersStore[shader + optionalKey + "Shader"]);
-            return;
-        }
-
-        var shaderUrl;
-
-        if (shader[0] === "." || shader[0] === "/" || shader.indexOf("http") > -1) {
-            shaderUrl = shader;
-        } else {
-            shaderUrl = Effect.ShadersRepository + shader;
-        }
-
-        // Vertex shader
-        this._engine._loadFile(shaderUrl + "." + key.toLowerCase() + ".fx", callback);
-    }
-
-    /**
-     * Gets the vertex shader source code of this effect
-     */
-    public get vertexSourceCode(): string {
-        return this._vertexSourceCodeOverride && this._fragmentSourceCodeOverride ? this._vertexSourceCodeOverride : this._vertexSourceCode;
-    }
-
-    /**
-     * Gets the fragment shader source code of this effect
-     */
-    public get fragmentSourceCode(): string {
-        return this._vertexSourceCodeOverride && this._fragmentSourceCodeOverride ? this._fragmentSourceCodeOverride : this._fragmentSourceCode;
-    }
-
-    /**
-     * Recompiles the webGL program
-     * @param vertexSourceCode The source code for the vertex shader.
-     * @param fragmentSourceCode The source code for the fragment shader.
-     * @param onCompiled Callback called when completed.
-     * @param onError Callback called on error.
-     * @hidden
-     */
-    public _rebuildProgram(vertexSourceCode: string, fragmentSourceCode: string, onCompiled: (pipelineContext: IPipelineContext) => void, onError: (message: string) => void) {
-        this._isReady = false;
-
-        this._vertexSourceCodeOverride = vertexSourceCode;
-        this._fragmentSourceCodeOverride = fragmentSourceCode;
-        this.onError = (effect, error) => {
-            if (onError) {
-                onError(error);
-            }
-        };
-        this.onCompiled = () => {
-            var scenes = this.getEngine().scenes;
-            if (scenes) {
-                for (var i = 0; i < scenes.length; i++) {
-                    scenes[i].markAllMaterialsAsDirty(Constants.MATERIAL_AllDirtyFlag);
-                }
-            }
-
-            this._pipelineContext!._handlesSpectorRebuildCallback(onCompiled);
-        };
-        this._fallbacks = null;
-        this._prepareEffect();
-    }
-
-    /**
-     * Prepares the effect
-     * @hidden
-     */
-    public _prepareEffect() {
-        let attributesNames = this._attributesNames;
-        let defines = this.defines;
-
-        var previousPipelineContext = this._pipelineContext;
-
-        try {
-            let engine = this._engine;
-
-            this._pipelineContext = engine.createPipelineContext(this._processingContext);
-
-            let rebuildRebind = this._rebuildProgram.bind(this);
-            if (this._vertexSourceCodeOverride && this._fragmentSourceCodeOverride) {
-                engine._preparePipelineContext(this._pipelineContext, this._vertexSourceCodeOverride, this._fragmentSourceCodeOverride, true, rebuildRebind, null, this._transformFeedbackVaryings, this._key);
-            }
-            else {
-                engine._preparePipelineContext(this._pipelineContext, this._vertexSourceCode, this._fragmentSourceCode, false, rebuildRebind, defines, this._transformFeedbackVaryings, this._key);
-            }
-
-            engine._executeWhenRenderingStateIsCompiled(this._pipelineContext, () => {
-                this._attributes = [];
-                this._pipelineContext!._fillEffectInformation(this,
-                    this._uniformBuffersNames,
-                    this._uniformsNames,
-                    this._uniforms,
-                    this._samplerList,
-                    this._samplers,
-                    attributesNames,
-                    this._attributes);
-
-                // Caches attribute locations.
-                if (attributesNames) {
-                    for (let i = 0; i < attributesNames.length; i++) {
-                        const name = attributesNames[i];
-                        this._attributeLocationByName[name] = this._attributes[i];
-                    }
-                }
-
-                engine.bindSamplers(this);
-
-                this._compilationError = "";
-                this._isReady = true;
-                if (this.onCompiled) {
-                    this.onCompiled(this);
-                }
-                this.onCompileObservable.notifyObservers(this);
-                this.onCompileObservable.clear();
-
-                // Unbind mesh reference in fallbacks
-                if (this._fallbacks) {
-                    this._fallbacks.unBindMesh();
-                }
-
-                if (previousPipelineContext) {
-                    this.getEngine()._deletePipelineContext(previousPipelineContext);
-                }
-            });
-
-            if (this._pipelineContext.isAsync) {
-                this._checkIsReady(previousPipelineContext);
-            }
-
-        } catch (e) {
-           this._processCompilationErrors(e, previousPipelineContext);
-        }
-    }
-
-    private _getShaderCodeAndErrorLine(code: Nullable<string>, error: Nullable<string>, isFragment: boolean): [Nullable<string>, Nullable<string>] {
-        const regexp = isFragment ? /FRAGMENT SHADER ERROR: 0:(\d+?):/ : /VERTEX SHADER ERROR: 0:(\d+?):/;
-
-        let errorLine = null;
-
-        if (error && code) {
-            const res = error.match(regexp);
-            if (res && res.length === 2) {
-                const lineNumber = parseInt(res[1]);
-                const lines = code.split("\n", -1);
-                if (lines.length >= lineNumber) {
-                    errorLine = `Offending line [${lineNumber}] in ${isFragment ? "fragment" : "vertex"} code: ${lines[lineNumber - 1]}`;
-                }
-            }
-        }
-
-        return [code, errorLine];
-    }
-
-    private _processCompilationErrors(e: any, previousPipelineContext: Nullable<IPipelineContext> = null) {
-        this._compilationError = e.message;
-        let attributesNames = this._attributesNames;
-        let fallbacks = this._fallbacks;
-
-        // Let's go through fallbacks then
-        Logger.Error("Unable to compile effect:");
-        Logger.Error("Uniforms: " + this._uniformsNames.map(function(uniform) {
-            return " " + uniform;
-        }));
-        Logger.Error("Attributes: " + attributesNames.map(function(attribute) {
-            return " " + attribute;
-        }));
-        Logger.Error("Defines:\r\n" + this.defines);
-        if (Effect.LogShaderCodeOnCompilationError) {
-            let lineErrorVertex = null, lineErrorFragment = null, code = null;
-            if (this._pipelineContext?._getVertexShaderCode()) {
-                [code, lineErrorVertex] = this._getShaderCodeAndErrorLine(this._pipelineContext._getVertexShaderCode(), this._compilationError, false);
-                if (code) {
-                    Logger.Error("Vertex code:");
-                    Logger.Error(code);
-                }
-            }
-            if (this._pipelineContext?._getFragmentShaderCode()) {
-                [code, lineErrorFragment] = this._getShaderCodeAndErrorLine(this._pipelineContext?._getFragmentShaderCode(), this._compilationError, true);
-                if (code) {
-                    Logger.Error("Fragment code:");
-                    Logger.Error(code);
-                }
-            }
-            if (lineErrorVertex) {
-                Logger.Error(lineErrorVertex);
-            }
-            if (lineErrorFragment) {
-                Logger.Error(lineErrorFragment);
-            }
-        }
-        Logger.Error("Error: " + this._compilationError);
-        if (previousPipelineContext) {
-            this._pipelineContext = previousPipelineContext;
-            this._isReady = true;
-            if (this.onError) {
-                this.onError(this, this._compilationError);
-            }
-            this.onErrorObservable.notifyObservers(this);
-        }
-
-        if (fallbacks) {
-            this._pipelineContext = null;
-            if (fallbacks.hasMoreFallbacks) {
-                this._allFallbacksProcessed = false;
-                Logger.Error("Trying next fallback.");
-                this.defines = fallbacks.reduce(this.defines, this);
-                this._prepareEffect();
-            } else { // Sorry we did everything we can
-                this._allFallbacksProcessed = true;
-                if (this.onError) {
-                    this.onError(this, this._compilationError);
-                }
-                this.onErrorObservable.notifyObservers(this);
-                this.onErrorObservable.clear();
-
-                // Unbind mesh reference in fallbacks
-                if (this._fallbacks) {
-                    this._fallbacks.unBindMesh();
-                }
-            }
-        } else {
-            this._allFallbacksProcessed = true;
-        }
-    }
-
-    /**
-     * Checks if the effect is supported. (Must be called after compilation)
-     */
-    public get isSupported(): boolean {
-        return this._compilationError === "";
-    }
-
-    /**
-     * Binds a texture to the engine to be used as output of the shader.
-     * @param channel Name of the output variable.
-     * @param texture Texture to bind.
-     * @hidden
-     */
-    public _bindTexture(channel: string, texture: Nullable<InternalTexture>): void {
-        this._engine._bindTexture(this._samplers[channel], texture);
-    }
-
-    /**
-     * Sets a texture on the engine to be used in the shader.
-     * @param channel Name of the sampler variable.
-     * @param texture Texture to set.
-     */
-    public setTexture(channel: string, texture: Nullable<BaseTexture>): void {
-        this._engine.setTexture(this._samplers[channel], this._uniforms[channel], texture, channel);
-    }
-
-    /**
-     * Sets a depth stencil texture from a render target on the engine to be used in the shader.
-     * @param channel Name of the sampler variable.
-     * @param texture Texture to set.
-     */
-    public setDepthStencilTexture(channel: string, texture: Nullable<RenderTargetTexture>): void {
-        this._engine.setDepthStencilTexture(this._samplers[channel], this._uniforms[channel], texture);
-    }
-
-    /**
-     * Sets an array of textures on the engine to be used in the shader.
-     * @param channel Name of the variable.
-     * @param textures Textures to set.
-     */
-    public setTextureArray(channel: string, textures: BaseTexture[]): void {
-        let exName = channel + "Ex";
-        if (this._samplerList.indexOf(exName + "0") === -1) {
-            const initialPos = this._samplerList.indexOf(channel);
-            for (var index = 1; index < textures.length; index++) {
-                const currentExName = exName + (index - 1).toString();
-                this._samplerList.splice(initialPos + index, 0, currentExName);
-            }
-
-            // Reset every channels
-            let channelIndex = 0;
-            for (var key of this._samplerList) {
-                this._samplers[key] = channelIndex;
-                channelIndex += 1;
-            }
-        }
-
-        this._engine.setTextureArray(this._samplers[channel], this._uniforms[channel], textures);
-    }
-
-    /**
-     * Sets a texture to be the input of the specified post process. (To use the output, pass in the next post process in the pipeline)
-     * @param channel Name of the sampler variable.
-     * @param postProcess Post process to get the input texture from.
-     */
-    public setTextureFromPostProcess(channel: string, postProcess: Nullable<PostProcess>): void {
-        this._engine.setTextureFromPostProcess(this._samplers[channel], postProcess);
-    }
-
-    /**
-     * (Warning! setTextureFromPostProcessOutput may be desired instead)
-     * Sets the input texture of the passed in post process to be input of this effect. (To use the output of the passed in post process use setTextureFromPostProcessOutput)
-     * @param channel Name of the sampler variable.
-     * @param postProcess Post process to get the output texture from.
-     */
-    public setTextureFromPostProcessOutput(channel: string, postProcess: Nullable<PostProcess>): void {
-        this._engine.setTextureFromPostProcessOutput(this._samplers[channel], postProcess);
-    }
-
-    /**
-     * Binds a buffer to a uniform.
-     * @param buffer Buffer to bind.
-     * @param name Name of the uniform variable to bind to.
-     */
-    public bindUniformBuffer(buffer: DataBuffer, name: string): void {
-        let bufferName = this._uniformBuffersNames[name];
-        if (bufferName === undefined || Effect._baseCache[bufferName] === buffer) {
-            return;
-        }
-        Effect._baseCache[bufferName] = buffer;
-        this._engine.bindUniformBufferBase(buffer, bufferName, name);
-    }
-
-    /**
-     * Binds block to a uniform.
-     * @param blockName Name of the block to bind.
-     * @param index Index to bind.
-     */
-    public bindUniformBlock(blockName: string, index: number): void {
-        this._engine.bindUniformBlock(this._pipelineContext!, blockName, index);
-    }
-
-    /**
-     * Sets an interger value on a uniform variable.
-     * @param uniformName Name of the variable.
-     * @param value Value to be set.
-     * @returns this effect.
-     */
-    public setInt(uniformName: string, value: number): Effect {
-        this._pipelineContext!.setInt(uniformName, value);
-        return this;
-    }
-
-    /**
-     * Sets an int array on a uniform variable.
-     * @param uniformName Name of the variable.
-     * @param array array to be set.
-     * @returns this effect.
-     */
-    public setIntArray(uniformName: string, array: Int32Array): Effect {
-        this._pipelineContext!.setIntArray(uniformName, array);
-        return this;
-    }
-
-    /**
-     * Sets an int array 2 on a uniform variable. (Array is specified as single array eg. [1,2,3,4] will result in [[1,2],[3,4]] in the shader)
-     * @param uniformName Name of the variable.
-     * @param array array to be set.
-     * @returns this effect.
-     */
-    public setIntArray2(uniformName: string, array: Int32Array): Effect {
-        this._pipelineContext!.setIntArray2(uniformName, array);
-        return this;
-    }
-
-    /**
-     * Sets an int array 3 on a uniform variable. (Array is specified as single array eg. [1,2,3,4,5,6] will result in [[1,2,3],[4,5,6]] in the shader)
-     * @param uniformName Name of the variable.
-     * @param array array to be set.
-     * @returns this effect.
-     */
-    public setIntArray3(uniformName: string, array: Int32Array): Effect {
-        this._pipelineContext!.setIntArray3(uniformName, array);
-        return this;
-    }
-
-    /**
-     * Sets an int array 4 on a uniform variable. (Array is specified as single array eg. [1,2,3,4,5,6,7,8] will result in [[1,2,3,4],[5,6,7,8]] in the shader)
-     * @param uniformName Name of the variable.
-     * @param array array to be set.
-     * @returns this effect.
-     */
-    public setIntArray4(uniformName: string, array: Int32Array): Effect {
-        this._pipelineContext!.setIntArray4(uniformName, array);
-        return this;
-    }
-
-    /**
-     * Sets an float array on a uniform variable.
-     * @param uniformName Name of the variable.
-     * @param array array to be set.
-     * @returns this effect.
-     */
-    public setFloatArray(uniformName: string, array: Float32Array): Effect {
-        this._pipelineContext!.setArray(uniformName, array);
-        return this;
-    }
-
-    /**
-     * Sets an float array 2 on a uniform variable. (Array is specified as single array eg. [1,2,3,4] will result in [[1,2],[3,4]] in the shader)
-     * @param uniformName Name of the variable.
-     * @param array array to be set.
-     * @returns this effect.
-     */
-    public setFloatArray2(uniformName: string, array: Float32Array): Effect {
-        this._pipelineContext!.setArray2(uniformName, array);
-        return this;
-    }
-
-    /**
-     * Sets an float array 3 on a uniform variable. (Array is specified as single array eg. [1,2,3,4,5,6] will result in [[1,2,3],[4,5,6]] in the shader)
-     * @param uniformName Name of the variable.
-     * @param array array to be set.
-     * @returns this effect.
-     */
-    public setFloatArray3(uniformName: string, array: Float32Array): Effect {
-        this._pipelineContext!.setArray3(uniformName, array);
-        return this;
-    }
-
-    /**
-     * Sets an float array 4 on a uniform variable. (Array is specified as single array eg. [1,2,3,4,5,6,7,8] will result in [[1,2,3,4],[5,6,7,8]] in the shader)
-     * @param uniformName Name of the variable.
-     * @param array array to be set.
-     * @returns this effect.
-     */
-    public setFloatArray4(uniformName: string, array: Float32Array): Effect {
-        this._pipelineContext!.setArray4(uniformName, array);
-        return this;
-    }
-
-    /**
-     * Sets an array on a uniform variable.
-     * @param uniformName Name of the variable.
-     * @param array array to be set.
-     * @returns this effect.
-     */
-    public setArray(uniformName: string, array: number[]): Effect {
-        this._pipelineContext!.setArray(uniformName, array);
-        return this;
-    }
-
-    /**
-     * Sets an array 2 on a uniform variable. (Array is specified as single array eg. [1,2,3,4] will result in [[1,2],[3,4]] in the shader)
-     * @param uniformName Name of the variable.
-     * @param array array to be set.
-     * @returns this effect.
-     */
-    public setArray2(uniformName: string, array: number[]): Effect {
-        this._pipelineContext!.setArray2(uniformName, array);
-        return this;
-    }
-
-    /**
-     * Sets an array 3 on a uniform variable. (Array is specified as single array eg. [1,2,3,4,5,6] will result in [[1,2,3],[4,5,6]] in the shader)
-     * @param uniformName Name of the variable.
-     * @param array array to be set.
-     * @returns this effect.
-     */
-    public setArray3(uniformName: string, array: number[]): Effect {
-        this._pipelineContext!.setArray3(uniformName, array);
-        return this;
-    }
-
-    /**
-     * Sets an array 4 on a uniform variable. (Array is specified as single array eg. [1,2,3,4,5,6,7,8] will result in [[1,2,3,4],[5,6,7,8]] in the shader)
-     * @param uniformName Name of the variable.
-     * @param array array to be set.
-     * @returns this effect.
-     */
-    public setArray4(uniformName: string, array: number[]): Effect {
-        this._pipelineContext!.setArray4(uniformName, array);
-        return this;
-    }
-
-    /**
-     * Sets matrices on a uniform variable.
-     * @param uniformName Name of the variable.
-     * @param matrices matrices to be set.
-     * @returns this effect.
-     */
-<<<<<<< HEAD
-    public setMatrices(uniformName: string, matrices: Float32Array): Effect {
-        this._pipelineContext!.setMatrices(uniformName, matrices);
-=======
-    public setMatrices(uniformName: string, matrices: Float32Array | Array<number>): Effect {
-        if (!matrices) {
-            return this;
-        }
-
-        this._valueCache[uniformName] = null;
-        this._engine.setMatrices(this._uniforms[uniformName], matrices as Float32Array); // the cast is ok because it is gl.uniformMatrix4fv() which is called at the end, and this function accepts Float32Array and Array<number>
-
->>>>>>> 31ca8068
-        return this;
-    }
-
-    /**
-     * Sets matrix on a uniform variable.
-     * @param uniformName Name of the variable.
-     * @param matrix matrix to be set.
-     * @returns this effect.
-     */
-    public setMatrix(uniformName: string, matrix: IMatrixLike): Effect {
-        this._pipelineContext!.setMatrix(uniformName, matrix);
-        return this;
-    }
-
-    /**
-     * Sets a 3x3 matrix on a uniform variable. (Speicified as [1,2,3,4,5,6,7,8,9] will result in [1,2,3][4,5,6][7,8,9] matrix)
-     * @param uniformName Name of the variable.
-     * @param matrix matrix to be set.
-     * @returns this effect.
-     */
-<<<<<<< HEAD
-    public setMatrix3x3(uniformName: string, matrix: Float32Array): Effect {
-        this._pipelineContext!.setMatrix3x3(uniformName, matrix);
-=======
-    public setMatrix3x3(uniformName: string, matrix: Float32Array | Array<number>): Effect {
-        this._valueCache[uniformName] = null;
-        this._engine.setMatrix3x3(this._uniforms[uniformName], matrix as Float32Array); // the cast is ok because it is gl.uniformMatrix3fv() which is called at the end, and this function accepts Float32Array and Array<number>
-
->>>>>>> 31ca8068
-        return this;
-    }
-
-    /**
-     * Sets a 2x2 matrix on a uniform variable. (Speicified as [1,2,3,4] will result in [1,2][3,4] matrix)
-     * @param uniformName Name of the variable.
-     * @param matrix matrix to be set.
-     * @returns this effect.
-     */
-<<<<<<< HEAD
-    public setMatrix2x2(uniformName: string, matrix: Float32Array): Effect {
-        this._pipelineContext!.setMatrix2x2(uniformName, matrix);
-=======
-    public setMatrix2x2(uniformName: string, matrix: Float32Array | Array<number>): Effect {
-        this._valueCache[uniformName] = null;
-        this._engine.setMatrix2x2(this._uniforms[uniformName], matrix as Float32Array); // the cast is ok because it is gl.uniformMatrix2fv() which is called at the end, and this function accepts Float32Array and Array<number>
-
->>>>>>> 31ca8068
-        return this;
-    }
-
-    /**
-     * Sets a float on a uniform variable.
-     * @param uniformName Name of the variable.
-     * @param value value to be set.
-     * @returns this effect.
-     */
-    public setFloat(uniformName: string, value: number): Effect {
-        this._pipelineContext!.setFloat(uniformName, value);
-        return this;
-    }
-
-    /**
-     * Sets a boolean on a uniform variable.
-     * @param uniformName Name of the variable.
-     * @param bool value to be set.
-     * @returns this effect.
-     */
-    public setBool(uniformName: string, bool: boolean): Effect {
-        this._pipelineContext!.setInt(uniformName, bool ? 1 : 0);
-        return this;
-    }
-
-    /**
-     * Sets a Vector2 on a uniform variable.
-     * @param uniformName Name of the variable.
-     * @param vector2 vector2 to be set.
-     * @returns this effect.
-     */
-    public setVector2(uniformName: string, vector2: IVector2Like): Effect {
-        this._pipelineContext!.setVector2(uniformName, vector2);
-        return this;
-    }
-
-    /**
-     * Sets a float2 on a uniform variable.
-     * @param uniformName Name of the variable.
-     * @param x First float in float2.
-     * @param y Second float in float2.
-     * @returns this effect.
-     */
-    public setFloat2(uniformName: string, x: number, y: number): Effect {
-        this._pipelineContext!.setFloat2(uniformName, x, y);
-        return this;
-    }
-
-    /**
-     * Sets a Vector3 on a uniform variable.
-     * @param uniformName Name of the variable.
-     * @param vector3 Value to be set.
-     * @returns this effect.
-     */
-    public setVector3(uniformName: string, vector3: IVector3Like): Effect {
-        this._pipelineContext!.setVector3(uniformName, vector3);
-        return this;
-    }
-
-    /**
-     * Sets a float3 on a uniform variable.
-     * @param uniformName Name of the variable.
-     * @param x First float in float3.
-     * @param y Second float in float3.
-     * @param z Third float in float3.
-     * @returns this effect.
-     */
-    public setFloat3(uniformName: string, x: number, y: number, z: number): Effect {
-        this._pipelineContext!.setFloat3(uniformName, x, y, z);
-        return this;
-    }
-
-    /**
-     * Sets a Vector4 on a uniform variable.
-     * @param uniformName Name of the variable.
-     * @param vector4 Value to be set.
-     * @returns this effect.
-     */
-    public setVector4(uniformName: string, vector4: IVector4Like): Effect {
-        this._pipelineContext!.setVector4(uniformName, vector4);
-        return this;
-    }
-
-    /**
-     * Sets a float4 on a uniform variable.
-     * @param uniformName Name of the variable.
-     * @param x First float in float4.
-     * @param y Second float in float4.
-     * @param z Third float in float4.
-     * @param w Fourth float in float4.
-     * @returns this effect.
-     */
-    public setFloat4(uniformName: string, x: number, y: number, z: number, w: number): Effect {
-        this._pipelineContext!.setFloat4(uniformName, x, y, z, w);
-        return this;
-    }
-
-    /**
-     * Sets a Color3 on a uniform variable.
-     * @param uniformName Name of the variable.
-     * @param color3 Value to be set.
-     * @returns this effect.
-     */
-    public setColor3(uniformName: string, color3: IColor3Like): Effect {
-        this._pipelineContext!.setColor3(uniformName, color3);
-        return this;
-    }
-
-    /**
-     * Sets a Color4 on a uniform variable.
-     * @param uniformName Name of the variable.
-     * @param color3 Value to be set.
-     * @param alpha Alpha value to be set.
-     * @returns this effect.
-     */
-    public setColor4(uniformName: string, color3: IColor3Like, alpha: number): Effect {
-        this._pipelineContext!.setColor4(uniformName, color3, alpha);
-        return this;
-    }
-
-    /**
-     * Sets a Color4 on a uniform variable
-     * @param uniformName defines the name of the variable
-     * @param color4 defines the value to be set
-     * @returns this effect.
-     */
-    public setDirectColor4(uniformName: string, color4: IColor4Like): Effect {
-        this._pipelineContext!.setDirectColor4(uniformName, color4);
-        return this;
-    }
-
-    /**
-     * Release all associated resources.
-     **/
-    public dispose() {
-        if (this._pipelineContext) {
-            this._pipelineContext.dispose();
-        }
-        this._engine._releaseEffect(this);
-    }
-
-    /**
-     * This function will add a new shader to the shader store
-     * @param name the name of the shader
-     * @param pixelShader optional pixel shader content
-     * @param vertexShader optional vertex shader content
-     */
-    public static RegisterShader(name: string, pixelShader?: string, vertexShader?: string) {
-        if (pixelShader) {
-            Effect.ShadersStore[`${name}PixelShader`] = pixelShader;
-        }
-
-        if (vertexShader) {
-            Effect.ShadersStore[`${name}VertexShader`] = vertexShader;
-        }
-    }
-
-    /**
-     * Store of each shader (The can be looked up using effect.key)
-     */
-    public static ShadersStore: { [key: string]: string } = {};
-    /**
-     * Store of each included file for a shader (The can be looked up using effect.key)
-     */
-    public static IncludesShadersStore: { [key: string]: string } = {};
-
-    /**
-     * Resets the cache of effects.
-     */
-    public static ResetCache() {
-        Effect._baseCache = {};
-    }
+import { Observable } from "../Misc/observable";
+import { Nullable } from "../types";
+import { Constants } from "../Engines/constants";
+import { DomManagement } from "../Misc/domManagement";
+import { Logger } from "../Misc/logger";
+import { IDisposable } from '../scene';
+import { IPipelineContext } from '../Engines/IPipelineContext';
+import { DataBuffer } from '../Meshes/dataBuffer';
+import { ShaderProcessor } from '../Engines/Processors/shaderProcessor';
+import { ProcessingOptions, ShaderProcessingContext } from '../Engines/Processors/shaderProcessingOptions';
+import { IMatrixLike, IVector2Like, IVector3Like, IVector4Like, IColor3Like, IColor4Like } from '../Maths/math.like';
+import { ThinEngine } from '../Engines/thinEngine';
+import { IEffectFallbacks } from './iEffectFallbacks';
+
+declare type Engine = import("../Engines/engine").Engine;
+declare type InternalTexture = import("../Materials/Textures/internalTexture").InternalTexture;
+declare type BaseTexture = import("../Materials/Textures/baseTexture").BaseTexture;
+declare type RenderTargetTexture = import("../Materials/Textures/renderTargetTexture").RenderTargetTexture;
+declare type PostProcess = import("../PostProcesses/postProcess").PostProcess;
+
+/**
+ * Options to be used when creating an effect.
+ */
+export interface IEffectCreationOptions {
+    /**
+     * Atrributes that will be used in the shader.
+     */
+    attributes: string[];
+    /**
+     * Uniform varible names that will be set in the shader.
+     */
+    uniformsNames: string[];
+    /**
+     * Uniform buffer variable names that will be set in the shader.
+     */
+    uniformBuffersNames: string[];
+    /**
+     * Sampler texture variable names that will be set in the shader.
+     */
+    samplers: string[];
+    /**
+     * Define statements that will be set in the shader.
+     */
+    defines: any;
+    /**
+     * Possible fallbacks for this effect to improve performance when needed.
+     */
+    fallbacks: Nullable<IEffectFallbacks>;
+    /**
+     * Callback that will be called when the shader is compiled.
+     */
+    onCompiled: Nullable<(effect: Effect) => void>;
+    /**
+     * Callback that will be called if an error occurs during shader compilation.
+     */
+    onError: Nullable<(effect: Effect, errors: string) => void>;
+    /**
+     * Parameters to be used with Babylons include syntax to iterate over an array (eg. {lights: 10})
+     */
+    indexParameters?: any;
+    /**
+     * Max number of lights that can be used in the shader.
+     */
+    maxSimultaneousLights?: number;
+    /**
+     * See https://developer.mozilla.org/en-US/docs/Web/API/WebGL2RenderingContext/transformFeedbackVaryings
+     */
+    transformFeedbackVaryings?: Nullable<string[]>;
+    /**
+     * If provided, will be called two times with the vertex and fragment code so that this code can be updated before it is compiled by the GPU
+     */
+    processFinalCode?: Nullable<(shaderType: string, code: string) => string>;
+    /**
+     * Is this effect rendering to several color attachments ?
+     */
+    multiTarget?: boolean;
+}
+
+/**
+ * Effect containing vertex and fragment shader that can be executed on an object.
+ */
+export class Effect implements IDisposable {
+    /**
+     * Gets or sets the relative url used to load shaders if using the engine in non-minified mode
+     */
+    public static ShadersRepository = "src/Shaders/";
+    /**
+     * Enable logging of the shader code when a compilation error occurs
+     */
+    public static LogShaderCodeOnCompilationError = true;
+    /**
+     * Name of the effect.
+     */
+    public name: any = null;
+    /**
+     * String container all the define statements that should be set on the shader.
+     */
+    public defines: string = "";
+    /**
+     * Callback that will be called when the shader is compiled.
+     */
+    public onCompiled: Nullable<(effect: Effect) => void> = null;
+    /**
+     * Callback that will be called if an error occurs during shader compilation.
+     */
+    public onError: Nullable<(effect: Effect, errors: string) => void> = null;
+    /**
+     * Callback that will be called when effect is bound.
+     */
+    public onBind: Nullable<(effect: Effect) => void> = null;
+    /**
+     * Unique ID of the effect.
+     */
+    public uniqueId = 0;
+    /**
+     * Observable that will be called when the shader is compiled.
+     * It is recommended to use executeWhenCompile() or to make sure that scene.isReady() is called to get this observable raised.
+     */
+    public onCompileObservable = new Observable<Effect>();
+    /**
+     * Observable that will be called if an error occurs during shader compilation.
+     */
+    public onErrorObservable = new Observable<Effect>();
+
+    /** @hidden */
+    public _onBindObservable: Nullable<Observable<Effect>> = null;
+
+    /**
+     * @hidden
+     * Specifies if the effect was previously ready
+     */
+    public _wasPreviouslyReady = false;
+
+    /**
+     * Observable that will be called when effect is bound.
+     */
+    public get onBindObservable(): Observable<Effect> {
+        if (!this._onBindObservable) {
+            this._onBindObservable = new Observable<Effect>();
+        }
+
+        return this._onBindObservable;
+    }
+
+    /** @hidden */
+    public _bonesComputationForcedToCPU = false;
+    /** @hidden */
+    public _uniformBuffersNames: { [key: string]: number } = {};
+    /** @hidden */
+    public _samplerList: string[];
+    public _multiTarget: boolean = false;
+
+    private static _uniqueIdSeed = 0;
+    private _engine: Engine;
+    private _uniformBuffersNamesList: string[];
+    private _uniformsNames: string[];
+    private _samplers: { [key: string]: number } = {};
+    private _isReady = false;
+    private _compilationError = "";
+    private _allFallbacksProcessed = false;
+    private _attributesNames: string[];
+    private _attributes: number[];
+    private _attributeLocationByName: { [name: string] : number };
+    private _uniforms: { [key: string]: Nullable<WebGLUniformLocation> } = {};
+    /**
+     * Key for the effect.
+     * @hidden
+     */
+    public _key: string = "";
+    private _indexParameters: any;
+    private _fallbacks: Nullable<IEffectFallbacks> = null;
+    private _vertexSourceCodeOverride: string = "";
+    private _fragmentSourceCodeOverride: string = "";
+    private _transformFeedbackVaryings: Nullable<string[]> = null;
+    /**
+     * Compiled shader to webGL program.
+     * @hidden
+     */
+    public _pipelineContext: Nullable<IPipelineContext> = null;
+    /** @hidden */
+    public _vertexSourceCode: string = "";
+    /** @hidden */
+    public _fragmentSourceCode: string = "";
+
+    private static _baseCache: { [key: number]: DataBuffer } = {};
+    private _processingContext: Nullable<ShaderProcessingContext>;
+
+    /**
+     * Instantiates an effect.
+     * An effect can be used to create/manage/execute vertex and fragment shaders.
+     * @param baseName Name of the effect.
+     * @param attributesNamesOrOptions List of attribute names that will be passed to the shader or set of all options to create the effect.
+     * @param uniformsNamesOrEngine List of uniform variable names that will be passed to the shader or the engine that will be used to render effect.
+     * @param samplers List of sampler variables that will be passed to the shader.
+     * @param engine Engine to be used to render the effect
+     * @param defines Define statements to be added to the shader.
+     * @param fallbacks Possible fallbacks for this effect to improve performance when needed.
+     * @param onCompiled Callback that will be called when the shader is compiled.
+     * @param onError Callback that will be called if an error occurs during shader compilation.
+     * @param indexParameters Parameters to be used with Babylons include syntax to iterate over an array (eg. {lights: 10})
+     * @param key Effect Key identifying uniquely compiled shader variants
+     * @param sources Already processed sources for the current key.
+     */
+    constructor(baseName: any, attributesNamesOrOptions: string[] | IEffectCreationOptions, uniformsNamesOrEngine: string[] | ThinEngine, samplers: Nullable<string[]> = null,
+        engine?: ThinEngine, defines: Nullable<string> = null,
+        fallbacks: Nullable<IEffectFallbacks> = null, onCompiled: Nullable<(effect: Effect) => void> = null, onError: Nullable<(effect: Effect, errors: string) => void> = null, indexParameters?: any, key: string = "",
+        sources?: {
+            vertex: string
+            fragment: string,
+        }) {
+        this.name = baseName;
+        this._key = key;
+
+        let processFinalCode: Nullable<(shaderType: string, code: string) => string> = null;
+
+        if ((<IEffectCreationOptions>attributesNamesOrOptions).attributes) {
+            var options = <IEffectCreationOptions>attributesNamesOrOptions;
+            this._engine = <Engine>uniformsNamesOrEngine;
+
+            this._attributesNames = options.attributes;
+            this._uniformsNames = options.uniformsNames.concat(options.samplers);
+            this._samplerList = options.samplers.slice();
+            this.defines = options.defines;
+            this.onError = options.onError;
+            this.onCompiled = options.onCompiled;
+            this._fallbacks = options.fallbacks;
+            this._indexParameters = options.indexParameters;
+            this._transformFeedbackVaryings = options.transformFeedbackVaryings || null;
+            this._multiTarget = !!options.multiTarget;
+
+            if (options.uniformBuffersNames) {
+                this._uniformBuffersNamesList = options.uniformBuffersNames.slice();
+                for (var i = 0; i < options.uniformBuffersNames.length; i++) {
+                    this._uniformBuffersNames[options.uniformBuffersNames[i]] = i;
+                }
+            }
+
+            processFinalCode = options.processFinalCode ?? null;
+        } else {
+            this._engine = <Engine>engine;
+            this.defines = (defines == null ? "" : defines);
+            this._uniformsNames = (<string[]>uniformsNamesOrEngine).concat(<string[]>samplers);
+            this._samplerList = samplers ? <string[]>samplers.slice() : [];
+            this._attributesNames = (<string[]>attributesNamesOrOptions);
+            this._uniformBuffersNamesList = [];
+
+            this.onError = onError;
+            this.onCompiled = onCompiled;
+
+            this._indexParameters = indexParameters;
+            this._fallbacks = fallbacks;
+        }
+
+        this._attributeLocationByName = { };
+
+        this.uniqueId = Effect._uniqueIdSeed++;
+
+        if (sources) {
+            this._fragmentSourceCode = sources.fragment;
+            this._vertexSourceCode = sources.vertex;
+            this._prepareEffect();
+            return;
+        }
+
+        var vertexSource: any;
+        var fragmentSource: any;
+
+        let hostDocument = DomManagement.IsWindowObjectExist() ? this._engine.getHostDocument() : null;
+
+        if (baseName.vertexSource) {
+            vertexSource = "source:" + baseName.vertexSource;
+        } else if (baseName.vertexElement) {
+            vertexSource = hostDocument ? hostDocument.getElementById(baseName.vertexElement) : null;
+
+            if (!vertexSource) {
+                vertexSource = baseName.vertexElement;
+            }
+        } else {
+            vertexSource = baseName.vertex || baseName;
+        }
+
+        if (baseName.fragmentSource) {
+            fragmentSource = "source:" + baseName.fragmentSource;
+        } else if (baseName.fragmentElement) {
+            fragmentSource = hostDocument ? hostDocument.getElementById(baseName.fragmentElement) : null;
+
+            if (!fragmentSource) {
+                fragmentSource = baseName.fragmentElement;
+            }
+        } else {
+            fragmentSource = baseName.fragment || baseName;
+        }
+
+        this._processingContext = engine!._getShaderProcessingContext();
+
+        const processorOptions: ProcessingOptions = {
+            defines: this.defines.split("\n"),
+            indexParameters: this._indexParameters,
+            isFragment: false,
+            shouldUseHighPrecisionShader: this._engine._shouldUseHighPrecisionShader,
+            processor: this._engine._shaderProcessor,
+            supportsUniformBuffers: this._engine.supportsUniformBuffers,
+            shadersRepository: Effect.ShadersRepository,
+            includesShadersStore: Effect.IncludesShadersStore,
+            version: (this._engine.webGLVersion * 100).toString(),
+            platformName: this._engine.shaderPlatformName,
+            processingContext: this._processingContext
+        };
+
+        let shaderCodes : [string | undefined, string | undefined] = [undefined, undefined];
+        let shadersLoaded = () => {
+            if (shaderCodes[0] && shaderCodes[1]) {
+                processorOptions.isFragment = true;
+                let [migratedVertexCode, fragmentCode] = shaderCodes;
+                ShaderProcessor.Process(fragmentCode, processorOptions, (migratedFragmentCode) => {
+                    if (processFinalCode) {
+                        migratedFragmentCode = processFinalCode("fragment", migratedFragmentCode);
+                    }
+                    const finalShaders = ShaderProcessor.Finalize(migratedVertexCode, migratedFragmentCode, processorOptions);
+                    this._useFinalCode(finalShaders.vertexCode, finalShaders.fragmentCode, baseName);
+                });
+            }
+
+        };
+        this._loadShader(vertexSource, "Vertex", "", (vertexCode) => {
+            ShaderProcessor.Process(vertexCode, processorOptions, (migratedVertexCode) => {
+                if (processFinalCode) {
+                    migratedVertexCode = processFinalCode("vertex", migratedVertexCode);
+                }
+                shaderCodes[0] = migratedVertexCode;
+                shadersLoaded();
+            });
+        });
+        this._loadShader(fragmentSource, "Fragment", "Pixel", (fragmentCode) => {
+            shaderCodes[1] = fragmentCode;
+            shadersLoaded();
+        });
+    }
+
+    private _useFinalCode(migratedVertexCode: string, migratedFragmentCode: string, baseName: any) {
+        if (baseName) {
+            var vertex = baseName.vertexElement || baseName.vertex || baseName.spectorName || baseName;
+            var fragment = baseName.fragmentElement || baseName.fragment || baseName.spectorName || baseName;
+
+            this._vertexSourceCode = "#define SHADER_NAME vertex:" + vertex + "\n" + migratedVertexCode;
+            this._fragmentSourceCode = "#define SHADER_NAME fragment:" + fragment + "\n" + migratedFragmentCode;
+        } else {
+            this._vertexSourceCode = migratedVertexCode;
+            this._fragmentSourceCode = migratedFragmentCode;
+        }
+        this._prepareEffect();
+    }
+
+    /**
+     * Unique key for this effect
+     */
+    public get key(): string {
+        return this._key;
+    }
+
+    /**
+     * If the effect has been compiled and prepared.
+     * @returns if the effect is compiled and prepared.
+     */
+    public isReady(): boolean {
+        try {
+            return this._isReadyInternal();
+        }
+        catch {
+            return false;
+        }
+    }
+
+    private _isReadyInternal(): boolean {
+        if (this._isReady) {
+            return true;
+        }
+        if (this._pipelineContext) {
+            return this._pipelineContext.isReady;
+        }
+        return false;
+    }
+
+    /**
+     * The engine the effect was initialized with.
+     * @returns the engine.
+     */
+    public getEngine(): Engine {
+        return this._engine;
+    }
+
+    /**
+     * The pipeline context for this effect
+     * @returns the associated pipeline context
+     */
+    public getPipelineContext(): Nullable<IPipelineContext> {
+        return this._pipelineContext;
+    }
+
+    /**
+     * The set of names of attribute variables for the shader.
+     * @returns An array of attribute names.
+     */
+    public getAttributesNames(): string[] {
+        return this._attributesNames;
+    }
+
+    /**
+     * Returns the attribute at the given index.
+     * @param index The index of the attribute.
+     * @returns The location of the attribute.
+     */
+    public getAttributeLocation(index: number): number {
+        return this._attributes[index];
+    }
+
+    /**
+     * Returns the attribute based on the name of the variable.
+     * @param name of the attribute to look up.
+     * @returns the attribute location.
+     */
+    public getAttributeLocationByName(name: string): number {
+        return this._attributeLocationByName[name];
+    }
+
+    /**
+     * The number of attributes.
+     * @returns the numnber of attributes.
+     */
+    public getAttributesCount(): number {
+        return this._attributes.length;
+    }
+
+    /**
+     * Gets the index of a uniform variable.
+     * @param uniformName of the uniform to look up.
+     * @returns the index.
+     */
+    public getUniformIndex(uniformName: string): number {
+        return this._uniformsNames.indexOf(uniformName);
+    }
+
+    /**
+     * Returns the attribute based on the name of the variable.
+     * @param uniformName of the uniform to look up.
+     * @returns the location of the uniform.
+     */
+    public getUniform(uniformName: string): Nullable<WebGLUniformLocation> {
+        return this._uniforms[uniformName];
+    }
+
+    /**
+     * Returns an array of sampler variable names
+     * @returns The array of sampler variable names.
+     */
+    public getSamplers(): string[] {
+        return this._samplerList;
+    }
+
+    /**
+     * Returns an array of uniform variable names
+     * @returns The array of uniform variable names.
+     */
+    public getUniformNames(): string[] {
+        return this._uniformsNames;
+    }
+
+    /**
+     * Returns an array of uniform buffer variable names
+     * @returns The array of uniform buffer variable names.
+     */
+    public getUniformBuffersNames(): string[] {
+        return this._uniformBuffersNamesList;
+    }
+
+    /**
+     * Returns the index parameters used to create the effect
+     * @returns The index parameters object
+     */
+    public getIndexParameters(): any {
+        return this._indexParameters;
+    }
+
+    /**
+     * The error from the last compilation.
+     * @returns the error string.
+     */
+    public getCompilationError(): string {
+        return this._compilationError;
+    }
+
+    /**
+     * Gets a boolean indicating that all fallbacks were used during compilation
+     * @returns true if all fallbacks were used
+     */
+    public allFallbacksProcessed(): boolean {
+        return this._allFallbacksProcessed;
+    }
+
+    /**
+     * Adds a callback to the onCompiled observable and call the callback imediatly if already ready.
+     * @param func The callback to be used.
+     */
+    public executeWhenCompiled(func: (effect: Effect) => void): void {
+        if (this.isReady()) {
+            func(this);
+            return;
+        }
+
+        this.onCompileObservable.add((effect) => {
+            func(effect);
+        });
+
+        if (!this._pipelineContext || this._pipelineContext.isAsync) {
+            setTimeout(() => {
+                this._checkIsReady(null);
+            }, 16);
+        }
+    }
+
+    private _checkIsReady(previousPipelineContext: Nullable<IPipelineContext>) {
+        try {
+            if (this._isReadyInternal()) {
+                return;
+            }
+        } catch (e) {
+            this._processCompilationErrors(e, previousPipelineContext);
+            return;
+        }
+
+        setTimeout(() => {
+            this._checkIsReady(previousPipelineContext);
+        }, 16);
+    }
+
+    private _loadShader(shader: any, key: string, optionalKey: string, callback: (data: any) => void): void {
+        if (typeof(HTMLElement) !== "undefined") {
+            // DOM element ?
+            if (shader instanceof HTMLElement) {
+                var shaderCode = DomManagement.GetDOMTextContent(shader);
+                callback(shaderCode);
+                return;
+            }
+        }
+
+        // Direct source ?
+        if (shader.substr(0, 7) === "source:") {
+            callback(shader.substr(7));
+            return;
+        }
+
+        // Base64 encoded ?
+        if (shader.substr(0, 7) === "base64:") {
+            var shaderBinary = window.atob(shader.substr(7));
+            callback(shaderBinary);
+            return;
+        }
+
+        // Is in local store ?
+        if (Effect.ShadersStore[shader + key + "Shader"]) {
+            callback(Effect.ShadersStore[shader + key + "Shader"]);
+            return;
+        }
+
+        if (optionalKey && Effect.ShadersStore[shader + optionalKey + "Shader"]) {
+            callback(Effect.ShadersStore[shader + optionalKey + "Shader"]);
+            return;
+        }
+
+        var shaderUrl;
+
+        if (shader[0] === "." || shader[0] === "/" || shader.indexOf("http") > -1) {
+            shaderUrl = shader;
+        } else {
+            shaderUrl = Effect.ShadersRepository + shader;
+        }
+
+        // Vertex shader
+        this._engine._loadFile(shaderUrl + "." + key.toLowerCase() + ".fx", callback);
+    }
+
+    /**
+     * Gets the vertex shader source code of this effect
+     */
+    public get vertexSourceCode(): string {
+        return this._vertexSourceCodeOverride && this._fragmentSourceCodeOverride ? this._vertexSourceCodeOverride : this._vertexSourceCode;
+    }
+
+    /**
+     * Gets the fragment shader source code of this effect
+     */
+    public get fragmentSourceCode(): string {
+        return this._vertexSourceCodeOverride && this._fragmentSourceCodeOverride ? this._fragmentSourceCodeOverride : this._fragmentSourceCode;
+    }
+
+    /**
+     * Recompiles the webGL program
+     * @param vertexSourceCode The source code for the vertex shader.
+     * @param fragmentSourceCode The source code for the fragment shader.
+     * @param onCompiled Callback called when completed.
+     * @param onError Callback called on error.
+     * @hidden
+     */
+    public _rebuildProgram(vertexSourceCode: string, fragmentSourceCode: string, onCompiled: (pipelineContext: IPipelineContext) => void, onError: (message: string) => void) {
+        this._isReady = false;
+
+        this._vertexSourceCodeOverride = vertexSourceCode;
+        this._fragmentSourceCodeOverride = fragmentSourceCode;
+        this.onError = (effect, error) => {
+            if (onError) {
+                onError(error);
+            }
+        };
+        this.onCompiled = () => {
+            var scenes = this.getEngine().scenes;
+            if (scenes) {
+                for (var i = 0; i < scenes.length; i++) {
+                    scenes[i].markAllMaterialsAsDirty(Constants.MATERIAL_AllDirtyFlag);
+                }
+            }
+
+            this._pipelineContext!._handlesSpectorRebuildCallback(onCompiled);
+        };
+        this._fallbacks = null;
+        this._prepareEffect();
+    }
+
+    /**
+     * Prepares the effect
+     * @hidden
+     */
+    public _prepareEffect() {
+        let attributesNames = this._attributesNames;
+        let defines = this.defines;
+
+        var previousPipelineContext = this._pipelineContext;
+
+        try {
+            let engine = this._engine;
+
+            this._pipelineContext = engine.createPipelineContext(this._processingContext);
+
+            let rebuildRebind = this._rebuildProgram.bind(this);
+            if (this._vertexSourceCodeOverride && this._fragmentSourceCodeOverride) {
+                engine._preparePipelineContext(this._pipelineContext, this._vertexSourceCodeOverride, this._fragmentSourceCodeOverride, true, rebuildRebind, null, this._transformFeedbackVaryings, this._key);
+            }
+            else {
+                engine._preparePipelineContext(this._pipelineContext, this._vertexSourceCode, this._fragmentSourceCode, false, rebuildRebind, defines, this._transformFeedbackVaryings, this._key);
+            }
+
+            engine._executeWhenRenderingStateIsCompiled(this._pipelineContext, () => {
+                this._attributes = [];
+                this._pipelineContext!._fillEffectInformation(this,
+                    this._uniformBuffersNames,
+                    this._uniformsNames,
+                    this._uniforms,
+                    this._samplerList,
+                    this._samplers,
+                    attributesNames,
+                    this._attributes);
+
+                // Caches attribute locations.
+                if (attributesNames) {
+                    for (let i = 0; i < attributesNames.length; i++) {
+                        const name = attributesNames[i];
+                        this._attributeLocationByName[name] = this._attributes[i];
+                    }
+                }
+
+                engine.bindSamplers(this);
+
+                this._compilationError = "";
+                this._isReady = true;
+                if (this.onCompiled) {
+                    this.onCompiled(this);
+                }
+                this.onCompileObservable.notifyObservers(this);
+                this.onCompileObservable.clear();
+
+                // Unbind mesh reference in fallbacks
+                if (this._fallbacks) {
+                    this._fallbacks.unBindMesh();
+                }
+
+                if (previousPipelineContext) {
+                    this.getEngine()._deletePipelineContext(previousPipelineContext);
+                }
+            });
+
+            if (this._pipelineContext.isAsync) {
+                this._checkIsReady(previousPipelineContext);
+            }
+
+        } catch (e) {
+           this._processCompilationErrors(e, previousPipelineContext);
+        }
+    }
+
+    private _getShaderCodeAndErrorLine(code: Nullable<string>, error: Nullable<string>, isFragment: boolean): [Nullable<string>, Nullable<string>] {
+        const regexp = isFragment ? /FRAGMENT SHADER ERROR: 0:(\d+?):/ : /VERTEX SHADER ERROR: 0:(\d+?):/;
+
+        let errorLine = null;
+
+        if (error && code) {
+            const res = error.match(regexp);
+            if (res && res.length === 2) {
+                const lineNumber = parseInt(res[1]);
+                const lines = code.split("\n", -1);
+                if (lines.length >= lineNumber) {
+                    errorLine = `Offending line [${lineNumber}] in ${isFragment ? "fragment" : "vertex"} code: ${lines[lineNumber - 1]}`;
+                }
+            }
+        }
+
+        return [code, errorLine];
+    }
+
+    private _processCompilationErrors(e: any, previousPipelineContext: Nullable<IPipelineContext> = null) {
+        this._compilationError = e.message;
+        let attributesNames = this._attributesNames;
+        let fallbacks = this._fallbacks;
+
+        // Let's go through fallbacks then
+        Logger.Error("Unable to compile effect:");
+        Logger.Error("Uniforms: " + this._uniformsNames.map(function(uniform) {
+            return " " + uniform;
+        }));
+        Logger.Error("Attributes: " + attributesNames.map(function(attribute) {
+            return " " + attribute;
+        }));
+        Logger.Error("Defines:\r\n" + this.defines);
+        if (Effect.LogShaderCodeOnCompilationError) {
+            let lineErrorVertex = null, lineErrorFragment = null, code = null;
+            if (this._pipelineContext?._getVertexShaderCode()) {
+                [code, lineErrorVertex] = this._getShaderCodeAndErrorLine(this._pipelineContext._getVertexShaderCode(), this._compilationError, false);
+                if (code) {
+                    Logger.Error("Vertex code:");
+                    Logger.Error(code);
+                }
+            }
+            if (this._pipelineContext?._getFragmentShaderCode()) {
+                [code, lineErrorFragment] = this._getShaderCodeAndErrorLine(this._pipelineContext?._getFragmentShaderCode(), this._compilationError, true);
+                if (code) {
+                    Logger.Error("Fragment code:");
+                    Logger.Error(code);
+                }
+            }
+            if (lineErrorVertex) {
+                Logger.Error(lineErrorVertex);
+            }
+            if (lineErrorFragment) {
+                Logger.Error(lineErrorFragment);
+            }
+        }
+        Logger.Error("Error: " + this._compilationError);
+        if (previousPipelineContext) {
+            this._pipelineContext = previousPipelineContext;
+            this._isReady = true;
+            if (this.onError) {
+                this.onError(this, this._compilationError);
+            }
+            this.onErrorObservable.notifyObservers(this);
+        }
+
+        if (fallbacks) {
+            this._pipelineContext = null;
+            if (fallbacks.hasMoreFallbacks) {
+                this._allFallbacksProcessed = false;
+                Logger.Error("Trying next fallback.");
+                this.defines = fallbacks.reduce(this.defines, this);
+                this._prepareEffect();
+            } else { // Sorry we did everything we can
+                this._allFallbacksProcessed = true;
+                if (this.onError) {
+                    this.onError(this, this._compilationError);
+                }
+                this.onErrorObservable.notifyObservers(this);
+                this.onErrorObservable.clear();
+
+                // Unbind mesh reference in fallbacks
+                if (this._fallbacks) {
+                    this._fallbacks.unBindMesh();
+                }
+            }
+        } else {
+            this._allFallbacksProcessed = true;
+        }
+    }
+
+    /**
+     * Checks if the effect is supported. (Must be called after compilation)
+     */
+    public get isSupported(): boolean {
+        return this._compilationError === "";
+    }
+
+    /**
+     * Binds a texture to the engine to be used as output of the shader.
+     * @param channel Name of the output variable.
+     * @param texture Texture to bind.
+     * @hidden
+     */
+    public _bindTexture(channel: string, texture: Nullable<InternalTexture>): void {
+        this._engine._bindTexture(this._samplers[channel], texture);
+    }
+
+    /**
+     * Sets a texture on the engine to be used in the shader.
+     * @param channel Name of the sampler variable.
+     * @param texture Texture to set.
+     */
+    public setTexture(channel: string, texture: Nullable<BaseTexture>): void {
+        this._engine.setTexture(this._samplers[channel], this._uniforms[channel], texture, channel);
+    }
+
+    /**
+     * Sets a depth stencil texture from a render target on the engine to be used in the shader.
+     * @param channel Name of the sampler variable.
+     * @param texture Texture to set.
+     */
+    public setDepthStencilTexture(channel: string, texture: Nullable<RenderTargetTexture>): void {
+        this._engine.setDepthStencilTexture(this._samplers[channel], this._uniforms[channel], texture);
+    }
+
+    /**
+     * Sets an array of textures on the engine to be used in the shader.
+     * @param channel Name of the variable.
+     * @param textures Textures to set.
+     */
+    public setTextureArray(channel: string, textures: BaseTexture[]): void {
+        let exName = channel + "Ex";
+        if (this._samplerList.indexOf(exName + "0") === -1) {
+            const initialPos = this._samplerList.indexOf(channel);
+            for (var index = 1; index < textures.length; index++) {
+                const currentExName = exName + (index - 1).toString();
+                this._samplerList.splice(initialPos + index, 0, currentExName);
+            }
+
+            // Reset every channels
+            let channelIndex = 0;
+            for (var key of this._samplerList) {
+                this._samplers[key] = channelIndex;
+                channelIndex += 1;
+            }
+        }
+
+        this._engine.setTextureArray(this._samplers[channel], this._uniforms[channel], textures);
+    }
+
+    /**
+     * Sets a texture to be the input of the specified post process. (To use the output, pass in the next post process in the pipeline)
+     * @param channel Name of the sampler variable.
+     * @param postProcess Post process to get the input texture from.
+     */
+    public setTextureFromPostProcess(channel: string, postProcess: Nullable<PostProcess>): void {
+        this._engine.setTextureFromPostProcess(this._samplers[channel], postProcess);
+    }
+
+    /**
+     * (Warning! setTextureFromPostProcessOutput may be desired instead)
+     * Sets the input texture of the passed in post process to be input of this effect. (To use the output of the passed in post process use setTextureFromPostProcessOutput)
+     * @param channel Name of the sampler variable.
+     * @param postProcess Post process to get the output texture from.
+     */
+    public setTextureFromPostProcessOutput(channel: string, postProcess: Nullable<PostProcess>): void {
+        this._engine.setTextureFromPostProcessOutput(this._samplers[channel], postProcess);
+    }
+
+    /**
+     * Binds a buffer to a uniform.
+     * @param buffer Buffer to bind.
+     * @param name Name of the uniform variable to bind to.
+     */
+    public bindUniformBuffer(buffer: DataBuffer, name: string): void {
+        let bufferName = this._uniformBuffersNames[name];
+        if (bufferName === undefined || Effect._baseCache[bufferName] === buffer) {
+            return;
+        }
+        Effect._baseCache[bufferName] = buffer;
+        this._engine.bindUniformBufferBase(buffer, bufferName, name);
+    }
+
+    /**
+     * Binds block to a uniform.
+     * @param blockName Name of the block to bind.
+     * @param index Index to bind.
+     */
+    public bindUniformBlock(blockName: string, index: number): void {
+        this._engine.bindUniformBlock(this._pipelineContext!, blockName, index);
+    }
+
+    /**
+     * Sets an interger value on a uniform variable.
+     * @param uniformName Name of the variable.
+     * @param value Value to be set.
+     * @returns this effect.
+     */
+    public setInt(uniformName: string, value: number): Effect {
+        this._pipelineContext!.setInt(uniformName, value);
+        return this;
+    }
+
+    /**
+     * Sets an int array on a uniform variable.
+     * @param uniformName Name of the variable.
+     * @param array array to be set.
+     * @returns this effect.
+     */
+    public setIntArray(uniformName: string, array: Int32Array): Effect {
+        this._pipelineContext!.setIntArray(uniformName, array);
+        return this;
+    }
+
+    /**
+     * Sets an int array 2 on a uniform variable. (Array is specified as single array eg. [1,2,3,4] will result in [[1,2],[3,4]] in the shader)
+     * @param uniformName Name of the variable.
+     * @param array array to be set.
+     * @returns this effect.
+     */
+    public setIntArray2(uniformName: string, array: Int32Array): Effect {
+        this._pipelineContext!.setIntArray2(uniformName, array);
+        return this;
+    }
+
+    /**
+     * Sets an int array 3 on a uniform variable. (Array is specified as single array eg. [1,2,3,4,5,6] will result in [[1,2,3],[4,5,6]] in the shader)
+     * @param uniformName Name of the variable.
+     * @param array array to be set.
+     * @returns this effect.
+     */
+    public setIntArray3(uniformName: string, array: Int32Array): Effect {
+        this._pipelineContext!.setIntArray3(uniformName, array);
+        return this;
+    }
+
+    /**
+     * Sets an int array 4 on a uniform variable. (Array is specified as single array eg. [1,2,3,4,5,6,7,8] will result in [[1,2,3,4],[5,6,7,8]] in the shader)
+     * @param uniformName Name of the variable.
+     * @param array array to be set.
+     * @returns this effect.
+     */
+    public setIntArray4(uniformName: string, array: Int32Array): Effect {
+        this._pipelineContext!.setIntArray4(uniformName, array);
+        return this;
+    }
+
+    /**
+     * Sets an float array on a uniform variable.
+     * @param uniformName Name of the variable.
+     * @param array array to be set.
+     * @returns this effect.
+     */
+    public setFloatArray(uniformName: string, array: Float32Array): Effect {
+        this._pipelineContext!.setArray(uniformName, array);
+        return this;
+    }
+
+    /**
+     * Sets an float array 2 on a uniform variable. (Array is specified as single array eg. [1,2,3,4] will result in [[1,2],[3,4]] in the shader)
+     * @param uniformName Name of the variable.
+     * @param array array to be set.
+     * @returns this effect.
+     */
+    public setFloatArray2(uniformName: string, array: Float32Array): Effect {
+        this._pipelineContext!.setArray2(uniformName, array);
+        return this;
+    }
+
+    /**
+     * Sets an float array 3 on a uniform variable. (Array is specified as single array eg. [1,2,3,4,5,6] will result in [[1,2,3],[4,5,6]] in the shader)
+     * @param uniformName Name of the variable.
+     * @param array array to be set.
+     * @returns this effect.
+     */
+    public setFloatArray3(uniformName: string, array: Float32Array): Effect {
+        this._pipelineContext!.setArray3(uniformName, array);
+        return this;
+    }
+
+    /**
+     * Sets an float array 4 on a uniform variable. (Array is specified as single array eg. [1,2,3,4,5,6,7,8] will result in [[1,2,3,4],[5,6,7,8]] in the shader)
+     * @param uniformName Name of the variable.
+     * @param array array to be set.
+     * @returns this effect.
+     */
+    public setFloatArray4(uniformName: string, array: Float32Array): Effect {
+        this._pipelineContext!.setArray4(uniformName, array);
+        return this;
+    }
+
+    /**
+     * Sets an array on a uniform variable.
+     * @param uniformName Name of the variable.
+     * @param array array to be set.
+     * @returns this effect.
+     */
+    public setArray(uniformName: string, array: number[]): Effect {
+        this._pipelineContext!.setArray(uniformName, array);
+        return this;
+    }
+
+    /**
+     * Sets an array 2 on a uniform variable. (Array is specified as single array eg. [1,2,3,4] will result in [[1,2],[3,4]] in the shader)
+     * @param uniformName Name of the variable.
+     * @param array array to be set.
+     * @returns this effect.
+     */
+    public setArray2(uniformName: string, array: number[]): Effect {
+        this._pipelineContext!.setArray2(uniformName, array);
+        return this;
+    }
+
+    /**
+     * Sets an array 3 on a uniform variable. (Array is specified as single array eg. [1,2,3,4,5,6] will result in [[1,2,3],[4,5,6]] in the shader)
+     * @param uniformName Name of the variable.
+     * @param array array to be set.
+     * @returns this effect.
+     */
+    public setArray3(uniformName: string, array: number[]): Effect {
+        this._pipelineContext!.setArray3(uniformName, array);
+        return this;
+    }
+
+    /**
+     * Sets an array 4 on a uniform variable. (Array is specified as single array eg. [1,2,3,4,5,6,7,8] will result in [[1,2,3,4],[5,6,7,8]] in the shader)
+     * @param uniformName Name of the variable.
+     * @param array array to be set.
+     * @returns this effect.
+     */
+    public setArray4(uniformName: string, array: number[]): Effect {
+        this._pipelineContext!.setArray4(uniformName, array);
+        return this;
+    }
+
+    /**
+     * Sets matrices on a uniform variable.
+     * @param uniformName Name of the variable.
+     * @param matrices matrices to be set.
+     * @returns this effect.
+     */
+    public setMatrices(uniformName: string, matrices: Float32Array | Array<number>): Effect {
+        this._pipelineContext!.setMatrices(uniformName, matrices as Float32Array);
+        return this;
+    }
+
+    /**
+     * Sets matrix on a uniform variable.
+     * @param uniformName Name of the variable.
+     * @param matrix matrix to be set.
+     * @returns this effect.
+     */
+    public setMatrix(uniformName: string, matrix: IMatrixLike): Effect {
+        this._pipelineContext!.setMatrix(uniformName, matrix);
+        return this;
+    }
+
+    /**
+     * Sets a 3x3 matrix on a uniform variable. (Speicified as [1,2,3,4,5,6,7,8,9] will result in [1,2,3][4,5,6][7,8,9] matrix)
+     * @param uniformName Name of the variable.
+     * @param matrix matrix to be set.
+     * @returns this effect.
+     */
+    public setMatrix3x3(uniformName: string, matrix: Float32Array | Array<number>): Effect {
+        // the cast is ok because it is gl.uniformMatrix3fv() which is called at the end, and this function accepts Float32Array and Array<number>
+        this._pipelineContext!.setMatrix3x3(uniformName, matrix as Float32Array);
+        return this;
+    }
+
+    /**
+     * Sets a 2x2 matrix on a uniform variable. (Speicified as [1,2,3,4] will result in [1,2][3,4] matrix)
+     * @param uniformName Name of the variable.
+     * @param matrix matrix to be set.
+     * @returns this effect.
+     */
+    public setMatrix2x2(uniformName: string, matrix: Float32Array | Array<number>): Effect {
+        // the cast is ok because it is gl.uniformMatrix3fv() which is called at the end, and this function accepts Float32Array and Array<number>
+        this._pipelineContext!.setMatrix2x2(uniformName, matrix as Float32Array);
+        return this;
+    }
+
+    /**
+     * Sets a float on a uniform variable.
+     * @param uniformName Name of the variable.
+     * @param value value to be set.
+     * @returns this effect.
+     */
+    public setFloat(uniformName: string, value: number): Effect {
+        this._pipelineContext!.setFloat(uniformName, value);
+        return this;
+    }
+
+    /**
+     * Sets a boolean on a uniform variable.
+     * @param uniformName Name of the variable.
+     * @param bool value to be set.
+     * @returns this effect.
+     */
+    public setBool(uniformName: string, bool: boolean): Effect {
+        this._pipelineContext!.setInt(uniformName, bool ? 1 : 0);
+        return this;
+    }
+
+    /**
+     * Sets a Vector2 on a uniform variable.
+     * @param uniformName Name of the variable.
+     * @param vector2 vector2 to be set.
+     * @returns this effect.
+     */
+    public setVector2(uniformName: string, vector2: IVector2Like): Effect {
+        this._pipelineContext!.setVector2(uniformName, vector2);
+        return this;
+    }
+
+    /**
+     * Sets a float2 on a uniform variable.
+     * @param uniformName Name of the variable.
+     * @param x First float in float2.
+     * @param y Second float in float2.
+     * @returns this effect.
+     */
+    public setFloat2(uniformName: string, x: number, y: number): Effect {
+        this._pipelineContext!.setFloat2(uniformName, x, y);
+        return this;
+    }
+
+    /**
+     * Sets a Vector3 on a uniform variable.
+     * @param uniformName Name of the variable.
+     * @param vector3 Value to be set.
+     * @returns this effect.
+     */
+    public setVector3(uniformName: string, vector3: IVector3Like): Effect {
+        this._pipelineContext!.setVector3(uniformName, vector3);
+        return this;
+    }
+
+    /**
+     * Sets a float3 on a uniform variable.
+     * @param uniformName Name of the variable.
+     * @param x First float in float3.
+     * @param y Second float in float3.
+     * @param z Third float in float3.
+     * @returns this effect.
+     */
+    public setFloat3(uniformName: string, x: number, y: number, z: number): Effect {
+        this._pipelineContext!.setFloat3(uniformName, x, y, z);
+        return this;
+    }
+
+    /**
+     * Sets a Vector4 on a uniform variable.
+     * @param uniformName Name of the variable.
+     * @param vector4 Value to be set.
+     * @returns this effect.
+     */
+    public setVector4(uniformName: string, vector4: IVector4Like): Effect {
+        this._pipelineContext!.setVector4(uniformName, vector4);
+        return this;
+    }
+
+    /**
+     * Sets a float4 on a uniform variable.
+     * @param uniformName Name of the variable.
+     * @param x First float in float4.
+     * @param y Second float in float4.
+     * @param z Third float in float4.
+     * @param w Fourth float in float4.
+     * @returns this effect.
+     */
+    public setFloat4(uniformName: string, x: number, y: number, z: number, w: number): Effect {
+        this._pipelineContext!.setFloat4(uniformName, x, y, z, w);
+        return this;
+    }
+
+    /**
+     * Sets a Color3 on a uniform variable.
+     * @param uniformName Name of the variable.
+     * @param color3 Value to be set.
+     * @returns this effect.
+     */
+    public setColor3(uniformName: string, color3: IColor3Like): Effect {
+        this._pipelineContext!.setColor3(uniformName, color3);
+        return this;
+    }
+
+    /**
+     * Sets a Color4 on a uniform variable.
+     * @param uniformName Name of the variable.
+     * @param color3 Value to be set.
+     * @param alpha Alpha value to be set.
+     * @returns this effect.
+     */
+    public setColor4(uniformName: string, color3: IColor3Like, alpha: number): Effect {
+        this._pipelineContext!.setColor4(uniformName, color3, alpha);
+        return this;
+    }
+
+    /**
+     * Sets a Color4 on a uniform variable
+     * @param uniformName defines the name of the variable
+     * @param color4 defines the value to be set
+     * @returns this effect.
+     */
+    public setDirectColor4(uniformName: string, color4: IColor4Like): Effect {
+        this._pipelineContext!.setDirectColor4(uniformName, color4);
+        return this;
+    }
+
+    /**
+     * Release all associated resources.
+     **/
+    public dispose() {
+        if (this._pipelineContext) {
+            this._pipelineContext.dispose();
+        }
+        this._engine._releaseEffect(this);
+    }
+
+    /**
+     * This function will add a new shader to the shader store
+     * @param name the name of the shader
+     * @param pixelShader optional pixel shader content
+     * @param vertexShader optional vertex shader content
+     */
+    public static RegisterShader(name: string, pixelShader?: string, vertexShader?: string) {
+        if (pixelShader) {
+            Effect.ShadersStore[`${name}PixelShader`] = pixelShader;
+        }
+
+        if (vertexShader) {
+            Effect.ShadersStore[`${name}VertexShader`] = vertexShader;
+        }
+    }
+
+    /**
+     * Store of each shader (The can be looked up using effect.key)
+     */
+    public static ShadersStore: { [key: string]: string } = {};
+    /**
+     * Store of each included file for a shader (The can be looked up using effect.key)
+     */
+    public static IncludesShadersStore: { [key: string]: string } = {};
+
+    /**
+     * Resets the cache of effects.
+     */
+    public static ResetCache() {
+        Effect._baseCache = {};
+    }
 }