--- conflicted
+++ resolved
@@ -1,5595 +1,2084 @@
-import { Observable } from "../Misc/observable";
-import { Nullable, IndicesArray } from "../types";
-import { Scene } from "../scene";
-import { InternalTexture } from "../Materials/Textures/internalTexture";
-import { _TimeToken } from "../Instrumentation/timeToken";
-import { IAudioEngine } from "../Audio/audioEngine";
-import { IOfflineProvider } from "../Offline/IOfflineProvider";
-import { ILoadingScreen } from "../Loading/loadingScreen";
-import { DomManagement } from "../Misc/domManagement";
-import { EngineStore } from "./engineStore";
-import { _DevTools } from '../Misc/devTools';
-import { WebGLPipelineContext } from './WebGL/webGLPipelineContext';
-import { IPipelineContext } from './IPipelineContext';
-<<<<<<< HEAD
-import { DataBuffer } from '../Meshes/dataBuffer';
-import { WebGLDataBuffer } from '../Meshes/WebGL/webGLDataBuffer';
-import { IShaderProcessor } from './Processors/iShaderProcessor';
-import { ShaderProcessingContext } from "./Processors/shaderProcessingOptions";
-import { WebGL2ShaderProcessor } from './WebGL/webGL2ShaderProcessors';
-import { PerfCounter } from '../Misc/perfCounter';
-import { IFileRequest } from '../Misc/fileRequest';
-=======
->>>>>>> e772afb8
-import { ICustomAnimationFrameRequester } from '../Misc/customAnimationFrameRequester';
-import { ThinEngine, EngineOptions } from './thinEngine';
-import { Constants } from './constants';
-import { IViewportLike, IColor4Like } from '../Maths/math.like';
-import { RenderTargetTexture } from '../Materials/Textures/renderTargetTexture';
-import { PerformanceMonitor } from '../Misc/performanceMonitor';
-import { DataBuffer } from '../Meshes/dataBuffer';
-import { PerfCounter } from '../Misc/perfCounter';
-
-declare type Material = import("../Materials/material").Material;
-declare type PostProcess = import("../PostProcesses/postProcess").PostProcess;
-
-/**
- * Defines the interface used by display changed events
- */
-export interface IDisplayChangedEventArgs {
-    /** Gets the vrDisplay object (if any) */
-    vrDisplay: Nullable<any>;
-    /** Gets a boolean indicating if webVR is supported */
-    vrSupported: boolean;
-}
-
-/**
- * Defines the interface used by objects containing a viewport (like a camera)
- */
-interface IViewportOwnerLike {
-    /**
-     * Gets or sets the viewport
-     */
-    viewport: IViewportLike;
-}
-
-/**
- * The engine class is responsible for interfacing with all lower-level APIs such as WebGL and Audio
- */
-export class Engine extends ThinEngine {
-    // Const statics
-
-    /** Defines that alpha blending is disabled */
-    public static readonly ALPHA_DISABLE = Constants.ALPHA_DISABLE;
-    /** Defines that alpha blending to SRC ALPHA * SRC + DEST */
-    public static readonly ALPHA_ADD = Constants.ALPHA_ADD;
-    /** Defines that alpha blending to SRC ALPHA * SRC + (1 - SRC ALPHA) * DEST */
-    public static readonly ALPHA_COMBINE = Constants.ALPHA_COMBINE;
-    /** Defines that alpha blending to DEST - SRC * DEST */
-    public static readonly ALPHA_SUBTRACT = Constants.ALPHA_SUBTRACT;
-    /** Defines that alpha blending to SRC * DEST */
-    public static readonly ALPHA_MULTIPLY = Constants.ALPHA_MULTIPLY;
-    /** Defines that alpha blending to SRC ALPHA * SRC + (1 - SRC) * DEST */
-    public static readonly ALPHA_MAXIMIZED = Constants.ALPHA_MAXIMIZED;
-    /** Defines that alpha blending to SRC + DEST */
-    public static readonly ALPHA_ONEONE = Constants.ALPHA_ONEONE;
-    /** Defines that alpha blending to SRC + (1 - SRC ALPHA) * DEST */
-    public static readonly ALPHA_PREMULTIPLIED = Constants.ALPHA_PREMULTIPLIED;
-    /**
-     * Defines that alpha blending to SRC + (1 - SRC ALPHA) * DEST
-     * Alpha will be set to (1 - SRC ALPHA) * DEST ALPHA
-     */
-    public static readonly ALPHA_PREMULTIPLIED_PORTERDUFF = Constants.ALPHA_PREMULTIPLIED_PORTERDUFF;
-    /** Defines that alpha blending to CST * SRC + (1 - CST) * DEST */
-    public static readonly ALPHA_INTERPOLATE = Constants.ALPHA_INTERPOLATE;
-    /**
-     * Defines that alpha blending to SRC + (1 - SRC) * DEST
-     * Alpha will be set to SRC ALPHA + (1 - SRC ALPHA) * DEST ALPHA
-     */
-    public static readonly ALPHA_SCREENMODE = Constants.ALPHA_SCREENMODE;
-
-    /** Defines that the ressource is not delayed*/
-    public static readonly DELAYLOADSTATE_NONE = Constants.DELAYLOADSTATE_NONE;
-    /** Defines that the ressource was successfully delay loaded */
-    public static readonly DELAYLOADSTATE_LOADED = Constants.DELAYLOADSTATE_LOADED;
-    /** Defines that the ressource is currently delay loading */
-    public static readonly DELAYLOADSTATE_LOADING = Constants.DELAYLOADSTATE_LOADING;
-    /** Defines that the ressource is delayed and has not started loading */
-    public static readonly DELAYLOADSTATE_NOTLOADED = Constants.DELAYLOADSTATE_NOTLOADED;
-
-    // Depht or Stencil test Constants.
-    /** Passed to depthFunction or stencilFunction to specify depth or stencil tests will never pass. i.e. Nothing will be drawn */
-    public static readonly NEVER = Constants.NEVER;
-    /** Passed to depthFunction or stencilFunction to specify depth or stencil tests will always pass. i.e. Pixels will be drawn in the order they are drawn */
-    public static readonly ALWAYS = Constants.ALWAYS;
-    /** Passed to depthFunction or stencilFunction to specify depth or stencil tests will pass if the new depth value is less than the stored value */
-    public static readonly LESS = Constants.LESS;
-    /** Passed to depthFunction or stencilFunction to specify depth or stencil tests will pass if the new depth value is equals to the stored value */
-    public static readonly EQUAL = Constants.EQUAL;
-    /** Passed to depthFunction or stencilFunction to specify depth or stencil tests will pass if the new depth value is less than or equal to the stored value */
-    public static readonly LEQUAL = Constants.LEQUAL;
-    /** Passed to depthFunction or stencilFunction to specify depth or stencil tests will pass if the new depth value is greater than the stored value */
-    public static readonly GREATER = Constants.GREATER;
-    /** Passed to depthFunction or stencilFunction to specify depth or stencil tests will pass if the new depth value is greater than or equal to the stored value */
-    public static readonly GEQUAL = Constants.GEQUAL;
-    /** Passed to depthFunction or stencilFunction to specify depth or stencil tests will pass if the new depth value is not equal to the stored value */
-    public static readonly NOTEQUAL = Constants.NOTEQUAL;
-
-    // Stencil Actions Constants.
-    /** Passed to stencilOperation to specify that stencil value must be kept */
-    public static readonly KEEP = Constants.KEEP;
-    /** Passed to stencilOperation to specify that stencil value must be replaced */
-    public static readonly REPLACE = Constants.REPLACE;
-    /** Passed to stencilOperation to specify that stencil value must be incremented */
-    public static readonly INCR = Constants.INCR;
-    /** Passed to stencilOperation to specify that stencil value must be decremented */
-    public static readonly DECR = Constants.DECR;
-    /** Passed to stencilOperation to specify that stencil value must be inverted */
-    public static readonly INVERT = Constants.INVERT;
-    /** Passed to stencilOperation to specify that stencil value must be incremented with wrapping */
-    public static readonly INCR_WRAP = Constants.INCR_WRAP;
-    /** Passed to stencilOperation to specify that stencil value must be decremented with wrapping */
-    public static readonly DECR_WRAP = Constants.DECR_WRAP;
-
-    /** Texture is not repeating outside of 0..1 UVs */
-    public static readonly TEXTURE_CLAMP_ADDRESSMODE = Constants.TEXTURE_CLAMP_ADDRESSMODE;
-    /** Texture is repeating outside of 0..1 UVs */
-    public static readonly TEXTURE_WRAP_ADDRESSMODE = Constants.TEXTURE_WRAP_ADDRESSMODE;
-    /** Texture is repeating and mirrored */
-    public static readonly TEXTURE_MIRROR_ADDRESSMODE = Constants.TEXTURE_MIRROR_ADDRESSMODE;
-
-    /** ALPHA */
-    public static readonly TEXTUREFORMAT_ALPHA = Constants.TEXTUREFORMAT_ALPHA;
-    /** LUMINANCE */
-    public static readonly TEXTUREFORMAT_LUMINANCE = Constants.TEXTUREFORMAT_LUMINANCE;
-    /** LUMINANCE_ALPHA */
-    public static readonly TEXTUREFORMAT_LUMINANCE_ALPHA = Constants.TEXTUREFORMAT_LUMINANCE_ALPHA;
-    /** RGB */
-    public static readonly TEXTUREFORMAT_RGB = Constants.TEXTUREFORMAT_RGB;
-    /** RGBA */
-    public static readonly TEXTUREFORMAT_RGBA = Constants.TEXTUREFORMAT_RGBA;
-    /** RED */
-    public static readonly TEXTUREFORMAT_RED = Constants.TEXTUREFORMAT_RED;
-    /** RED (2nd reference) */
-    public static readonly TEXTUREFORMAT_R = Constants.TEXTUREFORMAT_R;
-    /** RG */
-    public static readonly TEXTUREFORMAT_RG = Constants.TEXTUREFORMAT_RG;
-    /** RED_INTEGER */
-    public static readonly TEXTUREFORMAT_RED_INTEGER = Constants.TEXTUREFORMAT_RED_INTEGER;
-    /** RED_INTEGER (2nd reference) */
-    public static readonly TEXTUREFORMAT_R_INTEGER = Constants.TEXTUREFORMAT_R_INTEGER;
-    /** RG_INTEGER */
-    public static readonly TEXTUREFORMAT_RG_INTEGER = Constants.TEXTUREFORMAT_RG_INTEGER;
-    /** RGB_INTEGER */
-    public static readonly TEXTUREFORMAT_RGB_INTEGER = Constants.TEXTUREFORMAT_RGB_INTEGER;
-    /** RGBA_INTEGER */
-    public static readonly TEXTUREFORMAT_RGBA_INTEGER = Constants.TEXTUREFORMAT_RGBA_INTEGER;
-
-    /** UNSIGNED_BYTE */
-    public static readonly TEXTURETYPE_UNSIGNED_BYTE = Constants.TEXTURETYPE_UNSIGNED_BYTE;
-    /** UNSIGNED_BYTE (2nd reference) */
-    public static readonly TEXTURETYPE_UNSIGNED_INT = Constants.TEXTURETYPE_UNSIGNED_INT;
-    /** FLOAT */
-    public static readonly TEXTURETYPE_FLOAT = Constants.TEXTURETYPE_FLOAT;
-    /** HALF_FLOAT */
-    public static readonly TEXTURETYPE_HALF_FLOAT = Constants.TEXTURETYPE_HALF_FLOAT;
-    /** BYTE */
-    public static readonly TEXTURETYPE_BYTE = Constants.TEXTURETYPE_BYTE;
-    /** SHORT */
-    public static readonly TEXTURETYPE_SHORT = Constants.TEXTURETYPE_SHORT;
-    /** UNSIGNED_SHORT */
-    public static readonly TEXTURETYPE_UNSIGNED_SHORT = Constants.TEXTURETYPE_UNSIGNED_SHORT;
-    /** INT */
-    public static readonly TEXTURETYPE_INT = Constants.TEXTURETYPE_INT;
-    /** UNSIGNED_INT */
-    public static readonly TEXTURETYPE_UNSIGNED_INTEGER = Constants.TEXTURETYPE_UNSIGNED_INTEGER;
-    /** UNSIGNED_SHORT_4_4_4_4 */
-    public static readonly TEXTURETYPE_UNSIGNED_SHORT_4_4_4_4 = Constants.TEXTURETYPE_UNSIGNED_SHORT_4_4_4_4;
-    /** UNSIGNED_SHORT_5_5_5_1 */
-    public static readonly TEXTURETYPE_UNSIGNED_SHORT_5_5_5_1 = Constants.TEXTURETYPE_UNSIGNED_SHORT_5_5_5_1;
-    /** UNSIGNED_SHORT_5_6_5 */
-    public static readonly TEXTURETYPE_UNSIGNED_SHORT_5_6_5 = Constants.TEXTURETYPE_UNSIGNED_SHORT_5_6_5;
-    /** UNSIGNED_INT_2_10_10_10_REV */
-    public static readonly TEXTURETYPE_UNSIGNED_INT_2_10_10_10_REV = Constants.TEXTURETYPE_UNSIGNED_INT_2_10_10_10_REV;
-    /** UNSIGNED_INT_24_8 */
-    public static readonly TEXTURETYPE_UNSIGNED_INT_24_8 = Constants.TEXTURETYPE_UNSIGNED_INT_24_8;
-    /** UNSIGNED_INT_10F_11F_11F_REV */
-    public static readonly TEXTURETYPE_UNSIGNED_INT_10F_11F_11F_REV = Constants.TEXTURETYPE_UNSIGNED_INT_10F_11F_11F_REV;
-    /** UNSIGNED_INT_5_9_9_9_REV */
-    public static readonly TEXTURETYPE_UNSIGNED_INT_5_9_9_9_REV = Constants.TEXTURETYPE_UNSIGNED_INT_5_9_9_9_REV;
-    /** FLOAT_32_UNSIGNED_INT_24_8_REV */
-    public static readonly TEXTURETYPE_FLOAT_32_UNSIGNED_INT_24_8_REV = Constants.TEXTURETYPE_FLOAT_32_UNSIGNED_INT_24_8_REV;
-
-    /** nearest is mag = nearest and min = nearest and mip = linear */
-    public static readonly TEXTURE_NEAREST_SAMPLINGMODE = Constants.TEXTURE_NEAREST_SAMPLINGMODE;
-    /** Bilinear is mag = linear and min = linear and mip = nearest */
-    public static readonly TEXTURE_BILINEAR_SAMPLINGMODE = Constants.TEXTURE_BILINEAR_SAMPLINGMODE;
-    /** Trilinear is mag = linear and min = linear and mip = linear */
-    public static readonly TEXTURE_TRILINEAR_SAMPLINGMODE = Constants.TEXTURE_TRILINEAR_SAMPLINGMODE;
-    /** nearest is mag = nearest and min = nearest and mip = linear */
-    public static readonly TEXTURE_NEAREST_NEAREST_MIPLINEAR = Constants.TEXTURE_NEAREST_NEAREST_MIPLINEAR;
-    /** Bilinear is mag = linear and min = linear and mip = nearest */
-    public static readonly TEXTURE_LINEAR_LINEAR_MIPNEAREST = Constants.TEXTURE_LINEAR_LINEAR_MIPNEAREST;
-    /** Trilinear is mag = linear and min = linear and mip = linear */
-    public static readonly TEXTURE_LINEAR_LINEAR_MIPLINEAR = Constants.TEXTURE_LINEAR_LINEAR_MIPLINEAR;
-    /** mag = nearest and min = nearest and mip = nearest */
-    public static readonly TEXTURE_NEAREST_NEAREST_MIPNEAREST = Constants.TEXTURE_NEAREST_NEAREST_MIPNEAREST;
-    /** mag = nearest and min = linear and mip = nearest */
-    public static readonly TEXTURE_NEAREST_LINEAR_MIPNEAREST = Constants.TEXTURE_NEAREST_LINEAR_MIPNEAREST;
-    /** mag = nearest and min = linear and mip = linear */
-    public static readonly TEXTURE_NEAREST_LINEAR_MIPLINEAR = Constants.TEXTURE_NEAREST_LINEAR_MIPLINEAR;
-    /** mag = nearest and min = linear and mip = none */
-    public static readonly TEXTURE_NEAREST_LINEAR = Constants.TEXTURE_NEAREST_LINEAR;
-    /** mag = nearest and min = nearest and mip = none */
-    public static readonly TEXTURE_NEAREST_NEAREST = Constants.TEXTURE_NEAREST_NEAREST;
-    /** mag = linear and min = nearest and mip = nearest */
-    public static readonly TEXTURE_LINEAR_NEAREST_MIPNEAREST = Constants.TEXTURE_LINEAR_NEAREST_MIPNEAREST;
-    /** mag = linear and min = nearest and mip = linear */
-    public static readonly TEXTURE_LINEAR_NEAREST_MIPLINEAR = Constants.TEXTURE_LINEAR_NEAREST_MIPLINEAR;
-    /** mag = linear and min = linear and mip = none */
-    public static readonly TEXTURE_LINEAR_LINEAR = Constants.TEXTURE_LINEAR_LINEAR;
-    /** mag = linear and min = nearest and mip = none */
-    public static readonly TEXTURE_LINEAR_NEAREST = Constants.TEXTURE_LINEAR_NEAREST;
-
-    /** Explicit coordinates mode */
-    public static readonly TEXTURE_EXPLICIT_MODE = Constants.TEXTURE_EXPLICIT_MODE;
-    /** Spherical coordinates mode */
-    public static readonly TEXTURE_SPHERICAL_MODE = Constants.TEXTURE_SPHERICAL_MODE;
-    /** Planar coordinates mode */
-    public static readonly TEXTURE_PLANAR_MODE = Constants.TEXTURE_PLANAR_MODE;
-    /** Cubic coordinates mode */
-    public static readonly TEXTURE_CUBIC_MODE = Constants.TEXTURE_CUBIC_MODE;
-    /** Projection coordinates mode */
-    public static readonly TEXTURE_PROJECTION_MODE = Constants.TEXTURE_PROJECTION_MODE;
-    /** Skybox coordinates mode */
-    public static readonly TEXTURE_SKYBOX_MODE = Constants.TEXTURE_SKYBOX_MODE;
-    /** Inverse Cubic coordinates mode */
-    public static readonly TEXTURE_INVCUBIC_MODE = Constants.TEXTURE_INVCUBIC_MODE;
-    /** Equirectangular coordinates mode */
-    public static readonly TEXTURE_EQUIRECTANGULAR_MODE = Constants.TEXTURE_EQUIRECTANGULAR_MODE;
-    /** Equirectangular Fixed coordinates mode */
-    public static readonly TEXTURE_FIXED_EQUIRECTANGULAR_MODE = Constants.TEXTURE_FIXED_EQUIRECTANGULAR_MODE;
-    /** Equirectangular Fixed Mirrored coordinates mode */
-    public static readonly TEXTURE_FIXED_EQUIRECTANGULAR_MIRRORED_MODE = Constants.TEXTURE_FIXED_EQUIRECTANGULAR_MIRRORED_MODE;
-
-    // Texture rescaling mode
-    /** Defines that texture rescaling will use a floor to find the closer power of 2 size */
-    public static readonly SCALEMODE_FLOOR = Constants.SCALEMODE_FLOOR;
-    /** Defines that texture rescaling will look for the nearest power of 2 size */
-    public static readonly SCALEMODE_NEAREST = Constants.SCALEMODE_NEAREST;
-    /** Defines that texture rescaling will use a ceil to find the closer power of 2 size */
-    public static readonly SCALEMODE_CEILING = Constants.SCALEMODE_CEILING;
-
-    /**
-     * Returns the current npm package of the sdk
-     */
-    // Not mixed with Version for tooling purpose.
-    public static get NpmPackage(): string {
-        return ThinEngine.NpmPackage;
-    }
-
-    /**
-     * Returns the current version of the framework
-     */
-    public static get Version(): string {
-        return ThinEngine.Version;
-    }
-
-    /** Gets the list of created engines */
-    public static get Instances(): Engine[] {
-        return EngineStore.Instances;
-    }
-
-    /**
-     * Gets the latest created engine
-     */
-    public static get LastCreatedEngine(): Nullable<Engine> {
-        return EngineStore.LastCreatedEngine;
-    }
-
-    /**
-     * Gets the latest created scene
-     */
-    public static get LastCreatedScene(): Nullable<Scene> {
-        return EngineStore.LastCreatedScene;
-    }
-
-    /**
-     * Will flag all materials in all scenes in all engines as dirty to trigger new shader compilation
-     * @param flag defines which part of the materials must be marked as dirty
-     * @param predicate defines a predicate used to filter which materials should be affected
-     */
-    public static MarkAllMaterialsAsDirty(flag: number, predicate?: (mat: Material) => boolean): void {
-        for (var engineIndex = 0; engineIndex < Engine.Instances.length; engineIndex++) {
-            var engine = Engine.Instances[engineIndex];
-
-            for (var sceneIndex = 0; sceneIndex < engine.scenes.length; sceneIndex++) {
-                engine.scenes[sceneIndex].markAllMaterialsAsDirty(flag, predicate);
-            }
-        }
-    }
-
-    /**
-     * Method called to create the default loading screen.
-     * This can be overriden in your own app.
-     * @param canvas The rendering canvas element
-     * @returns The loading screen
-     */
-    public static DefaultLoadingScreenFactory(canvas: HTMLCanvasElement): ILoadingScreen {
-        throw _DevTools.WarnImport("LoadingScreen");
-    }
-
-    /**
-     * Method called to create the default rescale post process on each engine.
-     */
-    public static _RescalePostProcessFactory: Nullable<(engine: Engine) => PostProcess> = null;
-
-<<<<<<< HEAD
-    // Public members
-
-    /** @hidden */
-    public _shaderProcessor: Nullable<IShaderProcessor>;
-
-    /**
-     * Gets or sets a boolean that indicates if textures must be forced to power of 2 size even if not required
-     */
-    public forcePOTTextures = false;
-
-    /**
-     * Gets a boolean indicating if the engine is currently rendering in fullscreen mode
-     */
-    public isFullscreen = false;
-
-    /**
-     * Gets a boolean indicating if the pointer is currently locked
-     */
-    public isPointerLock = false;
-
-    /**
-     * Gets or sets a boolean indicating if back faces must be culled (true by default)
-     */
-    public cullBackFaces = true;
-
-    /**
-     * Gets or sets a boolean indicating if the engine must keep rendering even if the window is not in foregroun
-     */
-    public renderEvenInBackground = true;
-
-    /**
-     * Gets or sets a boolean indicating that cache can be kept between frames
-     */
-    public preventCacheWipeBetweenFrames = false;
-=======
-    // Members
->>>>>>> e772afb8
-
-    /**
-     * Gets or sets a boolean to enable/disable IndexedDB support and avoid XHR on .manifest
-     **/
-    public enableOfflineSupport = false;
-
-    /**
-     * Gets or sets a boolean to enable/disable checking manifest if IndexedDB support is enabled (js will always consider the database is up to date)
-     **/
-    public disableManifestCheck = false;
-
-    /**
-     * Gets the list of created scenes
-     */
-    public scenes = new Array<Scene>();
-
-    /**
-     * Event raised when a new scene is created
-     */
-    public onNewSceneAddedObservable = new Observable<Scene>();
-
-    /**
-     * Gets the list of created postprocesses
-     */
-    public postProcesses = new Array<PostProcess>();
-
-    /**
-     * Gets a boolean indicating if the pointer is currently locked
-     */
-    public isPointerLock = false;
-
-    // Observables
-
-    /**
-     * Observable event triggered each time the rendering canvas is resized
-     */
-    public onResizeObservable = new Observable<Engine>();
-
-    /**
-     * Observable event triggered each time the canvas loses focus
-     */
-    public onCanvasBlurObservable = new Observable<Engine>();
-
-    /**
-     * Observable event triggered each time the canvas gains focus
-     */
-    public onCanvasFocusObservable = new Observable<Engine>();
-
-    /**
-     * Observable event triggered each time the canvas receives pointerout event
-     */
-    public onCanvasPointerOutObservable = new Observable<PointerEvent>();
-
-    /**
-     * Observable raised when the engine begins a new frame
-     */
-    public onBeginFrameObservable = new Observable<Engine>();
-
-    /**
-     * If set, will be used to request the next animation frame for the render loop
-     */
-    public customAnimationFrameRequester: Nullable<ICustomAnimationFrameRequester> = null;
-
-    /**
-     * Observable raised when the engine ends the current frame
-     */
-    public onEndFrameObservable = new Observable<Engine>();
-
-    /**
-     * Observable raised when the engine is about to compile a shader
-     */
-    public onBeforeShaderCompilationObservable = new Observable<Engine>();
-
-    /**
-     * Observable raised when the engine has jsut compiled a shader
-     */
-    public onAfterShaderCompilationObservable = new Observable<Engine>();
-
-    /**
-     * Gets the audio engine
-     * @see http://doc.babylonjs.com/how_to/playing_sounds_and_music
-     * @ignorenaming
-     */
-    public static audioEngine: IAudioEngine;
-
-    /**
-     * Default AudioEngine factory responsible of creating the Audio Engine.
-     * By default, this will create a BabylonJS Audio Engine if the workload has been embedded.
-     */
-    public static AudioEngineFactory: (hostElement: Nullable<HTMLElement>) => IAudioEngine;
-
-    /**
-     * Default offline support factory responsible of creating a tool used to store data locally.
-     * By default, this will create a Database object if the workload has been embedded.
-     */
-    public static OfflineProviderFactory: (urlToScene: string, callbackManifestChecked: (checked: boolean) => any, disableManifestCheck: boolean) => IOfflineProvider;
-
-<<<<<<< HEAD
-    // Focus
-    private _onFocus: () => void;
-    private _onBlur: () => void;
-    private _onCanvasPointerOut: (event: PointerEvent) => void;
-    private _onCanvasBlur: () => void;
-    private _onCanvasFocus: () => void;
-
-    private _onFullscreenChange: () => void;
-    private _onPointerLockChange: () => void;
-
-    protected _hardwareScalingLevel: number;
-    /** @hidden */
-    public _caps: EngineCapabilities;
-    private _pointerLockRequested: boolean;
-    private _isStencilEnable: boolean;
-    protected _colorWrite = true;
-
-=======
->>>>>>> e772afb8
-    private _loadingScreen: ILoadingScreen;
-    private _pointerLockRequested: boolean;
-    private _dummyFramebuffer: WebGLFramebuffer;
-    private _rescalePostProcess: PostProcess;
-
-    /** @hidden */
-    protected _alphaMode = Constants.ALPHA_ADD;
-    /** @hidden */
-    protected _alphaEquation = Constants.ALPHA_DISABLE;
-
-    // Deterministic lockstepMaxSteps
-    protected _deterministicLockstep: boolean = false;
-    protected _lockstepMaxSteps: number = 4;
-
-    protected get _supportsHardwareTextureRescaling() {
-        return !!Engine._RescalePostProcessFactory;
-    }
-
-    // FPS
-    private _fps = 60;
-    private _deltaTime = 0;
-
-    /** @hidden */
-    public _drawCalls = new PerfCounter();
-
-    /**
-     * Turn this value on if you want to pause FPS computation when in background
-     */
-    public disablePerformanceMonitorInBackground = false;
-
-    private _performanceMonitor = new PerformanceMonitor();
-    /**
-     * Gets the performance monitor attached to this engine
-     * @see http://doc.babylonjs.com/how_to/optimizing_your_scene#engineinstrumentation
-     */
-    public get performanceMonitor(): PerformanceMonitor {
-        return this._performanceMonitor;
-    }
-
-    // Focus
-    private _onFocus: () => void;
-    private _onBlur: () => void;
-    private _onCanvasPointerOut: (event: PointerEvent) => void;
-    private _onCanvasBlur: () => void;
-    private _onCanvasFocus: () => void;
-
-    private _onFullscreenChange: () => void;
-    private _onPointerLockChange: () => void;
-
-    /**
-     * Creates a new engine
-     * @param canvasOrContext defines the canvas or WebGL context to use for rendering. If you provide a WebGL context, Babylon.js will not hook events on the canvas (like pointers, keyboards, etc...) so no event observables will be available. This is mostly used when Babylon.js is used as a plugin on a system which alreay used the WebGL context
-     * @param antialias defines enable antialiasing (default: false)
-     * @param options defines further options to be sent to the getContext() function
-     * @param adaptToDeviceRatio defines whether to adapt to the device's viewport characteristics (default: false)
-     */
-    constructor(canvasOrContext: Nullable<HTMLCanvasElement | WebGLRenderingContext>, antialias?: boolean, options?: EngineOptions, adaptToDeviceRatio: boolean = false) {
-        super(canvasOrContext, antialias, options, adaptToDeviceRatio);
-
-        if (!canvasOrContext) {
-            return;
-        }
-
-<<<<<<< HEAD
-    // Cache
-    /** @hidden */
-    public _internalTexturesCache = new Array<InternalTexture>();
-    /** @hidden */
-    protected _activeChannel = 0;
-    private _currentTextureChannel = -1;
-    /** @hidden */
-    protected _boundTexturesCache: { [key: string]: Nullable<InternalTexture> } = {};
-    /** @hidden */
-    protected _currentEffect: Nullable<Effect>;
-    /** @hidden */
-    protected _currentProgram: Nullable<WebGLProgram>;
-    private _compiledEffects: { [key: string]: Effect } = {};
-    private _vertexAttribArraysEnabled: boolean[] = [];
-    /** @hidden */
-    protected _cachedViewport: Nullable<IViewportLike>;
-    private _cachedVertexArrayObject: Nullable<WebGLVertexArrayObject>;
-    /** @hidden */
-    protected _cachedVertexBuffers: any;
-    /** @hidden */
-    protected _cachedIndexBuffer: Nullable<DataBuffer>;
-    /** @hidden */
-    protected _cachedEffectForVertexBuffers: Nullable<Effect>;
-    /** @hidden */
-    public _currentRenderTarget: Nullable<InternalTexture>;
-    private _uintIndicesCurrentlySet = false;
-    private _currentBoundBuffer = new Array<Nullable<WebGLBuffer>>();
-    /** @hidden */
-    protected _currentFramebuffer: Nullable<WebGLFramebuffer> = null;
-    private _currentBufferPointers = new Array<BufferPointer>();
-    private _currentInstanceLocations = new Array<number>();
-    private _currentInstanceBuffers = new Array<DataBuffer>();
-    private _textureUnits: Int32Array;
-
-    /** @hidden */
-    public _workingCanvas: Nullable<HTMLCanvasElement>;
-    /** @hidden */
-    public _workingContext: Nullable<CanvasRenderingContext2D>;
-    private _rescalePostProcess: PostProcess;
-
-    private _dummyFramebuffer: WebGLFramebuffer;
-
-    private _externalData: StringDictionary<Object>;
-    /** @hidden */
-    public _bindedRenderFunction: any;
-
-    private _vaoRecordInProgress = false;
-    private _mustWipeVertexAttributes = false;
-
-    private _emptyTexture: Nullable<InternalTexture>;
-    private _emptyCubeTexture: Nullable<InternalTexture>;
-    private _emptyTexture3D: Nullable<InternalTexture>;
-
-    /** @hidden */
-    public _frameHandler: number;
-
-    private _nextFreeTextureSlots = new Array<number>();
-    private _maxSimultaneousTextures = 0;
-
-    private _activeRequests = new Array<IFileRequest>();
-
-    // Hardware supported Compressed Textures
-    private _texturesSupported = new Array<string>();
-    /** @hidden */
-    public _textureFormatInUse: Nullable<string>;
-
-    /**
-     * Gets the list of texture formats supported
-     */
-    public get texturesSupported(): Array<string> {
-        return this._texturesSupported;
-    }
-
-    /**
-     * Gets the list of texture formats in use
-     */
-    public get textureFormatInUse(): Nullable<string> {
-        return this._textureFormatInUse;
-    }
-
-    /**
-     * Gets the current viewport
-     */
-    public get currentViewport(): Nullable<IViewportLike> {
-        return this._cachedViewport;
-    }
-
-    /**
-     * Gets the default empty texture
-     */
-    public get emptyTexture(): InternalTexture {
-        if (!this._emptyTexture) {
-            this._emptyTexture = this.createRawTexture(new Uint8Array(4), 1, 1, Engine.TEXTUREFORMAT_RGBA, false, false, Engine.TEXTURE_NEAREST_SAMPLINGMODE);
-        }
-
-        return this._emptyTexture;
-    }
-
-    /**
-     * Gets the default empty 3D texture
-     */
-    public get emptyTexture3D(): InternalTexture {
-        if (!this._emptyTexture3D) {
-            this._emptyTexture3D = this.createRawTexture3D(new Uint8Array(4), 1, 1, 1, Engine.TEXTUREFORMAT_RGBA, false, false, Engine.TEXTURE_NEAREST_SAMPLINGMODE);
-        }
-
-        return this._emptyTexture3D;
-    }
-
-    /**
-     * Gets the default empty cube texture
-     */
-    public get emptyCubeTexture(): InternalTexture {
-        if (!this._emptyCubeTexture) {
-            var faceData = new Uint8Array(4);
-            var cubeData = [faceData, faceData, faceData, faceData, faceData, faceData];
-            this._emptyCubeTexture = this.createRawCubeTexture(cubeData, 1, Engine.TEXTUREFORMAT_RGBA, Engine.TEXTURETYPE_UNSIGNED_INT, false, false, Engine.TEXTURE_NEAREST_SAMPLINGMODE);
-        }
-
-        return this._emptyCubeTexture;
-    }
-
-    /**
-     * Defines whether the engine has been created with the premultipliedAlpha option on or not.
-     */
-    public readonly premultipliedAlpha: boolean = true;
-
-    /** @hidden */
-    protected _isWebGPU: boolean = false;
-    /**
-     * Gets a boolean indicating if the engine runs in WebGPU or not.
-     */
-    public get isWebGPU(): boolean {
-        return this._isWebGPU;
-    }
-
-    /** @hidden */
-    protected _shaderPlatformName: string;
-    /**
-     * Gets the shader platfrom name used by the effects.
-     */
-    public get shaderPlatformName(): string {
-        return this._shaderPlatformName;
-    }
-
-    /**
-     * Creates a new engine
-     * @param canvasOrContext defines the canvas or WebGL context to use for rendering. If you provide a WebGL context, Babylon.js will not hook events on the canvas (like pointers, keyboards, etc...) so no event observables will be available. This is mostly used when Babylon.js is used as a plugin on a system which alreay used the WebGL context
-     * @param antialias defines enable antialiasing (default: false)
-     * @param options defines further options to be sent to the getContext() function
-     * @param adaptToDeviceRatio defines whether to adapt to the device's viewport characteristics (default: false)
-     */
-    constructor(canvasOrContext: Nullable<HTMLCanvasElement | WebGLRenderingContext>, antialias?: boolean, options?: EngineOptions, adaptToDeviceRatio: boolean = false) {
-=======
-        options = options || {};
->>>>>>> e772afb8
-
-        Engine.Instances.push(this);
-
-        if ((<HTMLCanvasElement>canvasOrContext).getContext) {
-<<<<<<< HEAD
-            if (options.premultipliedAlpha === false) {
-                this.premultipliedAlpha = false;
-            }
-
-            if (antialias != null) {
-                options.antialias = antialias;
-            }
-
-            if (options.preserveDrawingBuffer === undefined) {
-                options.preserveDrawingBuffer = false;
-            }
-
-            if (options.stencil === undefined) {
-                options.stencil = true;
-            }
-
-            if (options.deterministicLockstep === undefined) {
-                options.deterministicLockstep = false;
-            }
-
-            if (options.lockstepMaxSteps === undefined) {
-                options.lockstepMaxSteps = 4;
-            }
-
-            if (options.audioEngine === undefined) {
-                options.audioEngine = true;
-            }
-
-            this._deterministicLockstep = options.deterministicLockstep;
-            this._lockstepMaxSteps = options.lockstepMaxSteps;
-            this._doNotHandleContextLost = options.doNotHandleContextLost ? true : false;
-
-            // Exceptions
-            if (navigator && navigator.userAgent) {
-                let ua = navigator.userAgent;
-
-                for (var exception of Engine.ExceptionList) {
-                    let key = exception.key;
-                    let targets = exception.targets;
-                    let check = new RegExp(key);
-
-                    if (check.test(ua)) {
-                        if (exception.capture && exception.captureConstraint) {
-                            let capture = exception.capture;
-                            let constraint = exception.captureConstraint;
-
-                            let regex = new RegExp(capture);
-                            let matches = regex.exec(ua);
-
-                            if (matches && matches.length > 0) {
-                                let capturedValue = parseInt(matches[matches.length - 1]);
-                                if (capturedValue >= constraint) {
-                                    continue;
-                                }
-                            }
-                        }
-
-                        for (var target of targets) {
-                            switch (target) {
-                                case "uniformBuffer":
-                                    this.disableUniformBuffers = true;
-                                    break;
-                                case "vao":
-                                    this.disableVertexArrayObjects = true;
-                                    break;
-                            }
-                        }
-                    }
-                }
-            }
-
-            canvas = <HTMLCanvasElement>canvasOrContext;
-            // GL
-            if (!options.disableWebGL2Support) {
-                try {
-                    this._gl = <any>(canvas.getContext("webgl2", options) || canvas.getContext("experimental-webgl2", options));
-                    if (this._gl) {
-                        this._webGLVersion = 2.0;
-                        this._shaderPlatformName = "WEBGL2";
-
-                        // Prevent weird browsers to lie :-)
-                        if (!this._gl.deleteQuery) {
-                            this._webGLVersion = 1.0;
-                            this._shaderPlatformName = "WEBGL1";
-                        }
-                    }
-                } catch (e) {
-                    // Do nothing
-                }
-            }
-
-            if (!this._gl) {
-                if (!canvas) {
-                    throw new Error("The provided canvas is null or undefined.");
-                }
-                try {
-                    this._gl = <WebGLRenderingContext>(canvas.getContext("webgl", options) || canvas.getContext("experimental-webgl", options));
-                } catch (e) {
-                    throw new Error("WebGL not supported");
-                }
-            }
-
-            if (!this._gl) {
-                throw new Error("WebGL not supported");
-            }
-
-            this._sharedInit(canvas, !!options.doNotHandleTouchAction, options.audioEngine);
-
-            // Ensures a consistent color space unpacking of textures cross browser.
-            this._gl.pixelStorei(this._gl.UNPACK_COLORSPACE_CONVERSION_WEBGL, this._gl.NONE);
-=======
-            let canvas = <HTMLCanvasElement>canvasOrContext;
->>>>>>> e772afb8
-
-            // Context lost
-            if (!this._doNotHandleContextLost) {
-                this._onContextLost = (evt: Event) => {
-                    evt.preventDefault();
-                    this._contextWasLost = true;
-                    Logger.Warn("WebGL context lost.");
-
-                    this.onContextLostObservable.notifyObservers(this);
-                };
-
-                this._onContextRestored = () => {
-                    // Adding a timeout to avoid race condition at browser level
-                    setTimeout(() => {
-                        // Rebuild gl context
-                        this._initGLContext();
-                        // Rebuild effects
-                        this._rebuildEffects();
-                        // Rebuild textures
-                        this._rebuildInternalTextures();
-                        // Rebuild buffers
-                        this._rebuildBuffers();
-                        // Cache
-                        this.wipeCaches(true);
-                        Logger.Warn("WebGL context successfully restored.");
-                        this.onContextRestoredObservable.notifyObservers(this);
-                        this._contextWasLost = false;
-                    }, 0);
-                };
-
-                canvas.addEventListener("webglcontextlost", this._onContextLost, false);
-                canvas.addEventListener("webglcontextrestored", this._onContextRestored, false);
-
-<<<<<<< HEAD
-                options.powerPreference = "high-performance";
-            }
-        } else {
-            this._gl = <WebGLRenderingContext>canvasOrContext;
-            this._renderingCanvas = this._gl.canvas;
-
-            if (this._gl.renderbufferStorageMultisample) {
-                this._webGLVersion = 2.0;
-                this._shaderPlatformName = "WEBGL2";
-            }
-
-            const attributes = this._gl.getContextAttributes();
-            if (attributes) {
-                options.stencil = attributes.stencil;
-            }
-        }
-
-        if (options.useHighPrecisionFloats !== undefined) {
-            this._highPrecisionShadersAllowed = options.useHighPrecisionFloats;
-        }
-
-        // Viewport
-        const devicePixelRatio = DomManagement.IsWindowObjectExist() ? (window.devicePixelRatio || 1.0) : 1.0;
-
-        var limitDeviceRatio = options.limitDeviceRatio || devicePixelRatio;
-        this._hardwareScalingLevel = adaptToDeviceRatio ? 1.0 / Math.min(limitDeviceRatio, devicePixelRatio) : 1.0;
-        this.resize();
-
-        this._isStencilEnable = options.stencil ? true : false;
-        this._initGLContext();
-
-        if (canvas) {
-=======
->>>>>>> e772afb8
-            let anyDoc = document as any;
-
-            // Fullscreen
-            this._onFullscreenChange = () => {
-
-                if (anyDoc.fullscreen !== undefined) {
-                    this.isFullscreen = anyDoc.fullscreen;
-                } else if (anyDoc.mozFullScreen !== undefined) {
-                    this.isFullscreen = anyDoc.mozFullScreen;
-                } else if (anyDoc.webkitIsFullScreen !== undefined) {
-                    this.isFullscreen = anyDoc.webkitIsFullScreen;
-                } else if (anyDoc.msIsFullScreen !== undefined) {
-                    this.isFullscreen = anyDoc.msIsFullScreen;
-                }
-
-                // Pointer lock
-                if (this.isFullscreen && this._pointerLockRequested && canvas) {
-                    Engine._RequestPointerlock(canvas);
-                }
-            };
-
-            document.addEventListener("fullscreenchange", this._onFullscreenChange, false);
-            document.addEventListener("mozfullscreenchange", this._onFullscreenChange, false);
-            document.addEventListener("webkitfullscreenchange", this._onFullscreenChange, false);
-            document.addEventListener("msfullscreenchange", this._onFullscreenChange, false);
-
-            // Pointer lock
-            this._onPointerLockChange = () => {
-                this.isPointerLock = (anyDoc.mozPointerLockElement === canvas ||
-                    anyDoc.webkitPointerLockElement === canvas ||
-                    anyDoc.msPointerLockElement === canvas ||
-                    anyDoc.pointerLockElement === canvas
-                );
-            };
-
-            document.addEventListener("pointerlockchange", this._onPointerLockChange, false);
-            document.addEventListener("mspointerlockchange", this._onPointerLockChange, false);
-            document.addEventListener("mozpointerlockchange", this._onPointerLockChange, false);
-            document.addEventListener("webkitpointerlockchange", this._onPointerLockChange, false);
-
-            this._connectVREvents();
-
-<<<<<<< HEAD
-        // Prepare buffer pointers
-        for (var i = 0; i < this._caps.maxVertexAttribs; i++) {
-            this._currentBufferPointers[i] = new BufferPointer();
-=======
-            // Create Audio Engine if needed.
-            if (!Engine.audioEngine && options.audioEngine && Engine.AudioEngineFactory) {
-                Engine.audioEngine = Engine.AudioEngineFactory(this.getRenderingCanvas());
-            }
-
-            this.enableOfflineSupport = Engine.OfflineProviderFactory !== undefined;
-
-            if (!options.doNotHandleTouchAction) {
-                this._disableTouchAction();
-            }
-
-            this._deterministicLockstep = !!options.deterministicLockstep;
-            this._lockstepMaxSteps = options.lockstepMaxSteps || 0;
->>>>>>> e772afb8
-        }
-
-        // Load WebVR Devices
-        this._prepareVRComponent();
-        if (options.autoEnableWebVR) {
-            this.initWebVR();
-        }
-<<<<<<< HEAD
-
-        // Detect if we are running on a faulty buggy OS.
-        this._badOS = /iPad/i.test(navigator.userAgent) || /iPhone/i.test(navigator.userAgent);
-
-        // Detect if we are running on a faulty buggy desktop OS.
-        this._badDesktopOS = /^((?!chrome|android).)*safari/i.test(navigator.userAgent);
-
-        console.log(`Babylon.js v${Engine.Version} - ${this.description}`);
-
-        this.enableOfflineSupport = Engine.OfflineProviderFactory !== undefined;
-    }
-
-    /**
-     * Shared initialization across engines types.
-     * @param canvas The canvas associated with this instance of the engine.
-     * @param doNotHandleTouchAction Defines that engine should ignore modifying touch action attribute and style
-     * @param audioEngine Defines if an audio engine should be created by default
-     */
-    protected _sharedInit(canvas: HTMLCanvasElement, doNotHandleTouchAction: boolean, audioEngine: boolean) {
-        this._renderingCanvas = canvas;
-
-        this._onCanvasFocus = () => {
-            this.onCanvasFocusObservable.notifyObservers(this);
-        };
-
-        this._onCanvasBlur = () => {
-            this.onCanvasBlurObservable.notifyObservers(this);
-        };
-
-        canvas.addEventListener("focus", this._onCanvasFocus);
-        canvas.addEventListener("blur", this._onCanvasBlur);
-
-        this._onBlur = () => {
-            if (this.disablePerformanceMonitorInBackground) {
-                this._performanceMonitor.disable();
-            }
-            this._windowIsBackground = true;
-        };
-
-        this._onFocus = () => {
-            if (this.disablePerformanceMonitorInBackground) {
-                this._performanceMonitor.enable();
-            }
-            this._windowIsBackground = false;
-        };
-
-        this._onCanvasPointerOut = (ev) => {
-            this.onCanvasPointerOutObservable.notifyObservers(ev);
-        };
-
-        if (DomManagement.IsWindowObjectExist()) {
-            let hostWindow = this.getHostWindow();
-            hostWindow.addEventListener("blur", this._onBlur);
-            hostWindow.addEventListener("focus", this._onFocus);
-        }
-
-        canvas.addEventListener("pointerout", this._onCanvasPointerOut);
-
-        if (!doNotHandleTouchAction) {
-            this._disableTouchAction();
-        }
-
-        // Create Audio Engine if needed.
-        if (!Engine.audioEngine && audioEngine && Engine.AudioEngineFactory) {
-            Engine.audioEngine = Engine.AudioEngineFactory(this.getRenderingCanvas());
-        }
-
-        // Shader processor
-        this._shaderProcessor = this._getShaderProcessor();
-    }
-
-    /**
-     * Gets a shader processor implementation fitting with the current engine type.
-     * @returns The shader processor implementation.
-     */
-    protected _getShaderProcessor(): Nullable<IShaderProcessor> {
-        if (this.webGLVersion > 1) {
-            return new WebGL2ShaderProcessor();
-        }
-        return null;
-    }
-
-    /** @hidden */
-    public _getShaderProcessingContext(): Nullable<ShaderProcessingContext> {
-        return null;
-    }
-
-    // WebVR
-
-=======
-    }
-
->>>>>>> e772afb8
-    /**
-     * Gets current aspect ratio
-     * @param viewportOwner defines the camera to use to get the aspect ratio
-     * @param useScreen defines if screen size must be used (or the current render target if any)
-     * @returns a number defining the aspect ratio
-     */
-    public getAspectRatio(viewportOwner: IViewportOwnerLike, useScreen = false): number {
-        var viewport = viewportOwner.viewport;
-        return (this.getRenderWidth(useScreen) * viewport.width) / (this.getRenderHeight(useScreen) * viewport.height);
-    }
-
-    /**
-     * Gets current screen aspect ratio
-     * @returns a number defining the aspect ratio
-     */
-    public getScreenAspectRatio(): number {
-        return (this.getRenderWidth(true)) / (this.getRenderHeight(true));
-    }
-
-    /**
-     * Gets host document
-     * @returns the host document object
-     */
-    public getHostDocument(): Document {
-        if (this._renderingCanvas && this._renderingCanvas.ownerDocument) {
-            return this._renderingCanvas.ownerDocument;
-        }
-
-        return document;
-    }
-
-    /**
-     * Gets the client rect of the HTML canvas attached with the current webGL context
-     * @returns a client rectanglee
-     */
-    public getRenderingCanvasClientRect(): Nullable<ClientRect> {
-        if (!this._renderingCanvas) {
-            return null;
-        }
-        return this._renderingCanvas.getBoundingClientRect();
-    }
-
-    /**
-     * Gets a boolean indicating that the engine is running in deterministic lock step mode
-     * @see http://doc.babylonjs.com/babylon101/animations#deterministic-lockstep
-     * @returns true if engine is in deterministic lock step mode
-     */
-    public isDeterministicLockStep(): boolean {
-        return this._deterministicLockstep;
-    }
-
-    /**
-     * Gets the max steps when engine is running in deterministic lock step
-     * @see http://doc.babylonjs.com/babylon101/animations#deterministic-lockstep
-     * @returns the max steps
-     */
-    public getLockstepMaxSteps(): number {
-        return this._lockstepMaxSteps;
-    }
-
-    /**
-     * Force the mipmap generation for the given render target texture
-     * @param texture defines the render target texture to use
-     */
-    public generateMipMapsForCubemap(texture: InternalTexture) {
-        if (texture.generateMipMaps) {
-            var gl = this._gl;
-            this._bindTextureDirectly(gl.TEXTURE_CUBE_MAP, texture, true);
-            gl.generateMipmap(gl.TEXTURE_CUBE_MAP);
-            this._bindTextureDirectly(gl.TEXTURE_CUBE_MAP, null);
-        }
-    }
-
-    /** States */
-
-    /**
-     * Set various states to the webGL context
-     * @param culling defines backface culling state
-     * @param zOffset defines the value to apply to zOffset (0 by default)
-     * @param force defines if states must be applied even if cache is up to date
-     * @param reverseSide defines if culling must be reversed (CCW instead of CW and CW instead of CCW)
-     */
-    public setState(culling: boolean, zOffset: number = 0, force?: boolean, reverseSide = false): void {
-        // Culling
-        if (this._depthCullingState.cull !== culling || force) {
-            this._depthCullingState.cull = culling;
-        }
-
-        // Cull face
-        var cullFace = this.cullBackFaces ? this._gl.BACK : this._gl.FRONT;
-        if (this._depthCullingState.cullFace !== cullFace || force) {
-            this._depthCullingState.cullFace = cullFace;
-        }
-
-        // Z offset
-        this.setZOffset(zOffset);
-
-        // Front face
-        var frontFace = reverseSide ? this._gl.CW : this._gl.CCW;
-        if (this._depthCullingState.frontFace !== frontFace || force) {
-            this._depthCullingState.frontFace = frontFace;
-        }
-    }
-
-    /**
-     * Set the z offset to apply to current rendering
-     * @param value defines the offset to apply
-     */
-    public setZOffset(value: number): void {
-        this._depthCullingState.zOffset = value;
-    }
-
-    /**
-     * Gets the current value of the zOffset
-     * @returns the current zOffset state
-     */
-    public getZOffset(): number {
-        return this._depthCullingState.zOffset;
-    }
-
-    /**
-     * Enable or disable depth buffering
-     * @param enable defines the state to set
-     */
-    public setDepthBuffer(enable: boolean): void {
-        this._depthCullingState.depthTest = enable;
-    }
-
-    /**
-     * Gets a boolean indicating if depth writing is enabled
-     * @returns the current depth writing state
-     */
-    public getDepthWrite(): boolean {
-        return this._depthCullingState.depthMask;
-    }
-
-    /**
-     * Enable or disable depth writing
-     * @param enable defines the state to set
-     */
-    public setDepthWrite(enable: boolean): void {
-        this._depthCullingState.depthMask = enable;
-    }
-
-    /**
-     * Enable or disable color writing
-     * @param enable defines the state to set
-     */
-    public setColorWrite(enable: boolean): void {
-        this._gl.colorMask(enable, enable, enable, enable);
-        this._colorWrite = enable;
-    }
-
-    /**
-     * Gets a boolean indicating if color writing is enabled
-     * @returns the current color writing state
-     */
-    public getColorWrite(): boolean {
-        return this._colorWrite;
-    }
-
-    /**
-     * Sets alpha constants used by some alpha blending modes
-     * @param r defines the red component
-     * @param g defines the green component
-     * @param b defines the blue component
-     * @param a defines the alpha component
-     */
-    public setAlphaConstants(r: number, g: number, b: number, a: number) {
-        this._alphaState.setAlphaBlendConstants(r, g, b, a);
-    }
-
-    /**
-     * Sets the current alpha mode
-     * @param mode defines the mode to use (one of the Engine.ALPHA_XXX)
-     * @param noDepthWriteChange defines if depth writing state should remains unchanged (false by default)
-     * @see http://doc.babylonjs.com/resources/transparency_and_how_meshes_are_rendered
-     */
-    public setAlphaMode(mode: number, noDepthWriteChange: boolean = false): void {
-        if (this._alphaMode === mode) {
-            return;
-        }
-
-        switch (mode) {
-            case Constants.ALPHA_DISABLE:
-                this._alphaState.alphaBlend = false;
-                break;
-            case Constants.ALPHA_PREMULTIPLIED:
-                this._alphaState.setAlphaBlendFunctionParameters(this._gl.ONE, this._gl.ONE_MINUS_SRC_ALPHA, this._gl.ONE, this._gl.ONE);
-                this._alphaState.alphaBlend = true;
-                break;
-            case Constants.ALPHA_PREMULTIPLIED_PORTERDUFF:
-                this._alphaState.setAlphaBlendFunctionParameters(this._gl.ONE, this._gl.ONE_MINUS_SRC_ALPHA, this._gl.ONE, this._gl.ONE_MINUS_SRC_ALPHA);
-                this._alphaState.alphaBlend = true;
-                break;
-            case Constants.ALPHA_COMBINE:
-                this._alphaState.setAlphaBlendFunctionParameters(this._gl.SRC_ALPHA, this._gl.ONE_MINUS_SRC_ALPHA, this._gl.ONE, this._gl.ONE);
-                this._alphaState.alphaBlend = true;
-                break;
-            case Constants.ALPHA_ONEONE:
-                this._alphaState.setAlphaBlendFunctionParameters(this._gl.ONE, this._gl.ONE, this._gl.ZERO, this._gl.ONE);
-                this._alphaState.alphaBlend = true;
-                break;
-            case Constants.ALPHA_ADD:
-                this._alphaState.setAlphaBlendFunctionParameters(this._gl.SRC_ALPHA, this._gl.ONE, this._gl.ZERO, this._gl.ONE);
-                this._alphaState.alphaBlend = true;
-                break;
-            case Constants.ALPHA_SUBTRACT:
-                this._alphaState.setAlphaBlendFunctionParameters(this._gl.ZERO, this._gl.ONE_MINUS_SRC_COLOR, this._gl.ONE, this._gl.ONE);
-                this._alphaState.alphaBlend = true;
-                break;
-            case Constants.ALPHA_MULTIPLY:
-                this._alphaState.setAlphaBlendFunctionParameters(this._gl.DST_COLOR, this._gl.ZERO, this._gl.ONE, this._gl.ONE);
-                this._alphaState.alphaBlend = true;
-                break;
-            case Constants.ALPHA_MAXIMIZED:
-                this._alphaState.setAlphaBlendFunctionParameters(this._gl.SRC_ALPHA, this._gl.ONE_MINUS_SRC_COLOR, this._gl.ONE, this._gl.ONE);
-                this._alphaState.alphaBlend = true;
-                break;
-            case Constants.ALPHA_INTERPOLATE:
-                this._alphaState.setAlphaBlendFunctionParameters(this._gl.CONSTANT_COLOR, this._gl.ONE_MINUS_CONSTANT_COLOR, this._gl.CONSTANT_ALPHA, this._gl.ONE_MINUS_CONSTANT_ALPHA);
-                this._alphaState.alphaBlend = true;
-                break;
-            case Constants.ALPHA_SCREENMODE:
-                this._alphaState.setAlphaBlendFunctionParameters(this._gl.ONE, this._gl.ONE_MINUS_SRC_COLOR, this._gl.ONE, this._gl.ONE_MINUS_SRC_ALPHA);
-                this._alphaState.alphaBlend = true;
-                break;
-            case Constants.ALPHA_ONEONE_ONEONE:
-                this._alphaState.setAlphaBlendFunctionParameters(this._gl.ONE, this._gl.ONE, this._gl.ONE, this._gl.ONE);
-                this._alphaState.alphaBlend = true;
-                break;
-            case Constants.ALPHA_ALPHATOCOLOR:
-                this._alphaState.setAlphaBlendFunctionParameters(this._gl.DST_ALPHA, this._gl.ONE, this._gl.ZERO, this._gl.ZERO);
-                this._alphaState.alphaBlend = true;
-                break;
-            case Constants.ALPHA_REVERSEONEMINUS:
-                this._alphaState.setAlphaBlendFunctionParameters(this._gl.ONE_MINUS_DST_COLOR, this._gl.ONE_MINUS_SRC_COLOR, this._gl.ONE_MINUS_DST_ALPHA, this._gl.ONE_MINUS_SRC_ALPHA);
-                this._alphaState.alphaBlend = true;
-                break;
-            case Constants.ALPHA_SRC_DSTONEMINUSSRCALPHA:
-                this._alphaState.setAlphaBlendFunctionParameters(this._gl.ONE, this._gl.ONE_MINUS_SRC_ALPHA, this._gl.ONE, this._gl.ONE_MINUS_SRC_ALPHA);
-                this._alphaState.alphaBlend = true;
-                break;
-            case Constants.ALPHA_ONEONE_ONEZERO:
-                this._alphaState.setAlphaBlendFunctionParameters(this._gl.ONE, this._gl.ONE, this._gl.ONE, this._gl.ZERO);
-                this._alphaState.alphaBlend = true;
-                break;
-        }
-        if (!noDepthWriteChange) {
-            this.setDepthWrite(mode === Constants.ALPHA_DISABLE);
-        }
-        this._alphaMode = mode;
-    }
-
-    /**
-     * Gets the current alpha mode
-     * @see http://doc.babylonjs.com/resources/transparency_and_how_meshes_are_rendered
-     * @returns the current alpha mode
-     */
-    public getAlphaMode(): number {
-        return this._alphaMode;
-    }
-
-    /**
-     * Sets the current alpha equation
-     * @param equation defines the equation to use (one of the Engine.ALPHA_EQUATION_XXX)
-     */
-    public setAlphaEquation(equation: number): void {
-        if (this._alphaEquation === equation) {
-            return;
-        }
-
-        switch (equation) {
-            case Constants.ALPHA_EQUATION_ADD:
-                this._alphaState.setAlphaEquationParameters(this._gl.FUNC_ADD, this._gl.FUNC_ADD);
-                break;
-            case Constants.ALPHA_EQUATION_SUBSTRACT:
-                this._alphaState.setAlphaEquationParameters(this._gl.FUNC_SUBTRACT, this._gl.FUNC_SUBTRACT);
-                break;
-            case Constants.ALPHA_EQUATION_REVERSE_SUBTRACT:
-                this._alphaState.setAlphaEquationParameters(this._gl.FUNC_REVERSE_SUBTRACT, this._gl.FUNC_REVERSE_SUBTRACT);
-                break;
-            case Constants.ALPHA_EQUATION_MAX:
-                this._alphaState.setAlphaEquationParameters(this._gl.MAX, this._gl.MAX);
-                break;
-            case Constants.ALPHA_EQUATION_MIN:
-                this._alphaState.setAlphaEquationParameters(this._gl.MIN, this._gl.MIN);
-                break;
-            case Constants.ALPHA_EQUATION_DARKEN:
-                this._alphaState.setAlphaEquationParameters(this._gl.MIN, this._gl.FUNC_ADD);
-                break;
-        }
-        this._alphaEquation = equation;
-    }
-
-    /**
-     * Gets the current alpha equation.
-     * @returns the current alpha equation
-     */
-    public getAlphaEquation(): number {
-        return this._alphaEquation;
-    }
-
-    /**
-     * Gets a boolean indicating if stencil buffer is enabled
-     * @returns the current stencil buffer state
-     */
-    public getStencilBuffer(): boolean {
-        return this._stencilState.stencilTest;
-    }
-
-    /**
-     * Enable or disable the stencil buffer
-     * @param enable defines if the stencil buffer must be enabled or disabled
-     */
-    public setStencilBuffer(enable: boolean): void {
-        this._stencilState.stencilTest = enable;
-    }
-
-    /**
-     * Gets the current stencil mask
-     * @returns a number defining the new stencil mask to use
-     */
-    public getStencilMask(): number {
-        return this._stencilState.stencilMask;
-    }
-
-    /**
-     * Sets the current stencil mask
-     * @param mask defines the new stencil mask to use
-     */
-    public setStencilMask(mask: number): void {
-        this._stencilState.stencilMask = mask;
-    }
-
-    /**
-     * Gets the current stencil function
-     * @returns a number defining the stencil function to use
-     */
-    public getStencilFunction(): number {
-        return this._stencilState.stencilFunc;
-    }
-
-    /**
-     * Gets the current stencil reference value
-     * @returns a number defining the stencil reference value to use
-     */
-    public getStencilFunctionReference(): number {
-        return this._stencilState.stencilFuncRef;
-    }
-
-    /**
-     * Gets the current stencil mask
-     * @returns a number defining the stencil mask to use
-     */
-    public getStencilFunctionMask(): number {
-        return this._stencilState.stencilFuncMask;
-    }
-
-    /**
-     * Sets the current stencil function
-     * @param stencilFunc defines the new stencil function to use
-     */
-    public setStencilFunction(stencilFunc: number) {
-        this._stencilState.stencilFunc = stencilFunc;
-    }
-
-    /**
-     * Sets the current stencil reference
-     * @param reference defines the new stencil reference to use
-     */
-    public setStencilFunctionReference(reference: number) {
-        this._stencilState.stencilFuncRef = reference;
-    }
-
-    /**
-     * Sets the current stencil mask
-     * @param mask defines the new stencil mask to use
-     */
-    public setStencilFunctionMask(mask: number) {
-        this._stencilState.stencilFuncMask = mask;
-    }
-
-    /**
-     * Gets the current stencil operation when stencil fails
-     * @returns a number defining stencil operation to use when stencil fails
-     */
-    public getStencilOperationFail(): number {
-        return this._stencilState.stencilOpStencilFail;
-    }
-
-    /**
-     * Gets the current stencil operation when depth fails
-     * @returns a number defining stencil operation to use when depth fails
-     */
-    public getStencilOperationDepthFail(): number {
-        return this._stencilState.stencilOpDepthFail;
-    }
-
-    /**
-     * Gets the current stencil operation when stencil passes
-     * @returns a number defining stencil operation to use when stencil passes
-     */
-    public getStencilOperationPass(): number {
-        return this._stencilState.stencilOpStencilDepthPass;
-    }
-
-    /**
-     * Sets the stencil operation to use when stencil fails
-     * @param operation defines the stencil operation to use when stencil fails
-     */
-    public setStencilOperationFail(operation: number): void {
-        this._stencilState.stencilOpStencilFail = operation;
-    }
-
-    /**
-     * Sets the stencil operation to use when depth fails
-     * @param operation defines the stencil operation to use when depth fails
-     */
-    public setStencilOperationDepthFail(operation: number): void {
-        this._stencilState.stencilOpDepthFail = operation;
-    }
-
-    /**
-     * Sets the stencil operation to use when stencil passes
-     * @param operation defines the stencil operation to use when stencil passes
-     */
-    public setStencilOperationPass(operation: number): void {
-        this._stencilState.stencilOpStencilDepthPass = operation;
-    }
-
-    /**
-     * Sets a boolean indicating if the dithering state is enabled or disabled
-     * @param value defines the dithering state
-     */
-    public setDitheringState(value: boolean): void {
-        if (value) {
-            this._gl.enable(this._gl.DITHER);
-        } else {
-            this._gl.disable(this._gl.DITHER);
-        }
-    }
-
-    /**
-     * Sets a boolean indicating if the rasterizer state is enabled or disabled
-     * @param value defines the rasterizer state
-     */
-    public setRasterizerState(value: boolean): void {
-        if (value) {
-            this._gl.disable(this._gl.RASTERIZER_DISCARD);
-        } else {
-            this._gl.enable(this._gl.RASTERIZER_DISCARD);
-        }
-    }
-
-    /**
-     * Gets the current depth function
-     * @returns a number defining the depth function
-     */
-    public getDepthFunction(): Nullable<number> {
-        return this._depthCullingState.depthFunc;
-    }
-
-    /**
-     * Sets the current depth function
-     * @param depthFunc defines the function to use
-     */
-    public setDepthFunction(depthFunc: number) {
-        this._depthCullingState.depthFunc = depthFunc;
-    }
-
-    /**
-     * Sets the current depth function to GREATER
-     */
-    public setDepthFunctionToGreater(): void {
-        this._depthCullingState.depthFunc = this._gl.GREATER;
-    }
-
-    /**
-     * Sets the current depth function to GEQUAL
-     */
-    public setDepthFunctionToGreaterOrEqual(): void {
-        this._depthCullingState.depthFunc = this._gl.GEQUAL;
-    }
-
-    /**
-     * Sets the current depth function to LESS
-     */
-    public setDepthFunctionToLess(): void {
-        this._depthCullingState.depthFunc = this._gl.LESS;
-    }
-
-    /**
-     * Sets the current depth function to LEQUAL
-     */
-    public setDepthFunctionToLessOrEqual(): void {
-        this._depthCullingState.depthFunc = this._gl.LEQUAL;
-    }
-
-    private _cachedStencilBuffer: boolean;
-    private _cachedStencilFunction: number;
-    private _cachedStencilMask: number;
-    private _cachedStencilOperationPass: number;
-    private _cachedStencilOperationFail: number;
-    private _cachedStencilOperationDepthFail: number;
-    private _cachedStencilReference: number;
-
-    /**
-     * Caches the the state of the stencil buffer
-     */
-    public cacheStencilState() {
-        this._cachedStencilBuffer = this.getStencilBuffer();
-        this._cachedStencilFunction = this.getStencilFunction();
-        this._cachedStencilMask = this.getStencilMask();
-        this._cachedStencilOperationPass = this.getStencilOperationPass();
-        this._cachedStencilOperationFail = this.getStencilOperationFail();
-        this._cachedStencilOperationDepthFail = this.getStencilOperationDepthFail();
-        this._cachedStencilReference = this.getStencilFunctionReference();
-    }
-
-    /**
-     * Restores the state of the stencil buffer
-     */
-    public restoreStencilState() {
-        this.setStencilFunction(this._cachedStencilFunction);
-        this.setStencilMask(this._cachedStencilMask);
-        this.setStencilBuffer(this._cachedStencilBuffer);
-        this.setStencilOperationPass(this._cachedStencilOperationPass);
-        this.setStencilOperationFail(this._cachedStencilOperationFail);
-        this.setStencilOperationDepthFail(this._cachedStencilOperationDepthFail);
-        this.setStencilFunctionReference(this._cachedStencilReference);
-    }
-
-    /**
-     * Directly set the WebGL Viewport
-     * @param x defines the x coordinate of the viewport (in screen space)
-     * @param y defines the y coordinate of the viewport (in screen space)
-     * @param width defines the width of the viewport (in screen space)
-     * @param height defines the height of the viewport (in screen space)
-     * @return the current viewport Object (if any) that is being replaced by this call. You can restore this viewport later on to go back to the original state
-     */
-    public setDirectViewport(x: number, y: number, width: number, height: number): Nullable<IViewportLike> {
-        let currentViewport = this._cachedViewport;
-        this._cachedViewport = null;
-
-        this._viewport(x, y, width, height);
-
-        return currentViewport;
-    }
-
-    /**
-     * Executes a scissor clear (ie. a clear on a specific portion of the screen)
-     * @param x defines the x-coordinate of the top left corner of the clear rectangle
-     * @param y defines the y-coordinate of the corner of the clear rectangle
-     * @param width defines the width of the clear rectangle
-     * @param height defines the height of the clear rectangle
-     * @param clearColor defines the clear color
-     */
-    public scissorClear(x: number, y: number, width: number, height: number, clearColor: IColor4Like): void {
-        this.enableScissor(x, y, width, height);
-        this.clear(clearColor, true, true, true);
-        this.disableScissor();
-    }
-
-    /**
-     * Enable scissor test on a specific rectangle (ie. render will only be executed on a specific portion of the screen)
-     * @param x defines the x-coordinate of the top left corner of the clear rectangle
-     * @param y defines the y-coordinate of the corner of the clear rectangle
-     * @param width defines the width of the clear rectangle
-     * @param height defines the height of the clear rectangle
-     */
-    public enableScissor(x: number, y: number, width: number, height: number): void {
-        let gl = this._gl;
-
-        // Change state
-        gl.enable(gl.SCISSOR_TEST);
-        gl.scissor(x, y, width, height);
-    }
-
-    /**
-     * Disable previously set scissor test rectangle
-     */
-    public disableScissor() {
-        let gl = this._gl;
-
-        gl.disable(gl.SCISSOR_TEST);
-    }
-
-    protected _reportDrawCall() {
-        this._drawCalls.addCount(1, false);
-    }
-
-    /**
-     * Initializes a webVR display and starts listening to display change events
-     * The onVRDisplayChangedObservable will be notified upon these changes
-     * @returns The onVRDisplayChangedObservable
-     */
-    public initWebVR(): Observable<IDisplayChangedEventArgs> {
-        throw _DevTools.WarnImport("WebVRCamera");
-    }
-
-    /** @hidden */
-    public _prepareVRComponent() {
-        // Do nothing as the engine side effect will overload it
-    }
-
-    /** @hidden */
-    public _connectVREvents(canvas?: HTMLCanvasElement, document?: any) {
-        // Do nothing as the engine side effect will overload it
-    }
-
-    /** @hidden */
-    public _submitVRFrame() {
-        // Do nothing as the engine side effect will overload it
-    }
-    /**
-     * Call this function to leave webVR mode
-     * Will do nothing if webVR is not supported or if there is no webVR device
-     * @see http://doc.babylonjs.com/how_to/webvr_camera
-     */
-    public disableVR() {
-        // Do nothing as the engine side effect will overload it
-    }
-
-    /**
-     * Gets a boolean indicating that the system is in VR mode and is presenting
-     * @returns true if VR mode is engaged
-     */
-    public isVRPresenting() {
-        return false;
-    }
-
-    /** @hidden */
-    public _requestVRFrame() {
-        // Do nothing as the engine side effect will overload it
-    }
-
-    /** @hidden */
-    public _loadFileAsync(url: string, offlineProvider?: IOfflineProvider, useArrayBuffer?: boolean): Promise<string | ArrayBuffer> {
-        return new Promise((resolve, reject) => {
-            this._loadFile(url, (data) => {
-                resolve(data);
-            }, undefined, offlineProvider, useArrayBuffer, (request, exception) => {
-                reject(exception);
-            });
-        });
-    }
-
-    /**
-    * Gets the source code of the vertex shader associated with a specific webGL program
-    * @param program defines the program to use
-    * @returns a string containing the source code of the vertex shader associated with the program
-    */
-    public getVertexShaderSource(program: WebGLProgram): Nullable<string> {
-        var shaders = this._gl.getAttachedShaders(program);
-
-        if (!shaders) {
-            return null;
-        }
-
-        return this._gl.getShaderSource(shaders[0]);
-    }
-
-   /**
-    * Gets the source code of the fragment shader associated with a specific webGL program
-    * @param program defines the program to use
-    * @returns a string containing the source code of the fragment shader associated with the program
-    */
-    public getFragmentShaderSource(program: WebGLProgram): Nullable<string> {
-        var shaders = this._gl.getAttachedShaders(program);
-
-        if (!shaders) {
-            return null;
-        }
-
-        return this._gl.getShaderSource(shaders[1]);
-    }
-
-    /**
-     * Reads pixels from the current frame buffer. Please note that this function can be slow
-     * @param x defines the x coordinate of the rectangle where pixels must be read
-     * @param y defines the y coordinate of the rectangle where pixels must be read
-     * @param width defines the width of the rectangle where pixels must be read
-     * @param height defines the height of the rectangle where pixels must be read
-     * @returns a Uint8Array containing RGBA colors
-     */
-    public readPixels(x: number, y: number, width: number, height: number): Uint8Array {
-        var data = new Uint8Array(height * width * 4);
-        this._gl.readPixels(x, y, width, height, this._gl.RGBA, this._gl.UNSIGNED_BYTE, data);
-        return data;
-    }
-
-    /**
-     * Sets a depth stencil texture from a render target to the according uniform.
-     * @param channel The texture channel
-     * @param uniform The uniform to set
-     * @param texture The render target texture containing the depth stencil texture to apply
-     */
-    public setDepthStencilTexture(channel: number, uniform: Nullable<WebGLUniformLocation>, texture: Nullable<RenderTargetTexture>): void {
-        if (channel === undefined) {
-            return;
-        }
-
-        if (uniform) {
-            this._boundUniforms[channel] = uniform;
-        }
-
-        if (!texture || !texture.depthStencilTexture) {
-            this._setTexture(channel, null);
-        }
-        else {
-            this._setTexture(channel, texture, false, true);
-        }
-    }
-
-    /**
-     * Sets a texture to the webGL context from a postprocess
-     * @param channel defines the channel to use
-     * @param postProcess defines the source postprocess
-     */
-    public setTextureFromPostProcess(channel: number, postProcess: Nullable<PostProcess>): void {
-        this._bindTexture(channel, postProcess ? postProcess._textures.data[postProcess._currentRenderTextureInd] : null);
-    }
-
-    /**
-     * Binds the output of the passed in post process to the texture channel specified
-     * @param channel The channel the texture should be bound to
-     * @param postProcess The post process which's output should be bound
-     */
-    public setTextureFromPostProcessOutput(channel: number, postProcess: Nullable<PostProcess>): void {
-        this._bindTexture(channel, postProcess ? postProcess._outputTexture : null);
-    }
-
-    /** @hidden */
-    public _convertRGBtoRGBATextureData(rgbData: any, width: number, height: number, textureType: number): ArrayBufferView {
-        // Create new RGBA data container.
-        var rgbaData: any;
-        if (textureType === Constants.TEXTURETYPE_FLOAT) {
-            rgbaData = new Float32Array(width * height * 4);
-        }
-        else {
-            rgbaData = new Uint32Array(width * height * 4);
-        }
-
-        // Convert each pixel.
-        for (let x = 0; x < width; x++) {
-            for (let y = 0; y < height; y++) {
-                let index = (y * width + x) * 3;
-                let newIndex = (y * width + x) * 4;
-
-                // Map Old Value to new value.
-                rgbaData[newIndex + 0] = rgbData[index + 0];
-                rgbaData[newIndex + 1] = rgbData[index + 1];
-                rgbaData[newIndex + 2] = rgbData[index + 2];
-
-                // Add fully opaque alpha channel.
-                rgbaData[newIndex + 3] = 1;
-            }
-        }
-
-        return rgbaData;
-    }
-
-    protected _rebuildBuffers(): void {
-        // Index / Vertex
-        for (var scene of this.scenes) {
-            scene.resetCachedMaterial();
-            scene._rebuildGeometries();
-            scene._rebuildTextures();
-        }
-
-        super._rebuildBuffers();
-    }
-
-    public _renderLoop(): void {
-        if (!this._contextWasLost) {
-            var shouldRender = true;
-            if (!this.renderEvenInBackground && this._windowIsBackground) {
-                shouldRender = false;
-            }
-
-            if (shouldRender) {
-                // Start new frame
-                this.beginFrame();
-
-                for (var index = 0; index < this._activeRenderLoops.length; index++) {
-                    var renderFunction = this._activeRenderLoops[index];
-
-                    renderFunction();
-                }
-
-                // Present
-                this.endFrame();
-            }
-        }
-
-        if (this._activeRenderLoops.length > 0) {
-            // Register new frame
-            if (this.customAnimationFrameRequester) {
-                this.customAnimationFrameRequester.requestID = this._queueNewFrame(this.customAnimationFrameRequester.renderFunction || this._bindedRenderFunction, this.customAnimationFrameRequester);
-                this._frameHandler = this.customAnimationFrameRequester.requestID;
-            } else if (this.isVRPresenting()) {
-                this._requestVRFrame();
-            } else {
-                this._frameHandler = this._queueNewFrame(this._bindedRenderFunction, this.getHostWindow());
-            }
-        } else {
-            this._renderingQueueLaunched = false;
-        }
-    }
-
-    /**
-     * Toggle full screen mode
-     * @param requestPointerLock defines if a pointer lock should be requested from the user
-     */
-    public switchFullscreen(requestPointerLock: boolean): void {
-        if (this.isFullscreen) {
-            this.exitFullscreen();
-        } else {
-            this.enterFullscreen(requestPointerLock);
-        }
-    }
-
-    /**
-     * Enters full screen mode
-     * @param requestPointerLock defines if a pointer lock should be requested from the user
-     */
-    public enterFullscreen(requestPointerLock: boolean): void {
-        if (!this.isFullscreen) {
-            this._pointerLockRequested = requestPointerLock;
-            if (this._renderingCanvas) {
-                Engine._RequestFullscreen(this._renderingCanvas);
-            }
-        }
-    }
-
-    /**
-     * Exits full screen mode
-     */
-    public exitFullscreen(): void {
-        if (this.isFullscreen) {
-            Engine._ExitFullscreen();
-        }
-    }
-
-    /**
-     * Enters Pointerlock mode
-     */
-    public enterPointerlock(): void {
-        if (this._renderingCanvas) {
-            Engine._RequestPointerlock(this._renderingCanvas);
-        }
-    }
-
-    /**
-     * Exits Pointerlock mode
-     */
-    public exitPointerlock(): void {
-        Engine._ExitPointerlock();
-    }
-
-    /**
-<<<<<<< HEAD
-     * Bind a buffer to the current webGL context at a given location
-     * @param buffer defines the buffer to bind
-     * @param location defines the index where to bind the buffer
-     * @param name Name of the uniform variable to bind
-     */
-    public bindUniformBufferBase(buffer: DataBuffer, location: number, name: string): void {
-        this._gl.bindBufferBase(this._gl.UNIFORM_BUFFER, location, buffer ? buffer.underlyingResource : null);
-=======
-     * Begin a new frame
-     */
-    public beginFrame(): void {
-        this._measureFps();
-
-        this.onBeginFrameObservable.notifyObservers(this);
-        super.beginFrame();
->>>>>>> e772afb8
-    }
-
-    /**
-     * Enf the current frame
-     */
-    public endFrame(): void {
-        super.endFrame();
-        this._submitVRFrame();
-
-        this.onEndFrameObservable.notifyObservers(this);
-    }
-
-    public resize(): void {
-        // We're not resizing the size of the canvas while in VR mode & presenting
-        if (this.isVRPresenting()) {
-            return;
-        }
-
-        super.resize();
-    }
-
-    /**
-     * Set the compressed texture format to use, based on the formats you have, and the formats
-     * supported by the hardware / browser.
-     *
-     * Khronos Texture Container (.ktx) files are used to support this.  This format has the
-     * advantage of being specifically designed for OpenGL.  Header elements directly correspond
-     * to API arguments needed to compressed textures.  This puts the burden on the container
-     * generator to house the arcane code for determining these for current & future formats.
-     *
-     * for description see https://www.khronos.org/opengles/sdk/tools/KTX/
-     * for file layout see https://www.khronos.org/opengles/sdk/tools/KTX/file_format_spec/
-     *
-     * Note: The result of this call is not taken into account when a texture is base64.
-     *
-     * @param formatsAvailable defines the list of those format families you have created
-     * on your server.  Syntax: '-' + format family + '.ktx'.  (Case and order do not matter.)
-     *
-     * Current families are astc, dxt, pvrtc, etc2, & etc1.
-     * @returns The extension selected.
-     */
-    public setTextureFormatToUse(formatsAvailable: Array<string>): Nullable<string> {
-        for (var i = 0, len1 = this.texturesSupported.length; i < len1; i++) {
-            for (var j = 0, len2 = formatsAvailable.length; j < len2; j++) {
-                if (this._texturesSupported[i] === formatsAvailable[j].toLowerCase()) {
-                    return this._textureFormatInUse = this._texturesSupported[i];
-                }
-            }
-        }
-        // actively set format to nothing, to allow this to be called more than once
-        // and possibly fail the 2nd time
-        this._textureFormatInUse = null;
-        return null;
-    }
-
-    /**
-     * Force a specific size of the canvas
-     * @param width defines the new canvas' width
-     * @param height defines the new canvas' height
-     */
-    public setSize(width: number, height: number): void {
-        if (!this._renderingCanvas) {
-            return;
-        }
-
-        super.setSize(width, height);
-
-        if (this.scenes) {
-            for (var index = 0; index < this.scenes.length; index++) {
-                var scene = this.scenes[index];
-
-                for (var camIndex = 0; camIndex < scene.cameras.length; camIndex++) {
-                    var cam = scene.cameras[camIndex];
-
-                    cam._currentRenderId = 0;
-                }
-            }
-
-            if (this.onResizeObservable.hasObservers) {
-                this.onResizeObservable.notifyObservers(this);
-            }
-        }
-    }
-
-    public _deletePipelineContext(pipelineContext: IPipelineContext): void {
-        let webGLPipelineContext = pipelineContext as WebGLPipelineContext;
-        if (webGLPipelineContext && webGLPipelineContext.program) {
-            if (webGLPipelineContext.transformFeedback) {
-                this.deleteTransformFeedback(webGLPipelineContext.transformFeedback);
-                webGLPipelineContext.transformFeedback = null;
-            }
-        }
-        super._deletePipelineContext(pipelineContext);
-    }
-
-    public createShaderProgram(pipelineContext: IPipelineContext, vertexCode: string, fragmentCode: string, defines: Nullable<string>, context?: WebGLRenderingContext, transformFeedbackVaryings: Nullable<string[]> = null): WebGLProgram {
-        context = context || this._gl;
-
-        this.onBeforeShaderCompilationObservable.notifyObservers(this);
-
-        let program = super.createShaderProgram(pipelineContext, vertexCode, fragmentCode, defines, context, transformFeedbackVaryings);
-        this.onAfterShaderCompilationObservable.notifyObservers(this);
-
-        return program;
-    }
-
-    protected _createShaderProgram(pipelineContext: WebGLPipelineContext, vertexShader: WebGLShader, fragmentShader: WebGLShader, context: WebGLRenderingContext, transformFeedbackVaryings: Nullable<string[]> = null): WebGLProgram {
-        var shaderProgram = context.createProgram();
-        pipelineContext.program = shaderProgram;
-
-        if (!shaderProgram) {
-            throw new Error("Unable to create program");
-        }
-
-        context.attachShader(shaderProgram, vertexShader);
-        context.attachShader(shaderProgram, fragmentShader);
-
-        if (this.webGLVersion > 1 && transformFeedbackVaryings) {
-            let transformFeedback = this.createTransformFeedback();
-
-            this.bindTransformFeedback(transformFeedback);
-            this.setTranformFeedbackVaryings(shaderProgram, transformFeedbackVaryings);
-            pipelineContext.transformFeedback = transformFeedback;
-        }
-
-        context.linkProgram(shaderProgram);
-
-        if (this.webGLVersion > 1 && transformFeedbackVaryings) {
-            this.bindTransformFeedback(null);
-        }
-
-        pipelineContext.context = context;
-        pipelineContext.vertexShader = vertexShader;
-        pipelineContext.fragmentShader = fragmentShader;
-
-        if (!pipelineContext.isParallelCompiled) {
-            this._finalizePipelineContext(pipelineContext);
-        }
-
-        return shaderProgram;
-    }
-
-    public _releaseTexture(texture: InternalTexture): void {
-        super._releaseTexture(texture);
-
-        // Set output texture of post process to null if the texture has been released/disposed
-        this.scenes.forEach((scene) => {
-            scene.postProcesses.forEach((postProcess) => {
-                if (postProcess._outputTexture == texture) {
-                    postProcess._outputTexture = null;
-                }
-            });
-            scene.cameras.forEach((camera) => {
-                camera._postProcesses.forEach((postProcess) => {
-                    if (postProcess) {
-                        if (postProcess._outputTexture == texture) {
-                            postProcess._outputTexture = null;
-                        }
-                    }
-                });
-            });
-        });
-    }
-
-    /**
-     * @hidden
-     * Rescales a texture
-     * @param source input texutre
-     * @param destination destination texture
-     * @param scene scene to use to render the resize
-     * @param internalFormat format to use when resizing
-     * @param onComplete callback to be called when resize has completed
-     */
-    public _rescaleTexture(source: InternalTexture, destination: InternalTexture, scene: Nullable<any>, internalFormat: number, onComplete: () => void): void {
-        this._gl.texParameteri(this._gl.TEXTURE_2D, this._gl.TEXTURE_MAG_FILTER, this._gl.LINEAR);
-        this._gl.texParameteri(this._gl.TEXTURE_2D, this._gl.TEXTURE_MIN_FILTER, this._gl.LINEAR);
-        this._gl.texParameteri(this._gl.TEXTURE_2D, this._gl.TEXTURE_WRAP_S, this._gl.CLAMP_TO_EDGE);
-        this._gl.texParameteri(this._gl.TEXTURE_2D, this._gl.TEXTURE_WRAP_T, this._gl.CLAMP_TO_EDGE);
-
-        let rtt = this.createRenderTargetTexture({
-            width: destination.width,
-            height: destination.height,
-        }, {
-                generateMipMaps: false,
-                type: Constants.TEXTURETYPE_UNSIGNED_INT,
-                samplingMode: Constants.TEXTURE_BILINEAR_SAMPLINGMODE,
-                generateDepthBuffer: false,
-                generateStencilBuffer: false
-            }
-        );
-
-        if (!this._rescalePostProcess && Engine._RescalePostProcessFactory) {
-            this._rescalePostProcess = Engine._RescalePostProcessFactory(this);
-        }
-
-        this._rescalePostProcess.getEffect().executeWhenCompiled(() => {
-            this._rescalePostProcess.onApply = function(effect) {
-                effect._bindTexture("textureSampler", source);
-            };
-
-            let hostingScene: Scene = scene;
-
-            if (!hostingScene) {
-                hostingScene = this.scenes[this.scenes.length - 1];
-            }
-            hostingScene.postProcessManager.directRender([this._rescalePostProcess], rtt, true);
-
-            this._bindTextureDirectly(this._gl.TEXTURE_2D, destination, true);
-            this._gl.copyTexImage2D(this._gl.TEXTURE_2D, 0, internalFormat, 0, 0, destination.width, destination.height, 0);
-
-            this.unBindFramebuffer(rtt);
-            this._releaseTexture(rtt);
-
-            if (onComplete) {
-                onComplete();
-            }
-        });
-    }
-
-    // FPS
-
-    /**
-     * Gets the current framerate
-     * @returns a number representing the framerate
-     */
-    public getFps(): number {
-        return this._fps;
-    }
-
-    /**
-     * Gets the time spent between current and previous frame
-     * @returns a number representing the delta time in ms
-     */
-    public getDeltaTime(): number {
-        return this._deltaTime;
-    }
-
-    private _measureFps(): void {
-        this._performanceMonitor.sampleFrame();
-        this._fps = this._performanceMonitor.averageFPS;
-        this._deltaTime = this._performanceMonitor.instantaneousFrameTime || 0;
-    }
-
-    /**
-     * Sets the frame buffer Depth / Stencil attachement of the render target to the defined depth stencil texture.
-     * @param renderTarget The render target to set the frame buffer for
-     */
-    public setFrameBufferDepthStencilTexture(renderTarget: RenderTargetTexture): void {
-        // Create the framebuffer
-        var internalTexture = renderTarget.getInternalTexture();
-        if (!internalTexture || !internalTexture._framebuffer || !renderTarget.depthStencilTexture) {
-            return;
-        }
-
-        var gl = this._gl;
-        var depthStencilTexture = renderTarget.depthStencilTexture;
-
-        this._bindUnboundFramebuffer(internalTexture._framebuffer);
-        if (depthStencilTexture.isCube) {
-            if (depthStencilTexture._generateStencilBuffer) {
-                gl.framebufferTexture2D(gl.FRAMEBUFFER, gl.DEPTH_STENCIL_ATTACHMENT, gl.TEXTURE_CUBE_MAP_POSITIVE_X, depthStencilTexture._webGLTexture, 0);
-            }
-            else {
-                gl.framebufferTexture2D(gl.FRAMEBUFFER, gl.DEPTH_ATTACHMENT, gl.TEXTURE_CUBE_MAP_POSITIVE_X, depthStencilTexture._webGLTexture, 0);
-            }
-        }
-        else {
-            if (depthStencilTexture._generateStencilBuffer) {
-                gl.framebufferTexture2D(gl.FRAMEBUFFER, gl.DEPTH_STENCIL_ATTACHMENT, gl.TEXTURE_2D, depthStencilTexture._webGLTexture, 0);
-            }
-            else {
-                gl.framebufferTexture2D(gl.FRAMEBUFFER, gl.DEPTH_ATTACHMENT, gl.TEXTURE_2D, depthStencilTexture._webGLTexture, 0);
-            }
-        }
-        this._bindUnboundFramebuffer(null);
-    }
-
-    /**
-     * Update a dynamic index buffer
-     * @param indexBuffer defines the target index buffer
-     * @param indices defines the data to update
-     * @param offset defines the offset in the target index buffer where update should start
-     */
-    public updateDynamicIndexBuffer(indexBuffer: DataBuffer, indices: IndicesArray, offset: number = 0): void {
-        // Force cache update
-        this._currentBoundBuffer[this._gl.ELEMENT_ARRAY_BUFFER] = null;
-        this.bindIndexBuffer(indexBuffer);
-        var arrayBuffer;
-
-        if (indices instanceof Uint16Array || indices instanceof Uint32Array) {
-            arrayBuffer = indices;
-        } else {
-            arrayBuffer = indexBuffer.is32Bits ? new Uint32Array(indices) : new Uint16Array(indices);
-        }
-
-        this._gl.bufferData(this._gl.ELEMENT_ARRAY_BUFFER, arrayBuffer, this._gl.DYNAMIC_DRAW);
-
-        this._resetIndexBufferBinding();
-    }
-
-    /**
-     * Updates the sample count of a render target texture
-     * @see http://doc.babylonjs.com/features/webgl2#multisample-render-targets
-     * @param texture defines the texture to update
-     * @param samples defines the sample count to set
-     * @returns the effective sample count (could be 0 if multisample render targets are not supported)
-     */
-    public updateRenderTargetTextureSampleCount(texture: Nullable<InternalTexture>, samples: number): number {
-        if (this.webGLVersion < 2 || !texture) {
-            return 1;
-        }
-
-        if (texture.samples === samples) {
-            return samples;
-        }
-<<<<<<< HEAD
-        var effect = new Effect(baseName, attributesNamesOrOptions, uniformsNamesOrEngine, samplers, this, defines, fallbacks, onCompiled, onError, indexParameters, name);
-        this._compiledEffects[name] = effect;
-=======
->>>>>>> e772afb8
-
-        var gl = this._gl;
-
-        samples = Math.min(samples, this.getCaps().maxMSAASamples);
-
-        // Dispose previous render buffers
-        if (texture._depthStencilBuffer) {
-            gl.deleteRenderbuffer(texture._depthStencilBuffer);
-            texture._depthStencilBuffer = null;
-        }
-
-        if (texture._MSAAFramebuffer) {
-            gl.deleteFramebuffer(texture._MSAAFramebuffer);
-            texture._MSAAFramebuffer = null;
-        }
-
-        if (texture._MSAARenderBuffer) {
-            gl.deleteRenderbuffer(texture._MSAARenderBuffer);
-            texture._MSAARenderBuffer = null;
-        }
-
-        if (samples > 1) {
-            let framebuffer = gl.createFramebuffer();
-
-            if (!framebuffer) {
-                throw new Error("Unable to create multi sampled framebuffer");
-            }
-
-            texture._MSAAFramebuffer = framebuffer;
-            this._bindUnboundFramebuffer(texture._MSAAFramebuffer);
-
-            var colorRenderbuffer = gl.createRenderbuffer();
-
-            if (!colorRenderbuffer) {
-                throw new Error("Unable to create multi sampled framebuffer");
-            }
-
-            gl.bindRenderbuffer(gl.RENDERBUFFER, colorRenderbuffer);
-            gl.renderbufferStorageMultisample(gl.RENDERBUFFER, samples, this._getRGBAMultiSampleBufferFormat(texture.type), texture.width, texture.height);
-
-            gl.framebufferRenderbuffer(gl.FRAMEBUFFER, gl.COLOR_ATTACHMENT0, gl.RENDERBUFFER, colorRenderbuffer);
-
-            texture._MSAARenderBuffer = colorRenderbuffer;
-        } else {
-            this._bindUnboundFramebuffer(texture._framebuffer);
-        }
-
-        texture.samples = samples;
-        texture._depthStencilBuffer = this._setupFramebufferDepthAttachments(texture._generateStencilBuffer, texture._generateDepthBuffer, texture.width, texture.height, samples);
-
-        gl.bindRenderbuffer(gl.RENDERBUFFER, null);
-        this._bindUnboundFramebuffer(null);
-
-        return samples;
-    }
-
-<<<<<<< HEAD
-    /**
-     * Creates a new pipeline context
-     * @param shaderProcessingContext defines the shader processing context used during the processing if available
-     * @returns the new pipeline
-     */
-    public createPipelineContext(shaderProcessingContext: Nullable<ShaderProcessingContext>): IPipelineContext {
-        var pipelineContext = new WebGLPipelineContext();
-        pipelineContext.engine = this;
-=======
-    /** @hidden */
-    public _readTexturePixels(texture: InternalTexture, width: number, height: number, faceIndex = -1, level = 0, buffer: Nullable<ArrayBufferView> = null): ArrayBufferView {
-        let gl = this._gl;
-        if (!this._dummyFramebuffer) {
-            let dummy = gl.createFramebuffer();
->>>>>>> e772afb8
-
-            if (!dummy) {
-                throw new Error("Unable to create dummy framebuffer");
-            }
-
-            this._dummyFramebuffer = dummy;
-        }
-        gl.bindFramebuffer(gl.FRAMEBUFFER, this._dummyFramebuffer);
-
-        if (faceIndex > -1) {
-            gl.framebufferTexture2D(gl.FRAMEBUFFER, gl.COLOR_ATTACHMENT0, gl.TEXTURE_CUBE_MAP_POSITIVE_X + faceIndex, texture._webGLTexture, level);
-        } else {
-            gl.framebufferTexture2D(gl.FRAMEBUFFER, gl.COLOR_ATTACHMENT0, gl.TEXTURE_2D, texture._webGLTexture, level);
-        }
-
-        let readType = (texture.type !== undefined) ? this._getWebGLTextureType(texture.type) : gl.UNSIGNED_BYTE;
-
-        switch (readType) {
-            case gl.UNSIGNED_BYTE:
-                if (!buffer) {
-                    buffer = new Uint8Array(4 * width * height);
-                }
-                readType = gl.UNSIGNED_BYTE;
-                break;
-            default:
-                if (!buffer) {
-                    buffer = new Float32Array(4 * width * height);
-                }
-                readType = gl.FLOAT;
-                break;
-        }
-
-        gl.readPixels(0, 0, width, height, gl.RGBA, readType, <DataView>buffer);
-        gl.bindFramebuffer(gl.FRAMEBUFFER, this._currentFramebuffer);
-
-        return buffer;
-    }
-
-<<<<<<< HEAD
-            this.bindTransformFeedback(transformFeedback);
-            this.setTranformFeedbackVaryings(shaderProgram, transformFeedbackVaryings);
-            pipelineContext.transformFeedback = transformFeedback;
-        }
-
-        context.linkProgram(shaderProgram);
-
-        if (this.webGLVersion > 1 && transformFeedbackVaryings) {
-            this.bindTransformFeedback(null);
-        }
-
-        pipelineContext.context = context;
-        pipelineContext.vertexShader = vertexShader;
-        pipelineContext.fragmentShader = fragmentShader;
-
-        if (!pipelineContext.isParallelCompiled) {
-            this._finalizePipelineContext(pipelineContext);
-        }
-
-        return shaderProgram;
-    }
-
-    private _finalizePipelineContext(pipelineContext: WebGLPipelineContext) {
-        const context = pipelineContext.context!;
-        const vertexShader = pipelineContext.vertexShader!;
-        const fragmentShader = pipelineContext.fragmentShader!;
-        const program = pipelineContext.program!;
-
-        var linked = context.getProgramParameter(program, context.LINK_STATUS);
-
-        if (!linked) { // Get more info
-
-            // Vertex
-            if (!this._gl.getShaderParameter(vertexShader, this._gl.COMPILE_STATUS)) {
-                let log = this._gl.getShaderInfoLog(vertexShader);
-                if (log) {
-                    throw new Error("VERTEX SHADER " + log);
-                }
-            }
-
-            // Fragment
-            if (!this._gl.getShaderParameter(fragmentShader, this._gl.COMPILE_STATUS)) {
-                let log = this._gl.getShaderInfoLog(fragmentShader);
-                if (log) {
-                    throw new Error("FRAGMENT SHADER " + log);
-                }
-            }
-
-            var error = context.getProgramInfoLog(program);
-            if (error) {
-                throw new Error(error);
-            }
-        }
-
-        if (this.validateShaderPrograms) {
-            context.validateProgram(program);
-            var validated = context.getProgramParameter(program, context.VALIDATE_STATUS);
-
-            if (!validated) {
-                var error = context.getProgramInfoLog(program);
-                if (error) {
-                    throw new Error(error);
-                }
-            }
-        }
-
-        context.deleteShader(vertexShader);
-        context.deleteShader(fragmentShader);
-
-        pipelineContext.vertexShader = undefined;
-        pipelineContext.fragmentShader = undefined;
-
-        if (pipelineContext.onCompiled) {
-            pipelineContext.onCompiled();
-            pipelineContext.onCompiled = undefined;
-        }
-    }
-
-    /** @hidden */
-    public _preparePipelineContext(pipelineContext: IPipelineContext, vertexSourceCode: string, fragmentSourceCode: string, createAsRaw: boolean,
-        rebuildRebind: any,
-        defines: Nullable<string>,
-        transformFeedbackVaryings: Nullable<string[]>,
-        key: string) {
-        let webGLRenderingState = pipelineContext as WebGLPipelineContext;
-
-        if (createAsRaw) {
-            webGLRenderingState.program = this.createRawShaderProgram(webGLRenderingState, vertexSourceCode, fragmentSourceCode, undefined, transformFeedbackVaryings);
-        }
-        else {
-            webGLRenderingState.program = this.createShaderProgram(webGLRenderingState, vertexSourceCode, fragmentSourceCode, defines, undefined, transformFeedbackVaryings);
-        }
-        webGLRenderingState.program.__SPECTOR_rebuildProgram = rebuildRebind;
-    }
-
-    /** @hidden */
-    public _isRenderingStateCompiled(pipelineContext: IPipelineContext): boolean {
-        let webGLPipelineContext = pipelineContext as WebGLPipelineContext;
-        if (this._gl.getProgramParameter(webGLPipelineContext.program!, this._caps.parallelShaderCompile.COMPLETION_STATUS_KHR)) {
-            this._finalizePipelineContext(webGLPipelineContext);
-            return true;
-        }
-
-        return false;
-    }
-
-    /** @hidden */
-    public _executeWhenRenderingStateIsCompiled(pipelineContext: IPipelineContext, action: () => void) {
-        let webGLPipelineContext = pipelineContext as WebGLPipelineContext;
-
-        if (!webGLPipelineContext.isParallelCompiled) {
-            action();
-            return;
-        }
-
-        webGLPipelineContext.onCompiled = action;
-    }
-
-    /**
-     * Gets the list of webGL uniform locations associated with a specific program based on a list of uniform names
-     * @param pipelineContext defines the pipeline context to use
-     * @param uniformsNames defines the list of uniform names
-     * @returns an array of webGL uniform locations
-     */
-    public getUniforms(pipelineContext: IPipelineContext, uniformsNames: string[]): Nullable<WebGLUniformLocation>[] {
-        var results = new Array<Nullable<WebGLUniformLocation>>();
-        let webGLPipelineContext = pipelineContext as WebGLPipelineContext;
-
-        for (var index = 0; index < uniformsNames.length; index++) {
-            results.push(this._gl.getUniformLocation(webGLPipelineContext.program!, uniformsNames[index]));
-        }
-
-        return results;
-    }
-
-    /**
-     * Gets the lsit of active attributes for a given webGL program
-     * @param pipelineContext defines the pipeline context to use
-     * @param attributesNames defines the list of attribute names to get
-     * @returns an array of indices indicating the offset of each attribute
-     */
-    public getAttributes(pipelineContext: IPipelineContext, attributesNames: string[]): number[] {
-        var results = [];
-        let webGLPipelineContext = pipelineContext as WebGLPipelineContext;
-
-        for (var index = 0; index < attributesNames.length; index++) {
-            try {
-                results.push(this._gl.getAttribLocation(webGLPipelineContext.program!, attributesNames[index]));
-            } catch (e) {
-                results.push(-1);
-            }
-        }
-
-        return results;
-    }
-
-    /**
-     * Activates an effect, mkaing it the current one (ie. the one used for rendering)
-     * @param effect defines the effect to activate
-     */
-    public enableEffect(effect: Nullable<Effect>): void {
-        if (!effect || effect === this._currentEffect) {
-            return;
-        }
-
-        // Use program
-        this.bindSamplers(effect);
-
-        this._currentEffect = effect;
-
-        if (effect.onBind) {
-            effect.onBind(effect);
-        }
-        if (effect._onBindObservable) {
-            effect._onBindObservable.notifyObservers(effect);
-        }
-    }
-
-    /**
-     * Set the value of an uniform to an array of int32
-     * @param uniform defines the webGL uniform location where to store the value
-     * @param array defines the array of int32 to store
-     */
-    public setIntArray(uniform: Nullable<WebGLUniformLocation>, array: Int32Array): void {
-        if (!uniform) {
-            return;
-        }
-
-        this._gl.uniform1iv(uniform, array);
-    }
-
-    /**
-     * Set the value of an uniform to an array of int32 (stored as vec2)
-     * @param uniform defines the webGL uniform location where to store the value
-     * @param array defines the array of int32 to store
-     */
-    public setIntArray2(uniform: Nullable<WebGLUniformLocation>, array: Int32Array): void {
-        if (!uniform || array.length % 2 !== 0) {
-            return;
-        }
-
-        this._gl.uniform2iv(uniform, array);
-    }
-
-    /**
-     * Set the value of an uniform to an array of int32 (stored as vec3)
-     * @param uniform defines the webGL uniform location where to store the value
-     * @param array defines the array of int32 to store
-     */
-    public setIntArray3(uniform: Nullable<WebGLUniformLocation>, array: Int32Array): void {
-        if (!uniform || array.length % 3 !== 0) {
-            return;
-        }
-
-        this._gl.uniform3iv(uniform, array);
-    }
-
-    /**
-     * Set the value of an uniform to an array of int32 (stored as vec4)
-     * @param uniform defines the webGL uniform location where to store the value
-     * @param array defines the array of int32 to store
-     */
-    public setIntArray4(uniform: Nullable<WebGLUniformLocation>, array: Int32Array): void {
-        if (!uniform || array.length % 4 !== 0) {
-            return;
-        }
-
-        this._gl.uniform4iv(uniform, array);
-    }
-
-    /**
-     * Set the value of an uniform to an array of float32
-     * @param uniform defines the webGL uniform location where to store the value
-     * @param array defines the array of float32 to store
-     */
-    public setFloatArray(uniform: Nullable<WebGLUniformLocation>, array: Float32Array): void {
-        if (!uniform) {
-            return;
-        }
-
-        this._gl.uniform1fv(uniform, array);
-    }
-
-    /**
-     * Set the value of an uniform to an array of float32 (stored as vec2)
-     * @param uniform defines the webGL uniform location where to store the value
-     * @param array defines the array of float32 to store
-     */
-    public setFloatArray2(uniform: Nullable<WebGLUniformLocation>, array: Float32Array): void {
-        if (!uniform || array.length % 2 !== 0) {
-            return;
-        }
-
-        this._gl.uniform2fv(uniform, array);
-    }
-
-    /**
-     * Set the value of an uniform to an array of float32 (stored as vec3)
-     * @param uniform defines the webGL uniform location where to store the value
-     * @param array defines the array of float32 to store
-     */
-    public setFloatArray3(uniform: Nullable<WebGLUniformLocation>, array: Float32Array): void {
-        if (!uniform || array.length % 3 !== 0) {
-            return;
-        }
-
-        this._gl.uniform3fv(uniform, array);
-    }
-
-    /**
-     * Set the value of an uniform to an array of float32 (stored as vec4)
-     * @param uniform defines the webGL uniform location where to store the value
-     * @param array defines the array of float32 to store
-     */
-    public setFloatArray4(uniform: Nullable<WebGLUniformLocation>, array: Float32Array): void {
-        if (!uniform || array.length % 4 !== 0) {
-            return;
-        }
-
-        this._gl.uniform4fv(uniform, array);
-    }
-
-    /**
-     * Set the value of an uniform to an array of number
-     * @param uniform defines the webGL uniform location where to store the value
-     * @param array defines the array of number to store
-     */
-    public setArray(uniform: Nullable<WebGLUniformLocation>, array: number[]): void {
-        if (!uniform) {
-            return;
-        }
-
-        this._gl.uniform1fv(uniform, <any>array);
-    }
-
-    /**
-     * Set the value of an uniform to an array of number (stored as vec2)
-     * @param uniform defines the webGL uniform location where to store the value
-     * @param array defines the array of number to store
-     */
-    public setArray2(uniform: Nullable<WebGLUniformLocation>, array: number[]): void {
-        if (!uniform || array.length % 2 !== 0) {
-            return;
-        }
-
-        this._gl.uniform2fv(uniform, <any>array);
-    }
-
-    /**
-     * Set the value of an uniform to an array of number (stored as vec3)
-     * @param uniform defines the webGL uniform location where to store the value
-     * @param array defines the array of number to store
-     */
-    public setArray3(uniform: Nullable<WebGLUniformLocation>, array: number[]): void {
-        if (!uniform || array.length % 3 !== 0) {
-            return;
-        }
-
-        this._gl.uniform3fv(uniform, <any>array);
-    }
-
-    /**
-     * Set the value of an uniform to an array of number (stored as vec4)
-     * @param uniform defines the webGL uniform location where to store the value
-     * @param array defines the array of number to store
-     */
-    public setArray4(uniform: Nullable<WebGLUniformLocation>, array: number[]): void {
-        if (!uniform || array.length % 4 !== 0) {
-            return;
-        }
-
-        this._gl.uniform4fv(uniform, <any>array);
-    }
-
-    /**
-     * Set the value of an uniform to an array of float32 (stored as matrices)
-     * @param uniform defines the webGL uniform location where to store the value
-     * @param matrices defines the array of float32 to store
-     */
-    public setMatrices(uniform: Nullable<WebGLUniformLocation>, matrices: Float32Array): void {
-        if (!uniform) {
-            return;
-        }
-
-        this._gl.uniformMatrix4fv(uniform, false, matrices);
-    }
-
-    /**
-     * Set the value of an uniform to a matrix (3x3)
-     * @param uniform defines the webGL uniform location where to store the value
-     * @param matrix defines the Float32Array representing the 3x3 matrix to store
-     */
-    public setMatrix3x3(uniform: Nullable<WebGLUniformLocation>, matrix: Float32Array): void {
-        if (!uniform) {
-            return;
-        }
-
-        this._gl.uniformMatrix3fv(uniform, false, matrix);
-    }
-
-    /**
-     * Set the value of an uniform to a matrix (2x2)
-     * @param uniform defines the webGL uniform location where to store the value
-     * @param matrix defines the Float32Array representing the 2x2 matrix to store
-     */
-    public setMatrix2x2(uniform: Nullable<WebGLUniformLocation>, matrix: Float32Array): void {
-        if (!uniform) {
-            return;
-        }
-
-        this._gl.uniformMatrix2fv(uniform, false, matrix);
-    }
-
-    /**
-     * Set the value of an uniform to a number (int)
-     * @param uniform defines the webGL uniform location where to store the value
-     * @param value defines the int number to store
-     */
-    public setInt(uniform: Nullable<WebGLUniformLocation>, value: number): void {
-        if (!uniform) {
-            return;
-        }
-
-        this._gl.uniform1i(uniform, value);
-    }
-
-    /**
-     * Set the value of an uniform to a number (float)
-     * @param uniform defines the webGL uniform location where to store the value
-     * @param value defines the float number to store
-     */
-    public setFloat(uniform: Nullable<WebGLUniformLocation>, value: number): void {
-        if (!uniform) {
-            return;
-        }
-
-        this._gl.uniform1f(uniform, value);
-    }
-
-    /**
-     * Set the value of an uniform to a vec2
-     * @param uniform defines the webGL uniform location where to store the value
-     * @param x defines the 1st component of the value
-     * @param y defines the 2nd component of the value
-     */
-    public setFloat2(uniform: Nullable<WebGLUniformLocation>, x: number, y: number): void {
-        if (!uniform) {
-            return;
-        }
-
-        this._gl.uniform2f(uniform, x, y);
-    }
-
-    /**
-     * Set the value of an uniform to a vec3
-     * @param uniform defines the webGL uniform location where to store the value
-     * @param x defines the 1st component of the value
-     * @param y defines the 2nd component of the value
-     * @param z defines the 3rd component of the value
-     */
-    public setFloat3(uniform: Nullable<WebGLUniformLocation>, x: number, y: number, z: number): void {
-        if (!uniform) {
-            return;
-        }
-
-        this._gl.uniform3f(uniform, x, y, z);
-    }
-
-    /**
-     * Set the value of an uniform to a boolean
-     * @param uniform defines the webGL uniform location where to store the value
-     * @param bool defines the boolean to store
-     */
-    public setBool(uniform: Nullable<WebGLUniformLocation>, bool: number): void {
-        if (!uniform) {
-            return;
-        }
-
-        this._gl.uniform1i(uniform, bool);
-    }
-
-    /**
-     * Set the value of an uniform to a vec4
-     * @param uniform defines the webGL uniform location where to store the value
-     * @param x defines the 1st component of the value
-     * @param y defines the 2nd component of the value
-     * @param z defines the 3rd component of the value
-     * @param w defines the 4th component of the value
-     */
-    public setFloat4(uniform: Nullable<WebGLUniformLocation>, x: number, y: number, z: number, w: number): void {
-        if (!uniform) {
-            return;
-        }
-
-        this._gl.uniform4f(uniform, x, y, z, w);
-    }
-
-    /**
-     * Sets a Color4 on a uniform variable
-     * @param uniform defines the uniform location
-     * @param color4 defines the value to be set
-     */
-    public setDirectColor4(uniform: Nullable<WebGLUniformLocation>, color4: IColor4Like): void {
-        if (!uniform) {
-            return;
-        }
-
-        this._gl.uniform4f(uniform, color4.r, color4.g, color4.b, color4.a);
-    }
-
-    // States
-
-    /**
-     * Set various states to the webGL context
-     * @param culling defines backface culling state
-     * @param zOffset defines the value to apply to zOffset (0 by default)
-     * @param force defines if states must be applied even if cache is up to date
-     * @param reverseSide defines if culling must be reversed (CCW instead of CW and CW instead of CCW)
-     */
-    public setState(culling: boolean, zOffset: number = 0, force?: boolean, reverseSide = false): void {
-        // Culling
-        if (this._depthCullingState.cull !== culling || force) {
-            this._depthCullingState.cull = culling;
-        }
-
-        // Cull face
-        var cullFace = this.cullBackFaces ? this._gl.BACK : this._gl.FRONT;
-        if (this._depthCullingState.cullFace !== cullFace || force) {
-            this._depthCullingState.cullFace = cullFace;
-        }
-
-        // Z offset
-        this.setZOffset(zOffset);
-
-        // Front face
-        var frontFace = reverseSide ? this._gl.CW : this._gl.CCW;
-        if (this._depthCullingState.frontFace !== frontFace || force) {
-            this._depthCullingState.frontFace = frontFace;
-        }
-    }
-
-    /**
-     * Set the z offset to apply to current rendering
-     * @param value defines the offset to apply
-     */
-    public setZOffset(value: number): void {
-        this._depthCullingState.zOffset = value;
-    }
-
-    /**
-     * Gets the current value of the zOffset
-     * @returns the current zOffset state
-     */
-    public getZOffset(): number {
-        return this._depthCullingState.zOffset;
-    }
-
-    /**
-     * Enable or disable depth buffering
-     * @param enable defines the state to set
-     */
-    public setDepthBuffer(enable: boolean): void {
-        this._depthCullingState.depthTest = enable;
-    }
-
-    /**
-     * Gets a boolean indicating if depth writing is enabled
-     * @returns the current depth writing state
-     */
-    public getDepthWrite(): boolean {
-        return this._depthCullingState.depthMask;
-    }
-
-    /**
-     * Enable or disable depth writing
-     * @param enable defines the state to set
-     */
-    public setDepthWrite(enable: boolean): void {
-        this._depthCullingState.depthMask = enable;
-    }
-
-    /**
-     * Enable or disable color writing
-     * @param enable defines the state to set
-     */
-    public setColorWrite(enable: boolean): void {
-        this._gl.colorMask(enable, enable, enable, enable);
-        this._colorWrite = enable;
-    }
-
-    /**
-     * Gets a boolean indicating if color writing is enabled
-     * @returns the current color writing state
-     */
-    public getColorWrite(): boolean {
-        return this._colorWrite;
-    }
-
-    /**
-     * Sets alpha constants used by some alpha blending modes
-     * @param r defines the red component
-     * @param g defines the green component
-     * @param b defines the blue component
-     * @param a defines the alpha component
-     */
-    public setAlphaConstants(r: number, g: number, b: number, a: number) {
-        this._alphaState.setAlphaBlendConstants(r, g, b, a);
-    }
-
-    /**
-     * Sets the current alpha mode
-     * @param mode defines the mode to use (one of the Engine.ALPHA_XXX)
-     * @param noDepthWriteChange defines if depth writing state should remains unchanged (false by default)
-     * @see http://doc.babylonjs.com/resources/transparency_and_how_meshes_are_rendered
-     */
-    public setAlphaMode(mode: number, noDepthWriteChange: boolean = false): void {
-        if (this._alphaMode === mode) {
-            return;
-        }
-
-        switch (mode) {
-            case Engine.ALPHA_DISABLE:
-                this._alphaState.alphaBlend = false;
-                break;
-            case Engine.ALPHA_PREMULTIPLIED:
-                this._alphaState.setAlphaBlendFunctionParameters(this._gl.ONE, this._gl.ONE_MINUS_SRC_ALPHA, this._gl.ONE, this._gl.ONE);
-                this._alphaState.alphaBlend = true;
-                break;
-            case Engine.ALPHA_PREMULTIPLIED_PORTERDUFF:
-                this._alphaState.setAlphaBlendFunctionParameters(this._gl.ONE, this._gl.ONE_MINUS_SRC_ALPHA, this._gl.ONE, this._gl.ONE_MINUS_SRC_ALPHA);
-                this._alphaState.alphaBlend = true;
-                break;
-            case Engine.ALPHA_COMBINE:
-                this._alphaState.setAlphaBlendFunctionParameters(this._gl.SRC_ALPHA, this._gl.ONE_MINUS_SRC_ALPHA, this._gl.ONE, this._gl.ONE);
-                this._alphaState.alphaBlend = true;
-                break;
-            case Engine.ALPHA_ONEONE:
-                this._alphaState.setAlphaBlendFunctionParameters(this._gl.ONE, this._gl.ONE, this._gl.ZERO, this._gl.ONE);
-                this._alphaState.alphaBlend = true;
-                break;
-            case Engine.ALPHA_ADD:
-                this._alphaState.setAlphaBlendFunctionParameters(this._gl.SRC_ALPHA, this._gl.ONE, this._gl.ZERO, this._gl.ONE);
-                this._alphaState.alphaBlend = true;
-                break;
-            case Engine.ALPHA_SUBTRACT:
-                this._alphaState.setAlphaBlendFunctionParameters(this._gl.ZERO, this._gl.ONE_MINUS_SRC_COLOR, this._gl.ONE, this._gl.ONE);
-                this._alphaState.alphaBlend = true;
-                break;
-            case Engine.ALPHA_MULTIPLY:
-                this._alphaState.setAlphaBlendFunctionParameters(this._gl.DST_COLOR, this._gl.ZERO, this._gl.ONE, this._gl.ONE);
-                this._alphaState.alphaBlend = true;
-                break;
-            case Engine.ALPHA_MAXIMIZED:
-                this._alphaState.setAlphaBlendFunctionParameters(this._gl.SRC_ALPHA, this._gl.ONE_MINUS_SRC_COLOR, this._gl.ONE, this._gl.ONE);
-                this._alphaState.alphaBlend = true;
-                break;
-            case Engine.ALPHA_INTERPOLATE:
-                this._alphaState.setAlphaBlendFunctionParameters(this._gl.CONSTANT_COLOR, this._gl.ONE_MINUS_CONSTANT_COLOR, this._gl.CONSTANT_ALPHA, this._gl.ONE_MINUS_CONSTANT_ALPHA);
-                this._alphaState.alphaBlend = true;
-                break;
-            case Engine.ALPHA_SCREENMODE:
-                this._alphaState.setAlphaBlendFunctionParameters(this._gl.ONE, this._gl.ONE_MINUS_SRC_COLOR, this._gl.ONE, this._gl.ONE_MINUS_SRC_ALPHA);
-                this._alphaState.alphaBlend = true;
-                break;
-        }
-        if (!noDepthWriteChange) {
-            this.setDepthWrite(mode === Engine.ALPHA_DISABLE);
-        }
-        this._alphaMode = mode;
-    }
-
-    /**
-     * Gets the current alpha mode
-     * @see http://doc.babylonjs.com/resources/transparency_and_how_meshes_are_rendered
-     * @returns the current alpha mode
-     */
-    public getAlphaMode(): number {
-        return this._alphaMode;
-    }
-
-    // Textures
-
-    /**
-     * Clears the list of texture accessible through engine.
-     * This can help preventing texture load conflict due to name collision.
-     */
-    public clearInternalTexturesCache() {
-        this._internalTexturesCache = [];
-    }
-
-    /**
-     * Force the entire cache to be cleared
-     * You should not have to use this function unless your engine needs to share the webGL context with another engine
-     * @param bruteForce defines a boolean to force clearing ALL caches (including stencil, detoh and alpha states)
-     */
-    public wipeCaches(bruteForce?: boolean): void {
-        if (this.preventCacheWipeBetweenFrames && !bruteForce) {
-            return;
-        }
-        this._currentEffect = null;
-        this._viewportCached.x = 0;
-        this._viewportCached.y = 0;
-        this._viewportCached.z = 0;
-        this._viewportCached.w = 0;
-
-        if (bruteForce) {
-            this.resetTextureCache();
-            this._currentProgram = null;
-
-            this._stencilState.reset();
-            this._depthCullingState.reset();
-            this.setDepthFunctionToLessOrEqual();
-            this._alphaState.reset();
-
-            this._unpackFlipYCached = null;
-        }
-
-        this._resetVertexBufferBinding();
-        this._cachedIndexBuffer = null;
-        this._cachedEffectForVertexBuffers = null;
-        this._unbindVertexArrayObject();
-        this.bindIndexBuffer(null);
-    }
-
-    /**
-     * Set the compressed texture format to use, based on the formats you have, and the formats
-     * supported by the hardware / browser.
-     *
-     * Khronos Texture Container (.ktx) files are used to support this.  This format has the
-     * advantage of being specifically designed for OpenGL.  Header elements directly correspond
-     * to API arguments needed to compressed textures.  This puts the burden on the container
-     * generator to house the arcane code for determining these for current & future formats.
-     *
-     * for description see https://www.khronos.org/opengles/sdk/tools/KTX/
-     * for file layout see https://www.khronos.org/opengles/sdk/tools/KTX/file_format_spec/
-     *
-     * Note: The result of this call is not taken into account when a texture is base64.
-     *
-     * @param formatsAvailable defines the list of those format families you have created
-     * on your server.  Syntax: '-' + format family + '.ktx'.  (Case and order do not matter.)
-     *
-     * Current families are astc, dxt, pvrtc, etc2, & etc1.
-     * @returns The extension selected.
-     */
-    public setTextureFormatToUse(formatsAvailable: Array<string>): Nullable<string> {
-        for (var i = 0, len1 = this.texturesSupported.length; i < len1; i++) {
-            for (var j = 0, len2 = formatsAvailable.length; j < len2; j++) {
-                if (this._texturesSupported[i] === formatsAvailable[j].toLowerCase()) {
-                    return this._textureFormatInUse = this._texturesSupported[i];
-                }
-            }
-        }
-        // actively set format to nothing, to allow this to be called more than once
-        // and possibly fail the 2nd time
-        this._textureFormatInUse = null;
-        return null;
-    }
-
-    /** @hidden */
-    public _getSamplingParameters(samplingMode: number, generateMipMaps: boolean): { min: number; mag: number } {
-        var gl = this._gl;
-        var magFilter = gl.NEAREST;
-        var minFilter = gl.NEAREST;
-
-        switch (samplingMode) {
-            case Engine.TEXTURE_BILINEAR_SAMPLINGMODE:
-                magFilter = gl.LINEAR;
-                if (generateMipMaps) {
-                    minFilter = gl.LINEAR_MIPMAP_NEAREST;
-                } else {
-                    minFilter = gl.LINEAR;
-                }
-                break;
-            case Engine.TEXTURE_TRILINEAR_SAMPLINGMODE:
-                magFilter = gl.LINEAR;
-                if (generateMipMaps) {
-                    minFilter = gl.LINEAR_MIPMAP_LINEAR;
-                } else {
-                    minFilter = gl.LINEAR;
-                }
-                break;
-            case Engine.TEXTURE_NEAREST_SAMPLINGMODE:
-                magFilter = gl.NEAREST;
-                if (generateMipMaps) {
-                    minFilter = gl.NEAREST_MIPMAP_LINEAR;
-                } else {
-                    minFilter = gl.NEAREST;
-                }
-                break;
-            case Engine.TEXTURE_NEAREST_NEAREST_MIPNEAREST:
-                magFilter = gl.NEAREST;
-                if (generateMipMaps) {
-                    minFilter = gl.NEAREST_MIPMAP_NEAREST;
-                } else {
-                    minFilter = gl.NEAREST;
-                }
-                break;
-            case Engine.TEXTURE_NEAREST_LINEAR_MIPNEAREST:
-                magFilter = gl.NEAREST;
-                if (generateMipMaps) {
-                    minFilter = gl.LINEAR_MIPMAP_NEAREST;
-                } else {
-                    minFilter = gl.LINEAR;
-                }
-                break;
-            case Engine.TEXTURE_NEAREST_LINEAR_MIPLINEAR:
-                magFilter = gl.NEAREST;
-                if (generateMipMaps) {
-                    minFilter = gl.LINEAR_MIPMAP_LINEAR;
-                } else {
-                    minFilter = gl.LINEAR;
-                }
-                break;
-            case Engine.TEXTURE_NEAREST_LINEAR:
-                magFilter = gl.NEAREST;
-                minFilter = gl.LINEAR;
-                break;
-            case Engine.TEXTURE_NEAREST_NEAREST:
-                magFilter = gl.NEAREST;
-                minFilter = gl.NEAREST;
-                break;
-            case Engine.TEXTURE_LINEAR_NEAREST_MIPNEAREST:
-                magFilter = gl.LINEAR;
-                if (generateMipMaps) {
-                    minFilter = gl.NEAREST_MIPMAP_NEAREST;
-                } else {
-                    minFilter = gl.NEAREST;
-                }
-                break;
-            case Engine.TEXTURE_LINEAR_NEAREST_MIPLINEAR:
-                magFilter = gl.LINEAR;
-                if (generateMipMaps) {
-                    minFilter = gl.NEAREST_MIPMAP_LINEAR;
-                } else {
-                    minFilter = gl.NEAREST;
-                }
-                break;
-            case Engine.TEXTURE_LINEAR_LINEAR:
-                magFilter = gl.LINEAR;
-                minFilter = gl.LINEAR;
-                break;
-            case Engine.TEXTURE_LINEAR_NEAREST:
-                magFilter = gl.LINEAR;
-                minFilter = gl.NEAREST;
-                break;
-        }
-
-        return {
-            min: minFilter,
-            mag: magFilter
-        };
-    }
-
-    /** @hidden */
-    public _createTexture(): WebGLTexture {
-        let texture = this._gl.createTexture();
-
-        if (!texture) {
-            throw new Error("Unable to create texture");
-        }
-
-        return texture;
-    }
-
-    /**
-     * Usually called from Texture.ts.
-     * Passed information to create a WebGLTexture
-     * @param urlArg defines a value which contains one of the following:
-     * * A conventional http URL, e.g. 'http://...' or 'file://...'
-     * * A base64 string of in-line texture data, e.g. 'data:image/jpg;base64,/...'
-     * * An indicator that data being passed using the buffer parameter, e.g. 'data:mytexture.jpg'
-     * @param noMipmap defines a boolean indicating that no mipmaps shall be generated.  Ignored for compressed textures.  They must be in the file
-     * @param invertY when true, image is flipped when loaded.  You probably want true. Certain compressed textures may invert this if their default is inverted (eg. ktx)
-     * @param scene needed for loading to the correct scene
-     * @param samplingMode mode with should be used sample / access the texture (Default: Texture.TRILINEAR_SAMPLINGMODE)
-     * @param onLoad optional callback to be called upon successful completion
-     * @param onError optional callback to be called upon failure
-     * @param buffer a source of a file previously fetched as either a base64 string, an ArrayBuffer (compressed or image format), HTMLImageElement (image format), or a Blob
-     * @param fallback an internal argument in case the function must be called again, due to etc1 not having alpha capabilities
-     * @param format internal format.  Default: RGB when extension is '.jpg' else RGBA.  Ignored for compressed textures
-     * @param forcedExtension defines the extension to use to pick the right loader
-     * @param excludeLoaders array of texture loaders that should be excluded when picking a loader for the texture (default: empty array)
-     * @returns a InternalTexture for assignment back into BABYLON.Texture
-     */
-    public createTexture(urlArg: Nullable<string>, noMipmap: boolean, invertY: boolean, scene: Nullable<Scene>, samplingMode: number = Engine.TEXTURE_TRILINEAR_SAMPLINGMODE,
-        onLoad: Nullable<() => void> = null, onError: Nullable<(message: string, exception: any) => void> = null,
-        buffer: Nullable<string | ArrayBuffer | ArrayBufferView | HTMLImageElement | Blob> = null, fallback: Nullable<InternalTexture> = null, format: Nullable<number> = null,
-        forcedExtension: Nullable<string> = null, excludeLoaders: Array<IInternalTextureLoader> = []): InternalTexture {
-        var url = String(urlArg); // assign a new string, so that the original is still available in case of fallback
-        var fromData = url.substr(0, 5) === "data:";
-        var fromBlob = url.substr(0, 5) === "blob:";
-        var isBase64 = fromData && url.indexOf(";base64,") !== -1;
-
-        let texture = fallback ? fallback : new InternalTexture(this, InternalTexture.DATASOURCE_URL);
-
-        // establish the file extension, if possible
-        var lastDot = url.lastIndexOf('.');
-        var extension = forcedExtension ? forcedExtension : (lastDot > -1 ? url.substring(lastDot).toLowerCase() : "");
-
-        let loader: Nullable<IInternalTextureLoader> = null;
-        for (let availableLoader of Engine._TextureLoaders) {
-            if (excludeLoaders.indexOf(availableLoader) === -1 && availableLoader.canLoad(extension, this._textureFormatInUse, fallback, isBase64, buffer ? true : false)) {
-                loader = availableLoader;
-                break;
-            }
-        }
-
-        if (loader) {
-            url = loader.transformUrl(url, this._textureFormatInUse);
-        }
-
-        if (scene) {
-            scene._addPendingData(texture);
-        }
-        texture.url = url;
-        texture.generateMipMaps = !noMipmap;
-        texture.samplingMode = samplingMode;
-        texture.invertY = invertY;
-
-        if (!this._doNotHandleContextLost) {
-            // Keep a link to the buffer only if we plan to handle context lost
-            texture._buffer = buffer;
-        }
-
-        let onLoadObserver: Nullable<Observer<InternalTexture>> = null;
-        if (onLoad && !fallback) {
-            onLoadObserver = texture.onLoadedObservable.add(onLoad);
-        }
-
-        if (!fallback) { this._internalTexturesCache.push(texture); }
-
-        let onInternalError = (message?: string, exception?: any) => {
-            if (scene) {
-                scene._removePendingData(texture);
-            }
-
-            let customFallback = false;
-            if (loader) {
-                const fallbackUrl = loader.getFallbackTextureUrl(url, this._textureFormatInUse);
-                if (fallbackUrl) {
-                    // Add Back
-                    customFallback = true;
-                    excludeLoaders.push(loader);
-                    this.createTexture(urlArg, noMipmap, texture.invertY, scene, samplingMode, null, onError, buffer, texture, undefined, undefined, excludeLoaders);
-                    return;
-                }
-            }
-
-            if (!customFallback) {
-                if (onLoadObserver) {
-                    texture.onLoadedObservable.remove(onLoadObserver);
-                }
-                if (EngineStore.UseFallbackTexture) {
-                    this.createTexture(EngineStore.FallbackTexture, noMipmap, texture.invertY, scene, samplingMode, null, onError, buffer, texture);
-                    return;
-                }
-            }
-
-            if (onError) {
-                onError(message || "Unknown error", exception);
-            }
-        };
-
-        // processing for non-image formats
-        if (loader) {
-            var callback = (data: string | ArrayBuffer) => {
-                loader!.loadData(data as ArrayBuffer, texture, (width: number, height: number, loadMipmap: boolean, isCompressed: boolean, done: () => void, loadFailed) => {
-                    if (loadFailed) {
-                        onInternalError("TextureLoader failed to load data");
-                    } else {
-                        this._prepareWebGLTexture(texture, scene, width, height, texture.invertY, !loadMipmap, isCompressed, () => {
-                            done();
-                            return false;
-                        }, samplingMode);
-                    }
-                });
-            };
-
-            if (!buffer) {
-                this._loadFile(url, callback, undefined, scene ? scene.offlineProvider : undefined, true, (request?: WebRequest, exception?: any) => {
-                    onInternalError("Unable to load " + (request ? request.responseURL : url, exception));
-                });
-            } else {
-                //callback(buffer as ArrayBuffer);
-                if (buffer instanceof ArrayBuffer) {
-                    callback(buffer);
-                }
-                else {
-                    if (onError) {
-                        onError("Unable to load: only ArrayBuffer supported here", null);
-                    }
-                }
-            }
-        } else {
-            var onload = (img: HTMLImageElement) => {
-                if (fromBlob && !this._doNotHandleContextLost) {
-                    // We need to store the image if we need to rebuild the texture
-                    // in case of a webgl context lost
-                    texture._buffer = img;
-                }
-
-                this._prepareWebGLTexture(texture, scene, img.width, img.height, texture.invertY, noMipmap, false, (potWidth, potHeight, continuationCallback) => {
-                    let gl = this._gl;
-                    var isPot = (img.width === potWidth && img.height === potHeight);
-                    let internalFormat = format ? this._getInternalFormat(format) : ((extension === ".jpg") ? gl.RGB : gl.RGBA);
-
-                    if (isPot) {
-                        gl.texImage2D(gl.TEXTURE_2D, 0, internalFormat, internalFormat, gl.UNSIGNED_BYTE, img);
-                        return false;
-                    }
-
-                    let maxTextureSize = this._caps.maxTextureSize;
-
-                    if (img.width > maxTextureSize || img.height > maxTextureSize || Engine._RescalePostProcessFactory === null) {
-                        this._prepareWorkingCanvas();
-                        if (!this._workingCanvas || !this._workingContext) {
-                            return false;
-                        }
-
-                        this._workingCanvas.width = potWidth;
-                        this._workingCanvas.height = potHeight;
-
-                        this._workingContext.drawImage(img, 0, 0, img.width, img.height, 0, 0, potWidth, potHeight);
-                        gl.texImage2D(gl.TEXTURE_2D, 0, internalFormat, internalFormat, gl.UNSIGNED_BYTE, this._workingCanvas);
-
-                        texture.width = potWidth;
-                        texture.height = potHeight;
-
-                        return false;
-                    } else {
-                        // Using shaders when possible to rescale because canvas.drawImage is lossy
-                        let source = new InternalTexture(this, InternalTexture.DATASOURCE_TEMP);
-                        this._bindTextureDirectly(gl.TEXTURE_2D, source, true);
-                        gl.texImage2D(gl.TEXTURE_2D, 0, internalFormat, internalFormat, gl.UNSIGNED_BYTE, img);
-
-                        this._rescaleTexture(source, texture, scene, internalFormat, () => {
-                            this._releaseTexture(source);
-                            this._bindTextureDirectly(gl.TEXTURE_2D, texture, true);
-
-                            continuationCallback();
-                        });
-                    }
-
-                    return true;
-                }, samplingMode);
-            };
-
-            if (!fromData || isBase64) {
-                if (buffer instanceof HTMLImageElement) {
-                    onload(buffer);
-                } else {
-                    FileTools.LoadImage(url, onload, onInternalError, scene ? scene.offlineProvider : null);
-                }
-            }
-            else if (typeof buffer === "string" || buffer instanceof ArrayBuffer || ArrayBuffer.isView(buffer) || buffer instanceof Blob) {
-                FileTools.LoadImage(buffer, onload, onInternalError, scene ? scene.offlineProvider : null);
-            }
-            else {
-                onload(<HTMLImageElement>buffer);
-            }
-        }
-
-        return texture;
-    }
-
-    /**
-     * @hidden
-     * Rescales a texture
-     * @param source input texutre
-     * @param destination destination texture
-     * @param scene scene to use to render the resize
-     * @param internalFormat format to use when resizing
-     * @param onComplete callback to be called when resize has completed
-     */
-    public _rescaleTexture(source: InternalTexture, destination: InternalTexture, scene: Nullable<Scene>, internalFormat: number, onComplete: () => void): void {
-        this._gl.texParameteri(this._gl.TEXTURE_2D, this._gl.TEXTURE_MAG_FILTER, this._gl.LINEAR);
-        this._gl.texParameteri(this._gl.TEXTURE_2D, this._gl.TEXTURE_MIN_FILTER, this._gl.LINEAR);
-        this._gl.texParameteri(this._gl.TEXTURE_2D, this._gl.TEXTURE_WRAP_S, this._gl.CLAMP_TO_EDGE);
-        this._gl.texParameteri(this._gl.TEXTURE_2D, this._gl.TEXTURE_WRAP_T, this._gl.CLAMP_TO_EDGE);
-
-        let rtt = this.createRenderTargetTexture({
-            width: destination.width,
-            height: destination.height,
-        }, {
-                generateMipMaps: false,
-                type: Engine.TEXTURETYPE_UNSIGNED_INT,
-                samplingMode: Engine.TEXTURE_BILINEAR_SAMPLINGMODE,
-                generateDepthBuffer: false,
-                generateStencilBuffer: false
-            }
-        );
-
-        if (!this._rescalePostProcess && Engine._RescalePostProcessFactory) {
-            this._rescalePostProcess = Engine._RescalePostProcessFactory(this);
-        }
-
-        this._rescalePostProcess.getEffect().executeWhenCompiled(() => {
-            this._rescalePostProcess.onApply = function(effect) {
-                effect._bindTexture("textureSampler", source);
-            };
-
-            let hostingScene = scene;
-
-            if (!hostingScene) {
-                hostingScene = this.scenes[this.scenes.length - 1];
-            }
-            hostingScene.postProcessManager.directRender([this._rescalePostProcess], rtt, true);
-
-            this._bindTextureDirectly(this._gl.TEXTURE_2D, destination, true);
-            this._gl.copyTexImage2D(this._gl.TEXTURE_2D, 0, internalFormat, 0, 0, destination.width, destination.height, 0);
-
-            this.unBindFramebuffer(rtt);
-            this._releaseTexture(rtt);
-
-            if (onComplete) {
-                onComplete();
-            }
-        });
-    }
-
-    /**
-     * Creates a raw texture
-     * @param data defines the data to store in the texture
-     * @param width defines the width of the texture
-     * @param height defines the height of the texture
-     * @param format defines the format of the data
-     * @param generateMipMaps defines if the engine should generate the mip levels
-     * @param invertY defines if data must be stored with Y axis inverted
-     * @param samplingMode defines the required sampling mode (Texture.NEAREST_SAMPLINGMODE by default)
-     * @param compression defines the compression used (null by default)
-     * @param type defines the type fo the data (Engine.TEXTURETYPE_UNSIGNED_INT by default)
-     * @returns the raw texture inside an InternalTexture
-     */
-    public createRawTexture(data: Nullable<ArrayBufferView>, width: number, height: number, format: number, generateMipMaps: boolean, invertY: boolean, samplingMode: number, compression: Nullable<string> = null, type: number = Engine.TEXTURETYPE_UNSIGNED_INT): InternalTexture {
-        throw _DevTools.WarnImport("Engine.RawTexture");
-    }
-
-    private _unpackFlipYCached: Nullable<boolean> = null;
-
-    /**
-     * In case you are sharing the context with other applications, it might
-     * be interested to not cache the unpack flip y state to ensure a consistent
-     * value would be set.
-     */
-    public enableUnpackFlipYCached = true;
-
-    /** @hidden */
-    public _unpackFlipY(value: boolean): void {
-        if (this._unpackFlipYCached !== value) {
-            this._gl.pixelStorei(this._gl.UNPACK_FLIP_Y_WEBGL, value ? 1 : 0);
-
-            if (this.enableUnpackFlipYCached) {
-                this._unpackFlipYCached = value;
-            }
-        }
-    }
-
-    /** @hidden */
-    public _getUnpackAlignement(): number {
-        return this._gl.getParameter(this._gl.UNPACK_ALIGNMENT);
-    }
-
-    /**
-     * Creates a dynamic texture
-     * @param width defines the width of the texture
-     * @param height defines the height of the texture
-     * @param generateMipMaps defines if the engine should generate the mip levels
-     * @param samplingMode defines the required sampling mode (Texture.NEAREST_SAMPLINGMODE by default)
-     * @returns the dynamic texture inside an InternalTexture
-     */
-    public createDynamicTexture(width: number, height: number, generateMipMaps: boolean, samplingMode: number): InternalTexture {
-        var texture = new InternalTexture(this, InternalTexture.DATASOURCE_DYNAMIC);
-        texture.baseWidth = width;
-        texture.baseHeight = height;
-
-        if (generateMipMaps) {
-            width = this.needPOTTextures ? Engine.GetExponentOfTwo(width, this._caps.maxTextureSize) : width;
-            height = this.needPOTTextures ? Engine.GetExponentOfTwo(height, this._caps.maxTextureSize) : height;
-        }
-
-        //  this.resetTextureCache();
-        texture.width = width;
-        texture.height = height;
-        texture.isReady = false;
-        texture.generateMipMaps = generateMipMaps;
-        texture.samplingMode = samplingMode;
-
-        this.updateTextureSamplingMode(samplingMode, texture);
-
-        this._internalTexturesCache.push(texture);
-
-        return texture;
-    }
-
-    /**
-     * Update the sampling mode of a given texture
-     * @param samplingMode defines the required sampling mode
-     * @param texture defines the texture to update
-     */
-    public updateTextureSamplingMode(samplingMode: number, texture: InternalTexture): void {
-        var filters = this._getSamplingParameters(samplingMode, texture.generateMipMaps);
-
-        if (texture.isCube) {
-            this._setTextureParameterInteger(this._gl.TEXTURE_CUBE_MAP, this._gl.TEXTURE_MAG_FILTER, filters.mag, texture);
-            this._setTextureParameterInteger(this._gl.TEXTURE_CUBE_MAP, this._gl.TEXTURE_MIN_FILTER, filters.min);
-            this._bindTextureDirectly(this._gl.TEXTURE_CUBE_MAP, null);
-        } else if (texture.is3D) {
-            this._setTextureParameterInteger(this._gl.TEXTURE_3D, this._gl.TEXTURE_MAG_FILTER, filters.mag, texture);
-            this._setTextureParameterInteger(this._gl.TEXTURE_3D, this._gl.TEXTURE_MIN_FILTER, filters.min);
-            this._bindTextureDirectly(this._gl.TEXTURE_3D, null);
-        } else {
-            this._setTextureParameterInteger(this._gl.TEXTURE_2D, this._gl.TEXTURE_MAG_FILTER, filters.mag, texture);
-            this._setTextureParameterInteger(this._gl.TEXTURE_2D, this._gl.TEXTURE_MIN_FILTER, filters.min);
-            this._bindTextureDirectly(this._gl.TEXTURE_2D, null);
-        }
-
-        texture.samplingMode = samplingMode;
-    }
-
-    /**
-     * Update the content of a dynamic texture
-     * @param texture defines the texture to update
-     * @param canvas defines the canvas containing the source
-     * @param invertY defines if data must be stored with Y axis inverted
-     * @param premulAlpha defines if alpha is stored as premultiplied
-     * @param format defines the format of the data
-     * @param forceBindTexture if the texture should be forced to be bound eg. after a graphics context loss (Default: false)
-     */
-    public updateDynamicTexture(texture: Nullable<InternalTexture>, canvas: HTMLCanvasElement, invertY: boolean, premulAlpha: boolean = false, format?: number, forceBindTexture: boolean = false): void {
-        if (!texture) {
-            return;
-        }
-
-        this._bindTextureDirectly(this._gl.TEXTURE_2D, texture, true, forceBindTexture);
-        this._unpackFlipY(invertY);
-        if (premulAlpha) {
-            this._gl.pixelStorei(this._gl.UNPACK_PREMULTIPLY_ALPHA_WEBGL, 1);
-        }
-        let internalFormat = format ? this._getInternalFormat(format) : this._gl.RGBA;
-        this._gl.texImage2D(this._gl.TEXTURE_2D, 0, internalFormat, internalFormat, this._gl.UNSIGNED_BYTE, canvas);
-        if (texture.generateMipMaps) {
-            this._gl.generateMipmap(this._gl.TEXTURE_2D);
-        }
-        this._bindTextureDirectly(this._gl.TEXTURE_2D, null);
-        if (premulAlpha) {
-            this._gl.pixelStorei(this._gl.UNPACK_PREMULTIPLY_ALPHA_WEBGL, 0);
-        }
-        texture.isReady = true;
-    }
-
-    /**
-     * Update a video texture
-     * @param texture defines the texture to update
-     * @param video defines the video element to use
-     * @param invertY defines if data must be stored with Y axis inverted
-     */
-    public updateVideoTexture(texture: Nullable<InternalTexture>, video: HTMLVideoElement, invertY: boolean): void {
-        if (!texture || texture._isDisabled) {
-            return;
-        }
-
-        var wasPreviouslyBound = this._bindTextureDirectly(this._gl.TEXTURE_2D, texture, true);
-        this._unpackFlipY(!invertY); // Video are upside down by default
-
-        try {
-            // Testing video texture support
-            if (this._videoTextureSupported === undefined) {
-                this._gl.texImage2D(this._gl.TEXTURE_2D, 0, this._gl.RGBA, this._gl.RGBA, this._gl.UNSIGNED_BYTE, video);
-
-                if (this._gl.getError() !== 0) {
-                    this._videoTextureSupported = false;
-                } else {
-                    this._videoTextureSupported = true;
-                }
-            }
-
-            // Copy video through the current working canvas if video texture is not supported
-            if (!this._videoTextureSupported) {
-                if (!texture._workingCanvas) {
-                    texture._workingCanvas = document.createElement("canvas");
-                    let context = texture._workingCanvas.getContext("2d");
-
-                    if (!context) {
-                        throw new Error("Unable to get 2d context");
-                    }
-
-                    texture._workingContext = context;
-                    texture._workingCanvas.width = texture.width;
-                    texture._workingCanvas.height = texture.height;
-                }
-
-                texture._workingContext!.drawImage(video, 0, 0, video.videoWidth, video.videoHeight, 0, 0, texture.width, texture.height);
-
-                this._gl.texImage2D(this._gl.TEXTURE_2D, 0, this._gl.RGBA, this._gl.RGBA, this._gl.UNSIGNED_BYTE, texture._workingCanvas);
-            } else {
-                this._gl.texImage2D(this._gl.TEXTURE_2D, 0, this._gl.RGBA, this._gl.RGBA, this._gl.UNSIGNED_BYTE, video);
-            }
-
-            if (texture.generateMipMaps) {
-                this._gl.generateMipmap(this._gl.TEXTURE_2D);
-            }
-
-            if (!wasPreviouslyBound) {
-                this._bindTextureDirectly(this._gl.TEXTURE_2D, null);
-            }
-            //    this.resetTextureCache();
-            texture.isReady = true;
-
-        } catch (ex) {
-            // Something unexpected
-            // Let's disable the texture
-            texture._isDisabled = true;
-        }
-    }
-
-    /**
-     * Updates a depth texture Comparison Mode and Function.
-     * If the comparison Function is equal to 0, the mode will be set to none.
-     * Otherwise, this only works in webgl 2 and requires a shadow sampler in the shader.
-     * @param texture The texture to set the comparison function for
-     * @param comparisonFunction The comparison function to set, 0 if no comparison required
-     */
-    public updateTextureComparisonFunction(texture: InternalTexture, comparisonFunction: number): void {
-        if (this.webGLVersion === 1) {
-            Logger.Error("WebGL 1 does not support texture comparison.");
-            return;
-        }
-
-        var gl = this._gl;
-
-        if (texture.isCube) {
-            this._bindTextureDirectly(this._gl.TEXTURE_CUBE_MAP, texture, true);
-
-            if (comparisonFunction === 0) {
-                gl.texParameteri(gl.TEXTURE_CUBE_MAP, gl.TEXTURE_COMPARE_FUNC, Engine.LEQUAL);
-                gl.texParameteri(gl.TEXTURE_CUBE_MAP, gl.TEXTURE_COMPARE_MODE, gl.NONE);
-            }
-            else {
-                gl.texParameteri(gl.TEXTURE_CUBE_MAP, gl.TEXTURE_COMPARE_FUNC, comparisonFunction);
-                gl.texParameteri(gl.TEXTURE_CUBE_MAP, gl.TEXTURE_COMPARE_MODE, gl.COMPARE_REF_TO_TEXTURE);
-            }
-
-            this._bindTextureDirectly(this._gl.TEXTURE_CUBE_MAP, null);
-        } else {
-            this._bindTextureDirectly(this._gl.TEXTURE_2D, texture, true);
-
-            if (comparisonFunction === 0) {
-                gl.texParameteri(gl.TEXTURE_2D, gl.TEXTURE_COMPARE_FUNC, Engine.LEQUAL);
-                gl.texParameteri(gl.TEXTURE_2D, gl.TEXTURE_COMPARE_MODE, gl.NONE);
-            }
-            else {
-                gl.texParameteri(gl.TEXTURE_2D, gl.TEXTURE_COMPARE_FUNC, comparisonFunction);
-                gl.texParameteri(gl.TEXTURE_2D, gl.TEXTURE_COMPARE_MODE, gl.COMPARE_REF_TO_TEXTURE);
-            }
-
-            this._bindTextureDirectly(this._gl.TEXTURE_2D, null);
-        }
-
-        texture._comparisonFunction = comparisonFunction;
-    }
-
-    /** @hidden */
-    public _setupDepthStencilTexture(internalTexture: InternalTexture, size: number | { width: number, height: number }, generateStencil: boolean, bilinearFiltering: boolean, comparisonFunction: number): void {
-        var width = (<{ width: number, height: number }>size).width || <number>size;
-        var height = (<{ width: number, height: number }>size).height || <number>size;
-        internalTexture.baseWidth = width;
-        internalTexture.baseHeight = height;
-        internalTexture.width = width;
-        internalTexture.height = height;
-        internalTexture.isReady = true;
-        internalTexture.samples = 1;
-        internalTexture.generateMipMaps = false;
-        internalTexture._generateDepthBuffer = true;
-        internalTexture._generateStencilBuffer = generateStencil;
-        internalTexture.samplingMode = bilinearFiltering ? Engine.TEXTURE_BILINEAR_SAMPLINGMODE : Engine.TEXTURE_NEAREST_SAMPLINGMODE;
-        internalTexture.type = Engine.TEXTURETYPE_UNSIGNED_INT;
-        internalTexture._comparisonFunction = comparisonFunction;
-
-        var gl = this._gl;
-        var target = internalTexture.isCube ? gl.TEXTURE_CUBE_MAP : gl.TEXTURE_2D;
-        var samplingParameters = this._getSamplingParameters(internalTexture.samplingMode, false);
-        gl.texParameteri(target, gl.TEXTURE_MAG_FILTER, samplingParameters.mag);
-        gl.texParameteri(target, gl.TEXTURE_MIN_FILTER, samplingParameters.min);
-        gl.texParameteri(target, gl.TEXTURE_WRAP_S, gl.CLAMP_TO_EDGE);
-        gl.texParameteri(target, gl.TEXTURE_WRAP_T, gl.CLAMP_TO_EDGE);
-
-        if (comparisonFunction === 0) {
-            gl.texParameteri(target, gl.TEXTURE_COMPARE_FUNC, Engine.LEQUAL);
-            gl.texParameteri(target, gl.TEXTURE_COMPARE_MODE, gl.NONE);
-        }
-        else {
-            gl.texParameteri(target, gl.TEXTURE_COMPARE_FUNC, comparisonFunction);
-            gl.texParameteri(target, gl.TEXTURE_COMPARE_MODE, gl.COMPARE_REF_TO_TEXTURE);
-        }
-    }
-
-    /**
-     * Creates a depth stencil texture.
-     * This is only available in WebGL 2 or with the depth texture extension available.
-     * @param size The size of face edge in the texture.
-     * @param options The options defining the texture.
-     * @returns The texture
-     */
-    public createDepthStencilTexture(size: number | { width: number, height: number }, options: DepthTextureCreationOptions): InternalTexture {
-        if (options.isCube) {
-            let width = (<{ width: number, height: number }>size).width || <number>size;
-            return this._createDepthStencilCubeTexture(width, options);
-        }
-        else {
-            return this._createDepthStencilTexture(size, options);
-        }
-    }
-
-    /**
-     * Creates a depth stencil texture.
-     * This is only available in WebGL 2 or with the depth texture extension available.
-     * @param size The size of face edge in the texture.
-     * @param options The options defining the texture.
-     * @returns The texture
-     */
-    private _createDepthStencilTexture(size: number | { width: number, height: number }, options: DepthTextureCreationOptions): InternalTexture {
-        var internalTexture = new InternalTexture(this, InternalTexture.DATASOURCE_DEPTHTEXTURE);
-
-        if (!this._caps.depthTextureExtension) {
-            Logger.Error("Depth texture is not supported by your browser or hardware.");
-            return internalTexture;
-        }
-
-        var internalOptions = {
-            bilinearFiltering: false,
-            comparisonFunction: 0,
-            generateStencil: false,
-            ...options
-        };
-
-        var gl = this._gl;
-        this._bindTextureDirectly(gl.TEXTURE_2D, internalTexture, true);
-
-        this._setupDepthStencilTexture(internalTexture, size, internalOptions.generateStencil, internalOptions.bilinearFiltering, internalOptions.comparisonFunction);
-
-        if (this.webGLVersion > 1) {
-            if (internalOptions.generateStencil) {
-                gl.texImage2D(gl.TEXTURE_2D, 0, gl.DEPTH24_STENCIL8, internalTexture.width, internalTexture.height, 0, gl.DEPTH_STENCIL, gl.UNSIGNED_INT_24_8, null);
-            }
-            else {
-                gl.texImage2D(gl.TEXTURE_2D, 0, gl.DEPTH_COMPONENT24, internalTexture.width, internalTexture.height, 0, gl.DEPTH_COMPONENT, gl.UNSIGNED_INT, null);
-            }
-        }
-        else {
-            if (internalOptions.generateStencil) {
-                gl.texImage2D(gl.TEXTURE_2D, 0, gl.DEPTH_STENCIL, internalTexture.width, internalTexture.height, 0, gl.DEPTH_STENCIL, gl.UNSIGNED_INT_24_8, null);
-            }
-            else {
-                gl.texImage2D(gl.TEXTURE_2D, 0, gl.DEPTH_COMPONENT, internalTexture.width, internalTexture.height, 0, gl.DEPTH_COMPONENT, gl.UNSIGNED_INT, null);
-            }
-        }
-
-        this._bindTextureDirectly(gl.TEXTURE_2D, null);
-
-        return internalTexture;
-    }
-
-    /**
-     * Sets the frame buffer Depth / Stencil attachement of the render target to the defined depth stencil texture.
-     * @param renderTarget The render target to set the frame buffer for
-     */
-    public setFrameBufferDepthStencilTexture(renderTarget: RenderTargetTexture): void {
-        // Create the framebuffer
-        var internalTexture = renderTarget.getInternalTexture();
-        if (!internalTexture || !internalTexture._framebuffer || !renderTarget.depthStencilTexture) {
-            return;
-        }
-
-        var gl = this._gl;
-        var depthStencilTexture = renderTarget.depthStencilTexture;
-
-        this._bindUnboundFramebuffer(internalTexture._framebuffer);
-        if (depthStencilTexture.isCube) {
-            if (depthStencilTexture._generateStencilBuffer) {
-                gl.framebufferTexture2D(gl.FRAMEBUFFER, gl.DEPTH_STENCIL_ATTACHMENT, gl.TEXTURE_CUBE_MAP_POSITIVE_X, depthStencilTexture._webGLTexture, 0);
-            }
-            else {
-                gl.framebufferTexture2D(gl.FRAMEBUFFER, gl.DEPTH_ATTACHMENT, gl.TEXTURE_CUBE_MAP_POSITIVE_X, depthStencilTexture._webGLTexture, 0);
-            }
-        }
-        else {
-            if (depthStencilTexture._generateStencilBuffer) {
-                gl.framebufferTexture2D(gl.FRAMEBUFFER, gl.DEPTH_STENCIL_ATTACHMENT, gl.TEXTURE_2D, depthStencilTexture._webGLTexture, 0);
-            }
-            else {
-                gl.framebufferTexture2D(gl.FRAMEBUFFER, gl.DEPTH_ATTACHMENT, gl.TEXTURE_2D, depthStencilTexture._webGLTexture, 0);
-            }
-        }
-        this._bindUnboundFramebuffer(null);
-    }
-
-    /**
-     * Creates a new render target texture
-     * @param size defines the size of the texture
-     * @param options defines the options used to create the texture
-     * @returns a new render target texture stored in an InternalTexture
-     */
-    public createRenderTargetTexture(size: number | { width: number, height: number }, options: boolean | RenderTargetCreationOptions): InternalTexture {
-        let fullOptions = new RenderTargetCreationOptions();
-
-        if (options !== undefined && typeof options === "object") {
-            fullOptions.generateMipMaps = options.generateMipMaps;
-            fullOptions.generateDepthBuffer = options.generateDepthBuffer === undefined ? true : options.generateDepthBuffer;
-            fullOptions.generateStencilBuffer = fullOptions.generateDepthBuffer && options.generateStencilBuffer;
-            fullOptions.type = options.type === undefined ? Engine.TEXTURETYPE_UNSIGNED_INT : options.type;
-            fullOptions.samplingMode = options.samplingMode === undefined ? Engine.TEXTURE_TRILINEAR_SAMPLINGMODE : options.samplingMode;
-            fullOptions.format = options.format === undefined ? Engine.TEXTUREFORMAT_RGBA : options.format;
-        } else {
-            fullOptions.generateMipMaps = <boolean>options;
-            fullOptions.generateDepthBuffer = true;
-            fullOptions.generateStencilBuffer = false;
-            fullOptions.type = Engine.TEXTURETYPE_UNSIGNED_INT;
-            fullOptions.samplingMode = Engine.TEXTURE_TRILINEAR_SAMPLINGMODE;
-            fullOptions.format = Engine.TEXTUREFORMAT_RGBA;
-        }
-
-        if (fullOptions.type === Engine.TEXTURETYPE_FLOAT && !this._caps.textureFloatLinearFiltering) {
-            // if floating point linear (gl.FLOAT) then force to NEAREST_SAMPLINGMODE
-            fullOptions.samplingMode = Engine.TEXTURE_NEAREST_SAMPLINGMODE;
-        }
-        else if (fullOptions.type === Engine.TEXTURETYPE_HALF_FLOAT && !this._caps.textureHalfFloatLinearFiltering) {
-            // if floating point linear (HALF_FLOAT) then force to NEAREST_SAMPLINGMODE
-            fullOptions.samplingMode = Engine.TEXTURE_NEAREST_SAMPLINGMODE;
-        }
-        var gl = this._gl;
-
-        var texture = new InternalTexture(this, InternalTexture.DATASOURCE_RENDERTARGET);
-        this._bindTextureDirectly(gl.TEXTURE_2D, texture, true);
-
-        var width = (<{ width: number, height: number }>size).width || <number>size;
-        var height = (<{ width: number, height: number }>size).height || <number>size;
-
-        var filters = this._getSamplingParameters(fullOptions.samplingMode, fullOptions.generateMipMaps ? true : false);
-
-        if (fullOptions.type === Engine.TEXTURETYPE_FLOAT && !this._caps.textureFloat) {
-            fullOptions.type = Engine.TEXTURETYPE_UNSIGNED_INT;
-            Logger.Warn("Float textures are not supported. Render target forced to TEXTURETYPE_UNSIGNED_BYTE type");
-        }
-
-        gl.texParameteri(gl.TEXTURE_2D, gl.TEXTURE_MAG_FILTER, filters.mag);
-        gl.texParameteri(gl.TEXTURE_2D, gl.TEXTURE_MIN_FILTER, filters.min);
-        gl.texParameteri(gl.TEXTURE_2D, gl.TEXTURE_WRAP_S, gl.CLAMP_TO_EDGE);
-        gl.texParameteri(gl.TEXTURE_2D, gl.TEXTURE_WRAP_T, gl.CLAMP_TO_EDGE);
-
-        gl.texImage2D(gl.TEXTURE_2D, 0, this._getRGBABufferInternalSizedFormat(fullOptions.type, fullOptions.format), width, height, 0, this._getInternalFormat(fullOptions.format), this._getWebGLTextureType(fullOptions.type), null);
-
-        // Create the framebuffer
-        var currentFrameBuffer = this._currentFramebuffer;
-        var framebuffer = gl.createFramebuffer();
-        this._bindUnboundFramebuffer(framebuffer);
-        gl.framebufferTexture2D(gl.FRAMEBUFFER, gl.COLOR_ATTACHMENT0, gl.TEXTURE_2D, texture._webGLTexture, 0);
-
-        texture._depthStencilBuffer = this._setupFramebufferDepthAttachments(fullOptions.generateStencilBuffer ? true : false, fullOptions.generateDepthBuffer, width, height);
-
-        if (fullOptions.generateMipMaps) {
-            this._gl.generateMipmap(this._gl.TEXTURE_2D);
-        }
-
-        // Unbind
-        this._bindTextureDirectly(gl.TEXTURE_2D, null);
-        gl.bindRenderbuffer(gl.RENDERBUFFER, null);
-        this._bindUnboundFramebuffer(currentFrameBuffer);
-
-        texture._framebuffer = framebuffer;
-        texture.baseWidth = width;
-        texture.baseHeight = height;
-        texture.width = width;
-        texture.height = height;
-        texture.isReady = true;
-        texture.samples = 1;
-        texture.generateMipMaps = fullOptions.generateMipMaps ? true : false;
-        texture.samplingMode = fullOptions.samplingMode;
-        texture.type = fullOptions.type;
-        texture.format = fullOptions.format;
-        texture._generateDepthBuffer = fullOptions.generateDepthBuffer;
-        texture._generateStencilBuffer = fullOptions.generateStencilBuffer ? true : false;
-
-        // this.resetTextureCache();
-
-        this._internalTexturesCache.push(texture);
-
-        return texture;
-    }
-
-    /** @hidden */
-    public _setupFramebufferDepthAttachments(generateStencilBuffer: boolean, generateDepthBuffer: boolean, width: number, height: number, samples = 1): Nullable<WebGLRenderbuffer> {
-        var depthStencilBuffer: Nullable<WebGLRenderbuffer> = null;
-        var gl = this._gl;
-
-        // Create the depth/stencil buffer
-        if (generateStencilBuffer) {
-            depthStencilBuffer = gl.createRenderbuffer();
-            gl.bindRenderbuffer(gl.RENDERBUFFER, depthStencilBuffer);
-
-            if (samples > 1) {
-                gl.renderbufferStorageMultisample(gl.RENDERBUFFER, samples, gl.DEPTH24_STENCIL8, width, height);
-            } else {
-                gl.renderbufferStorage(gl.RENDERBUFFER, gl.DEPTH_STENCIL, width, height);
-            }
-
-            gl.framebufferRenderbuffer(gl.FRAMEBUFFER, gl.DEPTH_STENCIL_ATTACHMENT, gl.RENDERBUFFER, depthStencilBuffer);
-        }
-        else if (generateDepthBuffer) {
-            depthStencilBuffer = gl.createRenderbuffer();
-            gl.bindRenderbuffer(gl.RENDERBUFFER, depthStencilBuffer);
-
-            if (samples > 1) {
-                gl.renderbufferStorageMultisample(gl.RENDERBUFFER, samples, gl.DEPTH_COMPONENT16, width, height);
-            } else {
-                gl.renderbufferStorage(gl.RENDERBUFFER, gl.DEPTH_COMPONENT16, width, height);
-            }
-
-            gl.framebufferRenderbuffer(gl.FRAMEBUFFER, gl.DEPTH_ATTACHMENT, gl.RENDERBUFFER, depthStencilBuffer);
-        }
-
-        return depthStencilBuffer;
-    }
-
-    /**
-     * Updates the sample count of a render target texture
-     * @see http://doc.babylonjs.com/features/webgl2#multisample-render-targets
-     * @param texture defines the texture to update
-     * @param samples defines the sample count to set
-     * @returns the effective sample count (could be 0 if multisample render targets are not supported)
-     */
-    public updateRenderTargetTextureSampleCount(texture: Nullable<InternalTexture>, samples: number): number {
-        if (this.webGLVersion < 2 || !texture) {
-            return 1;
-        }
-
-        if (texture.samples === samples) {
-            return samples;
-        }
-
-        var gl = this._gl;
-
-        samples = Math.min(samples, this.getCaps().maxMSAASamples);
-
-        // Dispose previous render buffers
-        if (texture._depthStencilBuffer) {
-            gl.deleteRenderbuffer(texture._depthStencilBuffer);
-            texture._depthStencilBuffer = null;
-        }
-
-        if (texture._MSAAFramebuffer) {
-            gl.deleteFramebuffer(texture._MSAAFramebuffer);
-            texture._MSAAFramebuffer = null;
-        }
-
-        if (texture._MSAARenderBuffer) {
-            gl.deleteRenderbuffer(texture._MSAARenderBuffer);
-            texture._MSAARenderBuffer = null;
-        }
-
-        if (samples > 1) {
-            let framebuffer = gl.createFramebuffer();
-
-            if (!framebuffer) {
-                throw new Error("Unable to create multi sampled framebuffer");
-            }
-
-            texture._MSAAFramebuffer = framebuffer;
-            this._bindUnboundFramebuffer(texture._MSAAFramebuffer);
-
-            var colorRenderbuffer = gl.createRenderbuffer();
-
-            if (!colorRenderbuffer) {
-                throw new Error("Unable to create multi sampled framebuffer");
-            }
-
-            gl.bindRenderbuffer(gl.RENDERBUFFER, colorRenderbuffer);
-            gl.renderbufferStorageMultisample(gl.RENDERBUFFER, samples, this._getRGBAMultiSampleBufferFormat(texture.type), texture.width, texture.height);
-
-            gl.framebufferRenderbuffer(gl.FRAMEBUFFER, gl.COLOR_ATTACHMENT0, gl.RENDERBUFFER, colorRenderbuffer);
-
-            texture._MSAARenderBuffer = colorRenderbuffer;
-        } else {
-            this._bindUnboundFramebuffer(texture._framebuffer);
-        }
-
-        texture.samples = samples;
-        texture._depthStencilBuffer = this._setupFramebufferDepthAttachments(texture._generateStencilBuffer, texture._generateDepthBuffer, texture.width, texture.height, samples);
-
-        gl.bindRenderbuffer(gl.RENDERBUFFER, null);
-        this._bindUnboundFramebuffer(null);
-
-        return samples;
-    }
-
-    /** @hidden */
-    public _uploadCompressedDataToTextureDirectly(texture: InternalTexture, internalFormat: number, width: number, height: number, data: ArrayBufferView, faceIndex: number = 0, lod: number = 0) {
-        var gl = this._gl;
-
-        var target = gl.TEXTURE_2D;
-        if (texture.isCube) {
-            target = gl.TEXTURE_CUBE_MAP_POSITIVE_X + faceIndex;
-        }
-
-        this._gl.compressedTexImage2D(target, lod, internalFormat, width, height, 0, <DataView>data);
-    }
-
-    /** @hidden */
-    public _uploadDataToTextureDirectly(texture: InternalTexture, imageData: ArrayBufferView, faceIndex: number = 0, lod: number = 0, babylonInternalFormat?: number, useTextureWidthAndHeight = false): void {
-        var gl = this._gl;
-
-        var textureType = this._getWebGLTextureType(texture.type);
-        var format = this._getInternalFormat(texture.format);
-        var internalFormat = babylonInternalFormat === undefined ? this._getRGBABufferInternalSizedFormat(texture.type, format) : this._getInternalFormat(babylonInternalFormat);
-
-        this._unpackFlipY(texture.invertY);
-
-        var target = gl.TEXTURE_2D;
-        if (texture.isCube) {
-            target = gl.TEXTURE_CUBE_MAP_POSITIVE_X + faceIndex;
-        }
-
-        const lodMaxWidth = Math.round(Math.log(texture.width) * Math.LOG2E);
-        const lodMaxHeight = Math.round(Math.log(texture.height) * Math.LOG2E);
-        const width = useTextureWidthAndHeight ? texture.width : Math.pow(2, Math.max(lodMaxWidth - lod, 0));
-        const height = useTextureWidthAndHeight ? texture.height : Math.pow(2, Math.max(lodMaxHeight - lod, 0));
-
-        gl.texImage2D(target, lod, internalFormat, width, height, 0, format, textureType, imageData);
-    }
-
-    /** @hidden */
-    public _uploadArrayBufferViewToTexture(texture: InternalTexture, imageData: ArrayBufferView, faceIndex: number = 0, lod: number = 0): void {
-        var gl = this._gl;
-        var bindTarget = texture.isCube ? gl.TEXTURE_CUBE_MAP : gl.TEXTURE_2D;
-
-        this._bindTextureDirectly(bindTarget, texture, true);
-
-        this._uploadDataToTextureDirectly(texture, imageData, faceIndex, lod);
-
-        this._bindTextureDirectly(bindTarget, null, true);
-    }
-
-    /** @hidden */
-    public _uploadImageToTexture(texture: InternalTexture, image: HTMLImageElement, faceIndex: number = 0, lod: number = 0) {
-        var gl = this._gl;
-
-        var textureType = this._getWebGLTextureType(texture.type);
-        var format = this._getInternalFormat(texture.format);
-        var internalFormat = this._getRGBABufferInternalSizedFormat(texture.type, format);
-
-        var bindTarget = texture.isCube ? gl.TEXTURE_CUBE_MAP : gl.TEXTURE_2D;
-
-        this._bindTextureDirectly(bindTarget, texture, true);
-        this._unpackFlipY(texture.invertY);
-
-        var target = gl.TEXTURE_2D;
-        if (texture.isCube) {
-            target = gl.TEXTURE_CUBE_MAP_POSITIVE_X + faceIndex;
-        }
-
-        gl.texImage2D(target, lod, internalFormat, format, textureType, image);
-        this._bindTextureDirectly(bindTarget, null, true);
-    }
-
-    /**
-     * @hidden
-     */
-    public _setCubeMapTextureParams(loadMipmap: boolean): void {
-        var gl = this._gl;
-        gl.texParameteri(gl.TEXTURE_CUBE_MAP, gl.TEXTURE_MAG_FILTER, gl.LINEAR);
-        gl.texParameteri(gl.TEXTURE_CUBE_MAP, gl.TEXTURE_MIN_FILTER, loadMipmap ? gl.LINEAR_MIPMAP_LINEAR : gl.LINEAR);
-        gl.texParameteri(gl.TEXTURE_CUBE_MAP, gl.TEXTURE_WRAP_S, gl.CLAMP_TO_EDGE);
-        gl.texParameteri(gl.TEXTURE_CUBE_MAP, gl.TEXTURE_WRAP_T, gl.CLAMP_TO_EDGE);
-
-        this._bindTextureDirectly(gl.TEXTURE_CUBE_MAP, null);
-    }
-
-    /**
-     * Creates a new raw cube texture
-     * @param data defines the array of data to use to create each face
-     * @param size defines the size of the textures
-     * @param format defines the format of the data
-     * @param type defines the type of the data (like Engine.TEXTURETYPE_UNSIGNED_INT)
-     * @param generateMipMaps  defines if the engine should generate the mip levels
-     * @param invertY defines if data must be stored with Y axis inverted
-     * @param samplingMode defines the required sampling mode (like Texture.NEAREST_SAMPLINGMODE)
-     * @param compression defines the compression used (null by default)
-     * @returns the cube texture as an InternalTexture
-     */
-    public createRawCubeTexture(data: Nullable<ArrayBufferView[]>, size: number, format: number, type: number,
-        generateMipMaps: boolean, invertY: boolean, samplingMode: number,
-        compression: Nullable<string> = null): InternalTexture {
-        throw _DevTools.WarnImport("Engine.RawTexture");
-    }
-
-    /**
-     * Creates a new raw 3D texture
-     * @param data defines the data used to create the texture
-     * @param width defines the width of the texture
-     * @param height defines the height of the texture
-     * @param depth defines the depth of the texture
-     * @param format defines the format of the texture
-     * @param generateMipMaps defines if the engine must generate mip levels
-     * @param invertY defines if data must be stored with Y axis inverted
-     * @param samplingMode defines the required sampling mode (like Texture.NEAREST_SAMPLINGMODE)
-     * @param compression defines the compressed used (can be null)
-     * @param textureType defines the compressed used (can be null)
-     * @returns a new raw 3D texture (stored in an InternalTexture)
-     */
-    public createRawTexture3D(data: Nullable<ArrayBufferView>, width: number, height: number, depth: number, format: number, generateMipMaps: boolean, invertY: boolean, samplingMode: number, compression: Nullable<string> = null, textureType = Engine.TEXTURETYPE_UNSIGNED_INT): InternalTexture {
-        throw _DevTools.WarnImport("Engine.RawTexture");
-    }
-
-    protected _prepareWebGLTextureContinuation(texture: InternalTexture, scene: Nullable<Scene>, noMipmap: boolean, isCompressed: boolean, samplingMode: number): void {
-        var gl = this._gl;
-        if (!gl) {
-            return;
-        }
-
-        var filters = this._getSamplingParameters(samplingMode, !noMipmap);
-
-        gl.texParameteri(gl.TEXTURE_2D, gl.TEXTURE_MAG_FILTER, filters.mag);
-        gl.texParameteri(gl.TEXTURE_2D, gl.TEXTURE_MIN_FILTER, filters.min);
-
-        if (!noMipmap && !isCompressed) {
-            gl.generateMipmap(gl.TEXTURE_2D);
-        }
-
-        this._bindTextureDirectly(gl.TEXTURE_2D, null);
-
-        // this.resetTextureCache();
-        if (scene) {
-            scene._removePendingData(texture);
-        }
-
-        texture.onLoadedObservable.notifyObservers(texture);
-        texture.onLoadedObservable.clear();
-    }
-
-    private _prepareWebGLTexture(texture: InternalTexture, scene: Nullable<Scene>, width: number, height: number, invertY: boolean, noMipmap: boolean, isCompressed: boolean,
-        processFunction: (width: number, height: number, continuationCallback: () => void) => boolean, samplingMode: number = Engine.TEXTURE_TRILINEAR_SAMPLINGMODE): void {
-        var maxTextureSize = this.getCaps().maxTextureSize;
-        var potWidth = Math.min(maxTextureSize, this.needPOTTextures ? Engine.GetExponentOfTwo(width, maxTextureSize) : width);
-        var potHeight = Math.min(maxTextureSize, this.needPOTTextures ? Engine.GetExponentOfTwo(height, maxTextureSize) : height);
-
-        var gl = this._gl;
-        if (!gl) {
-            return;
-        }
-
-        if (!texture._webGLTexture) {
-            //  this.resetTextureCache();
-            if (scene) {
-                scene._removePendingData(texture);
-            }
-
-            return;
-        }
-
-        this._bindTextureDirectly(gl.TEXTURE_2D, texture, true);
-        this._unpackFlipY(invertY === undefined ? true : (invertY ? true : false));
-
-        texture.baseWidth = width;
-        texture.baseHeight = height;
-        texture.width = potWidth;
-        texture.height = potHeight;
-        texture.isReady = true;
-
-        if (processFunction(potWidth, potHeight, () => {
-            this._prepareWebGLTextureContinuation(texture, scene, noMipmap, isCompressed, samplingMode);
-        })) {
-            // Returning as texture needs extra async steps
-            return;
-        }
-
-        this._prepareWebGLTextureContinuation(texture, scene, noMipmap, isCompressed, samplingMode);
-    }
-
-    /** @hidden */
-    public _convertRGBtoRGBATextureData(rgbData: any, width: number, height: number, textureType: number): ArrayBufferView {
-        // Create new RGBA data container.
-        var rgbaData: any;
-        if (textureType === Engine.TEXTURETYPE_FLOAT) {
-            rgbaData = new Float32Array(width * height * 4);
-        }
-        else {
-            rgbaData = new Uint32Array(width * height * 4);
-        }
-
-        // Convert each pixel.
-        for (let x = 0; x < width; x++) {
-            for (let y = 0; y < height; y++) {
-                let index = (y * width + x) * 3;
-                let newIndex = (y * width + x) * 4;
-
-                // Map Old Value to new value.
-                rgbaData[newIndex + 0] = rgbData[index + 0];
-                rgbaData[newIndex + 1] = rgbData[index + 1];
-                rgbaData[newIndex + 2] = rgbData[index + 2];
-
-                // Add fully opaque alpha channel.
-                rgbaData[newIndex + 3] = 1;
-            }
-        }
-
-        return rgbaData;
-    }
-
-    /** @hidden */
-    public _releaseFramebufferObjects(texture: InternalTexture): void {
-        var gl = this._gl;
-
-        if (texture._framebuffer) {
-            gl.deleteFramebuffer(texture._framebuffer);
-            texture._framebuffer = null;
-        }
-
-        if (texture._depthStencilBuffer) {
-            gl.deleteRenderbuffer(texture._depthStencilBuffer);
-            texture._depthStencilBuffer = null;
-        }
-
-        if (texture._MSAAFramebuffer) {
-            gl.deleteFramebuffer(texture._MSAAFramebuffer);
-            texture._MSAAFramebuffer = null;
-        }
-
-        if (texture._MSAARenderBuffer) {
-            gl.deleteRenderbuffer(texture._MSAARenderBuffer);
-            texture._MSAARenderBuffer = null;
-        }
-    }
-
-    /** @hidden */
-    public _releaseTexture(texture: InternalTexture): void {
-        this._releaseFramebufferObjects(texture);
-
-        this._deleteTexture(texture._webGLTexture);
-
-        // Unbind channels
-        this.unbindAllTextures();
-
-        var index = this._internalTexturesCache.indexOf(texture);
-        if (index !== -1) {
-            this._internalTexturesCache.splice(index, 1);
-        }
-
-        // Integrated fixed lod samplers.
-        if (texture._lodTextureHigh) {
-            texture._lodTextureHigh.dispose();
-        }
-        if (texture._lodTextureMid) {
-            texture._lodTextureMid.dispose();
-        }
-        if (texture._lodTextureLow) {
-            texture._lodTextureLow.dispose();
-        }
-
-        // Integrated irradiance map.
-        if (texture._irradianceTexture) {
-            texture._irradianceTexture.dispose();
-        }
-
-        // Set output texture of post process to null if the texture has been released/disposed
-        this.scenes.forEach((scene) => {
-            scene.postProcesses.forEach((postProcess) => {
-                if (postProcess._outputTexture == texture) {
-                    postProcess._outputTexture = null;
-                }
-            });
-            scene.cameras.forEach((camera) => {
-                camera._postProcesses.forEach((postProcess) => {
-                    if (postProcess) {
-                        if (postProcess._outputTexture == texture) {
-                            postProcess._outputTexture = null;
-                        }
-                    }
-                });
-            });
-        });
-    }
-
-    protected _deleteTexture(texture: Nullable<WebGLTexture>): void {
-        this._gl.deleteTexture(texture);
-    }
-
-    protected _setProgram(program: WebGLProgram): void {
-        if (this._currentProgram !== program) {
-            this._gl.useProgram(program);
-            this._currentProgram = program;
-        }
-    }
-
-    protected _boundUniforms: { [key: number]: WebGLUniformLocation } = {};
-
-    /**
-     * Binds an effect to the webGL context
-     * @param effect defines the effect to bind
-     */
-    public bindSamplers(effect: Effect): void {
-        let webGLPipelineContext = effect.getPipelineContext() as WebGLPipelineContext;
-        this._setProgram(webGLPipelineContext.program!);
-        var samplers = effect.getSamplers();
-        for (var index = 0; index < samplers.length; index++) {
-            var uniform = effect.getUniform(samplers[index]);
-
-            if (uniform) {
-                this._boundUniforms[index] = uniform;
-            }
-        }
-        this._currentEffect = null;
-    }
-
-    private _activateCurrentTexture() {
-        if (this._currentTextureChannel !== this._activeChannel) {
-            this._gl.activeTexture(this._gl.TEXTURE0 + this._activeChannel);
-            this._currentTextureChannel = this._activeChannel;
-        }
-    }
-
-    /** @hidden */
-    public _bindTextureDirectly(target: number, texture: Nullable<InternalTexture>, forTextureDataUpdate = false, force = false): boolean {
-        var wasPreviouslyBound = false;
-        let isTextureForRendering = texture && texture._associatedChannel > -1;
-        if (forTextureDataUpdate && isTextureForRendering) {
-            this._activeChannel = texture!._associatedChannel;
-        }
-
-        let currentTextureBound = this._boundTexturesCache[this._activeChannel];
-
-        if (currentTextureBound !== texture || force) {
-            this._activateCurrentTexture();
-
-            if (texture && texture.isMultiview) {
-                this._gl.bindTexture(target, texture ? texture._colorTextureArray : null);
-            } else {
-                this._gl.bindTexture(target, texture ? texture._webGLTexture : null);
-            }
-
-            this._boundTexturesCache[this._activeChannel] = texture;
-
-            if (texture) {
-                texture._associatedChannel = this._activeChannel;
-            }
-        } else if (forTextureDataUpdate) {
-            wasPreviouslyBound = true;
-            this._activateCurrentTexture();
-        }
-
-        if (isTextureForRendering && !forTextureDataUpdate) {
-            this._bindSamplerUniformToChannel(texture!._associatedChannel, this._activeChannel);
-        }
-
-        return wasPreviouslyBound;
-    }
-
-    /** @hidden */
-    public _bindTexture(channel: number, texture: Nullable<InternalTexture>): void {
-        if (channel === undefined) {
-            return;
-        }
-
-        if (texture) {
-            texture._associatedChannel = channel;
-        }
-
-        this._activeChannel = channel;
-        this._bindTextureDirectly(this._gl.TEXTURE_2D, texture);
-    }
-
-    /**
-     * Sets a texture to the webGL context from a postprocess
-     * @param channel defines the channel to use
-     * @param postProcess defines the source postprocess
-     */
-    public setTextureFromPostProcess(channel: number, postProcess: Nullable<PostProcess>): void {
-        this._bindTexture(channel, postProcess ? postProcess._textures.data[postProcess._currentRenderTextureInd] : null);
-    }
-
-    /**
-     * Binds the output of the passed in post process to the texture channel specified
-     * @param channel The channel the texture should be bound to
-     * @param postProcess The post process which's output should be bound
-     */
-    public setTextureFromPostProcessOutput(channel: number, postProcess: Nullable<PostProcess>): void {
-        this._bindTexture(channel, postProcess ? postProcess._outputTexture : null);
-    }
-
-    /**
-     * Unbind all textures from the webGL context
-     */
-    public unbindAllTextures(): void {
-        for (var channel = 0; channel < this._maxSimultaneousTextures; channel++) {
-            this._activeChannel = channel;
-            this._bindTextureDirectly(this._gl.TEXTURE_2D, null);
-            this._bindTextureDirectly(this._gl.TEXTURE_CUBE_MAP, null);
-            if (this.webGLVersion > 1) {
-                this._bindTextureDirectly(this._gl.TEXTURE_3D, null);
-            }
-        }
-    }
-
-    /**
-     * Sets a texture to the according uniform.
-     * @param channel The texture channel
-     * @param uniform The uniform to set
-     * @param texture The texture to apply
-     * @param name The name of the uniform in the effect
-     */
-    public setTexture(channel: number, uniform: Nullable<WebGLUniformLocation>, texture: Nullable<BaseTexture>, name: string): void {
-        if (channel === undefined) {
-            return;
-        }
-
-        if (uniform) {
-            this._boundUniforms[channel] = uniform;
-        }
-
-        this._setTexture(channel, texture);
-    }
-
-    /**
-     * Sets a depth stencil texture from a render target to the according uniform.
-     * @param channel The texture channel
-     * @param uniform The uniform to set
-     * @param texture The render target texture containing the depth stencil texture to apply
-     */
-    public setDepthStencilTexture(channel: number, uniform: Nullable<WebGLUniformLocation>, texture: Nullable<RenderTargetTexture>): void {
-        if (channel === undefined) {
-            return;
-        }
-
-        if (uniform) {
-            this._boundUniforms[channel] = uniform;
-        }
-
-        if (!texture || !texture.depthStencilTexture) {
-            this._setTexture(channel, null);
-        }
-        else {
-            this._setTexture(channel, texture, false, true);
-        }
-    }
-
-    private _bindSamplerUniformToChannel(sourceSlot: number, destination: number) {
-        let uniform = this._boundUniforms[sourceSlot];
-        if (!uniform || uniform._currentState === destination) {
-            return;
-        }
-        this._gl.uniform1i(uniform, destination);
-        uniform._currentState = destination;
-    }
-
-    private _getTextureWrapMode(mode: number): number {
-        switch (mode) {
-            case Engine.TEXTURE_WRAP_ADDRESSMODE:
-                return this._gl.REPEAT;
-            case Engine.TEXTURE_CLAMP_ADDRESSMODE:
-                return this._gl.CLAMP_TO_EDGE;
-            case Engine.TEXTURE_MIRROR_ADDRESSMODE:
-                return this._gl.MIRRORED_REPEAT;
-        }
-        return this._gl.REPEAT;
-    }
-
-    protected _setTexture(channel: number, texture: Nullable<BaseTexture>, isPartOfTextureArray = false, depthStencilTexture = false): boolean {
-        // Not ready?
-        if (!texture) {
-            if (this._boundTexturesCache[channel] != null) {
-                this._activeChannel = channel;
-                this._bindTextureDirectly(this._gl.TEXTURE_2D, null);
-                this._bindTextureDirectly(this._gl.TEXTURE_CUBE_MAP, null);
-                if (this.webGLVersion > 1) {
-                    this._bindTextureDirectly(this._gl.TEXTURE_3D, null);
-                }
-            }
-            return false;
-        }
-
-        // Video
-        if ((<VideoTexture>texture).video) {
-            this._activeChannel = channel;
-            (<VideoTexture>texture).update();
-        } else if (texture.delayLoadState === Engine.DELAYLOADSTATE_NOTLOADED) { // Delay loading
-            texture.delayLoad();
-            return false;
-        }
-
-        let internalTexture: InternalTexture;
-        if (depthStencilTexture) {
-            internalTexture = (<RenderTargetTexture>texture).depthStencilTexture!;
-        }
-        else if (texture.isReady()) {
-            internalTexture = <InternalTexture>texture.getInternalTexture();
-        }
-        else if (texture.isCube) {
-            internalTexture = this.emptyCubeTexture;
-        }
-        else if (texture.is3D) {
-            internalTexture = this.emptyTexture3D;
-        }
-        else {
-            internalTexture = this.emptyTexture;
-        }
-
-        if (!isPartOfTextureArray && internalTexture) {
-            internalTexture._associatedChannel = channel;
-        }
-
-        let needToBind = true;
-        if (this._boundTexturesCache[channel] === internalTexture) {
-            if (!isPartOfTextureArray) {
-                this._bindSamplerUniformToChannel(internalTexture._associatedChannel, channel);
-            }
-
-            needToBind = false;
-        }
-
-        this._activeChannel = channel;
-        if (internalTexture && internalTexture.isMultiview) {
-            if (needToBind) {
-                this._bindTextureDirectly(this._gl.TEXTURE_2D_ARRAY, internalTexture, isPartOfTextureArray);
-            }
-        } else if (internalTexture && internalTexture.is3D) {
-            if (needToBind) {
-                this._bindTextureDirectly(this._gl.TEXTURE_3D, internalTexture, isPartOfTextureArray);
-            }
-
-            if (internalTexture && internalTexture._cachedWrapU !== texture.wrapU) {
-                internalTexture._cachedWrapU = texture.wrapU;
-                this._setTextureParameterInteger(this._gl.TEXTURE_3D, this._gl.TEXTURE_WRAP_S, this._getTextureWrapMode(texture.wrapU), internalTexture);
-            }
-
-            if (internalTexture && internalTexture._cachedWrapV !== texture.wrapV) {
-                internalTexture._cachedWrapV = texture.wrapV;
-                this._setTextureParameterInteger(this._gl.TEXTURE_3D, this._gl.TEXTURE_WRAP_T, this._getTextureWrapMode(texture.wrapV), internalTexture);
-            }
-
-            if (internalTexture && internalTexture._cachedWrapR !== texture.wrapR) {
-                internalTexture._cachedWrapR = texture.wrapR;
-                this._setTextureParameterInteger(this._gl.TEXTURE_3D, this._gl.TEXTURE_WRAP_R, this._getTextureWrapMode(texture.wrapR), internalTexture);
-            }
-
-            this._setAnisotropicLevel(this._gl.TEXTURE_3D, texture);
-        }
-        else if (internalTexture && internalTexture.isCube) {
-            if (needToBind) {
-                this._bindTextureDirectly(this._gl.TEXTURE_CUBE_MAP, internalTexture, isPartOfTextureArray);
-            }
-
-            if (internalTexture._cachedCoordinatesMode !== texture.coordinatesMode) {
-                internalTexture._cachedCoordinatesMode = texture.coordinatesMode;
-                // CUBIC_MODE and SKYBOX_MODE both require CLAMP_TO_EDGE.  All other modes use REPEAT.
-                var textureWrapMode = (texture.coordinatesMode !== Engine.TEXTURE_CUBIC_MODE && texture.coordinatesMode !== Engine.TEXTURE_SKYBOX_MODE) ? this._gl.REPEAT : this._gl.CLAMP_TO_EDGE;
-                this._setTextureParameterInteger(this._gl.TEXTURE_CUBE_MAP, this._gl.TEXTURE_WRAP_S, textureWrapMode, internalTexture);
-                this._setTextureParameterInteger(this._gl.TEXTURE_CUBE_MAP, this._gl.TEXTURE_WRAP_T, textureWrapMode);
-            }
-
-            this._setAnisotropicLevel(this._gl.TEXTURE_CUBE_MAP, texture);
-        } else {
-            if (needToBind) {
-                this._bindTextureDirectly(this._gl.TEXTURE_2D, internalTexture, isPartOfTextureArray);
-            }
-
-            if (internalTexture && internalTexture._cachedWrapU !== texture.wrapU) {
-                internalTexture._cachedWrapU = texture.wrapU;
-                this._setTextureParameterInteger(this._gl.TEXTURE_2D, this._gl.TEXTURE_WRAP_S, this._getTextureWrapMode(texture.wrapU), internalTexture);
-            }
-
-            if (internalTexture && internalTexture._cachedWrapV !== texture.wrapV) {
-                internalTexture._cachedWrapV = texture.wrapV;
-                this._setTextureParameterInteger(this._gl.TEXTURE_2D, this._gl.TEXTURE_WRAP_T, this._getTextureWrapMode(texture.wrapV), internalTexture);
-            }
-
-            this._setAnisotropicLevel(this._gl.TEXTURE_2D, texture);
-        }
-
-        return true;
-    }
-
-    /**
-     * Sets an array of texture to the webGL context
-     * @param channel defines the channel where the texture array must be set
-     * @param uniform defines the associated uniform location
-     * @param textures defines the array of textures to bind
-     */
-    public setTextureArray(channel: number, uniform: Nullable<WebGLUniformLocation>, textures: BaseTexture[]): void {
-        if (channel === undefined || !uniform) {
-            return;
-        }
-
-        if (!this._textureUnits || this._textureUnits.length !== textures.length) {
-            this._textureUnits = new Int32Array(textures.length);
-        }
-        for (let i = 0; i < textures.length; i++) {
-            let texture = textures[i].getInternalTexture();
-
-            if (texture) {
-                this._textureUnits[i] = channel + i;
-                texture._associatedChannel = channel + i;
-            } else {
-                this._textureUnits[i] = -1;
-            }
-        }
-        this._gl.uniform1iv(uniform, this._textureUnits);
-
-        for (var index = 0; index < textures.length; index++) {
-            this._setTexture(this._textureUnits[index], textures[index], true);
-        }
-    }
-
-    /** @hidden */
-    public _setAnisotropicLevel(target: number, texture: BaseTexture) {
-        var internalTexture = texture.getInternalTexture();
-
-        if (!internalTexture) {
-            return;
-        }
-
-        var anisotropicFilterExtension = this._caps.textureAnisotropicFilterExtension;
-        var value = texture.anisotropicFilteringLevel;
-
-        if (internalTexture.samplingMode !== Engine.TEXTURE_LINEAR_LINEAR_MIPNEAREST
-            && internalTexture.samplingMode !== Engine.TEXTURE_LINEAR_LINEAR_MIPLINEAR
-            && internalTexture.samplingMode !== Engine.TEXTURE_LINEAR_LINEAR) {
-            value = 1; // Forcing the anisotropic to 1 because else webgl will force filters to linear
-        }
-
-        if (anisotropicFilterExtension && internalTexture._cachedAnisotropicFilteringLevel !== value) {
-            this._setTextureParameterFloat(target, anisotropicFilterExtension.TEXTURE_MAX_ANISOTROPY_EXT, Math.min(value, this._caps.maxAnisotropy), internalTexture);
-            internalTexture._cachedAnisotropicFilteringLevel = value;
-        }
-    }
-
-    private _setTextureParameterFloat(target: number, parameter: number, value: number, texture: InternalTexture): void {
-        this._bindTextureDirectly(target, texture, true, true);
-        this._gl.texParameterf(target, parameter, value);
-    }
-
-    private _setTextureParameterInteger(target: number, parameter: number, value: number, texture?: InternalTexture) {
-        if (texture) {
-            this._bindTextureDirectly(target, texture, true, true);
-        }
-        this._gl.texParameteri(target, parameter, value);
-    }
-
-    /**
-     * Reads pixels from the current frame buffer. Please note that this function can be slow
-     * @param x defines the x coordinate of the rectangle where pixels must be read
-     * @param y defines the y coordinate of the rectangle where pixels must be read
-     * @param width defines the width of the rectangle where pixels must be read
-     * @param height defines the height of the rectangle where pixels must be read
-     * @returns a Uint8Array containing RGBA colors
-     */
-    public readPixels(x: number, y: number, width: number, height: number): Uint8Array {
-        var data = new Uint8Array(height * width * 4);
-        this._gl.readPixels(x, y, width, height, this._gl.RGBA, this._gl.UNSIGNED_BYTE, data);
-        return data;
-    }
-
-    /**
-     * Add an externaly attached data from its key.
-     * This method call will fail and return false, if such key already exists.
-     * If you don't care and just want to get the data no matter what, use the more convenient getOrAddExternalDataWithFactory() method.
-     * @param key the unique key that identifies the data
-     * @param data the data object to associate to the key for this Engine instance
-     * @return true if no such key were already present and the data was added successfully, false otherwise
-     */
-    public addExternalData<T>(key: string, data: T): boolean {
-        if (!this._externalData) {
-            this._externalData = new StringDictionary<Object>();
-        }
-        return this._externalData.add(key, data);
-    }
-
-    /**
-     * Get an externaly attached data from its key
-     * @param key the unique key that identifies the data
-     * @return the associated data, if present (can be null), or undefined if not present
-     */
-    public getExternalData<T>(key: string): T {
-        if (!this._externalData) {
-            this._externalData = new StringDictionary<Object>();
-        }
-        return <T>this._externalData.get(key);
-    }
-
-    /**
-     * Get an externaly attached data from its key, create it using a factory if it's not already present
-     * @param key the unique key that identifies the data
-     * @param factory the factory that will be called to create the instance if and only if it doesn't exists
-     * @return the associated data, can be null if the factory returned null.
-     */
-    public getOrAddExternalDataWithFactory<T>(key: string, factory: (k: string) => T): T {
-        if (!this._externalData) {
-            this._externalData = new StringDictionary<Object>();
-        }
-        return <T>this._externalData.getOrAddWithFactory(key, factory);
-    }
-
-    /**
-     * Remove an externaly attached data from the Engine instance
-     * @param key the unique key that identifies the data
-     * @return true if the data was successfully removed, false if it doesn't exist
-     */
-    public removeExternalData(key: string): boolean {
-        if (!this._externalData) {
-            this._externalData = new StringDictionary<Object>();
-        }
-
-        return this._externalData.remove(key);
-    }
-
-    /**
-     * Unbind all vertex attributes from the webGL context
-     */
-    public unbindAllAttributes() {
-        if (this._mustWipeVertexAttributes) {
-            this._mustWipeVertexAttributes = false;
-
-            for (var i = 0; i < this._caps.maxVertexAttribs; i++) {
-                this._gl.disableVertexAttribArray(i);
-                this._vertexAttribArraysEnabled[i] = false;
-                this._currentBufferPointers[i].active = false;
-            }
-            return;
-        }
-
-        for (var i = 0, ul = this._vertexAttribArraysEnabled.length; i < ul; i++) {
-            if (i >= this._caps.maxVertexAttribs || !this._vertexAttribArraysEnabled[i]) {
-                continue;
-            }
-
-            this._gl.disableVertexAttribArray(i);
-            this._vertexAttribArraysEnabled[i] = false;
-            this._currentBufferPointers[i].active = false;
-        }
-    }
-
-    /**
-     * Force the engine to release all cached effects. This means that next effect compilation will have to be done completely even if a similar effect was already compiled
-     */
-    public releaseEffects() {
-        for (var name in this._compiledEffects) {
-            let webGLPipelineContext = this._compiledEffects[name].getPipelineContext() as WebGLPipelineContext;
-            this._deletePipelineContext(webGLPipelineContext);
-        }
-
-        this._compiledEffects = {};
-    }
-
-    /**
-     * Dispose and release all associated resources
-     */
-=======
->>>>>>> e772afb8
-    public dispose(): void {
-        this.hideLoadingUI();
-
-        this.onNewSceneAddedObservable.clear();
-
-        // Release postProcesses
-        while (this.postProcesses.length) {
-            this.postProcesses[0].dispose();
-        }
-
-        // Rescale PP
-        if (this._rescalePostProcess) {
-            this._rescalePostProcess.dispose();
-        }
-
-        // Release scenes
-        while (this.scenes.length) {
-            this.scenes[0].dispose();
-        }
-
-        // Release audio engine
-        if (Engine.Instances.length === 1 && Engine.audioEngine) {
-            Engine.audioEngine.dispose();
-        }
-
-        if (this._dummyFramebuffer) {
-            this._gl.deleteFramebuffer(this._dummyFramebuffer);
-        }
-
-        //WebVR
-        this.disableVR();
-
-        // Events
-        if (DomManagement.IsWindowObjectExist()) {
-            window.removeEventListener("blur", this._onBlur);
-            window.removeEventListener("focus", this._onFocus);
-            if (this._renderingCanvas) {
-                this._renderingCanvas.removeEventListener("focus", this._onCanvasFocus);
-                this._renderingCanvas.removeEventListener("blur", this._onCanvasBlur);
-                this._renderingCanvas.removeEventListener("pointerout", this._onCanvasPointerOut);
-            }
-            document.removeEventListener("fullscreenchange", this._onFullscreenChange);
-            document.removeEventListener("mozfullscreenchange", this._onFullscreenChange);
-            document.removeEventListener("webkitfullscreenchange", this._onFullscreenChange);
-            document.removeEventListener("msfullscreenchange", this._onFullscreenChange);
-            document.removeEventListener("pointerlockchange", this._onPointerLockChange);
-            document.removeEventListener("mspointerlockchange", this._onPointerLockChange);
-            document.removeEventListener("mozpointerlockchange", this._onPointerLockChange);
-            document.removeEventListener("webkitpointerlockchange", this._onPointerLockChange);
-        }
-
-        super.dispose();
-
-        // Remove from Instances
-        var index = Engine.Instances.indexOf(this);
-
-        if (index >= 0) {
-            Engine.Instances.splice(index, 1);
-        }
-
-        // Observables
-        this.onResizeObservable.clear();
-        this.onCanvasBlurObservable.clear();
-        this.onCanvasFocusObservable.clear();
-        this.onCanvasPointerOutObservable.clear();
-        this.onBeginFrameObservable.clear();
-        this.onEndFrameObservable.clear();
-    }
-
-    private _disableTouchAction(): void {
-        if (!this._renderingCanvas) {
-            return;
-        }
-
-        this._renderingCanvas.setAttribute("touch-action", "none");
-        this._renderingCanvas.style.touchAction = "none";
-        this._renderingCanvas.style.msTouchAction = "none";
-    }
-
-    // Loading screen
-
-    /**
-     * Display the loading screen
-     * @see http://doc.babylonjs.com/how_to/creating_a_custom_loading_screen
-     */
-    public displayLoadingUI(): void {
-        if (!DomManagement.IsWindowObjectExist()) {
-            return;
-        }
-        const loadingScreen = this.loadingScreen;
-        if (loadingScreen) {
-            loadingScreen.displayLoadingUI();
-        }
-    }
-
-    /**
-     * Hide the loading screen
-     * @see http://doc.babylonjs.com/how_to/creating_a_custom_loading_screen
-     */
-    public hideLoadingUI(): void {
-        if (!DomManagement.IsWindowObjectExist()) {
-            return;
-        }
-        const loadingScreen = this._loadingScreen;
-        if (loadingScreen) {
-            loadingScreen.hideLoadingUI();
-        }
-    }
-
-    /**
-     * Gets the current loading screen object
-     * @see http://doc.babylonjs.com/how_to/creating_a_custom_loading_screen
-     */
-    public get loadingScreen(): ILoadingScreen {
-        if (!this._loadingScreen && this._renderingCanvas) {
-            this._loadingScreen = Engine.DefaultLoadingScreenFactory(this._renderingCanvas);
-        }
-        return this._loadingScreen;
-    }
-
-    /**
-     * Sets the current loading screen object
-     * @see http://doc.babylonjs.com/how_to/creating_a_custom_loading_screen
-     */
-    public set loadingScreen(loadingScreen: ILoadingScreen) {
-        this._loadingScreen = loadingScreen;
-    }
-
-    /**
-     * Sets the current loading screen text
-     * @see http://doc.babylonjs.com/how_to/creating_a_custom_loading_screen
-     */
-    public set loadingUIText(text: string) {
-        this.loadingScreen.loadingUIText = text;
-    }
-
-    /**
-     * Sets the current loading screen background color
-     * @see http://doc.babylonjs.com/how_to/creating_a_custom_loading_screen
-     */
-    public set loadingUIBackgroundColor(color: string) {
-        this.loadingScreen.loadingUIBackgroundColor = color;
-    }
-
-<<<<<<< HEAD
-    /**
-     * Attach a new callback raised when context lost event is fired
-     * @param callback defines the callback to call
-     */
-    public attachContextLostEvent(callback: ((event: WebGLContextEvent) => void)): void {
-        if (this._renderingCanvas) {
-            this._renderingCanvas.addEventListener("webglcontextlost", <any>callback, false);
-        }
-    }
-
-    /**
-     * Attach a new callback raised when context restored event is fired
-     * @param callback defines the callback to call
-     */
-    public attachContextRestoredEvent(callback: ((event: WebGLContextEvent) => void)): void {
-        if (this._renderingCanvas) {
-            this._renderingCanvas.addEventListener("webglcontextrestored", <any>callback, false);
-        }
-    }
-
-    /**
-     * Gets the source code of the vertex shader associated with a specific webGL program
-     * @param program defines the program to use
-     * @returns a string containing the source code of the vertex shader associated with the program
-     */
-    public getVertexShaderSource(program: WebGLProgram): Nullable<string> {
-        var shaders = this._gl.getAttachedShaders(program);
-
-        if (!shaders) {
-            return null;
-        }
-
-        return this._gl.getShaderSource(shaders[0]);
-    }
-
-    /**
-     * Gets the source code of the fragment shader associated with a specific webGL program
-     * @param program defines the program to use
-     * @returns a string containing the source code of the fragment shader associated with the program
-     */
-    public getFragmentShaderSource(program: WebGLProgram): Nullable<string> {
-        var shaders = this._gl.getAttachedShaders(program);
-
-        if (!shaders) {
-            return null;
-        }
-
-        return this._gl.getShaderSource(shaders[1]);
-    }
-
-    /**
-     * Get the current error code of the webGL context
-     * @returns the error code
-     * @see https://developer.mozilla.org/en-US/docs/Web/API/WebGLRenderingContext/getError
-     */
-    public getError(): number {
-        return this._gl.getError();
-    }
-
-    // FPS
-
-    /**
-     * Gets the current framerate
-     * @returns a number representing the framerate
-     */
-    public getFps(): number {
-        return this._fps;
-    }
-
-    /**
-     * Gets the time spent between current and previous frame
-     * @returns a number representing the delta time in ms
-     */
-    public getDeltaTime(): number {
-        return this._deltaTime;
-    }
-
-    private _measureFps(): void {
-        this._performanceMonitor.sampleFrame();
-        this._fps = this._performanceMonitor.averageFPS;
-        this._deltaTime = this._performanceMonitor.instantaneousFrameTime || 0;
-    }
-
-    /** @hidden */
-    public _readTexturePixels(texture: InternalTexture, width: number, height: number, faceIndex = -1, level = 0, buffer: Nullable<ArrayBufferView> = null): ArrayBufferView {
-        let gl = this._gl;
-        if (!this._dummyFramebuffer) {
-            let dummy = gl.createFramebuffer();
-
-            if (!dummy) {
-                throw new Error("Unable to create dummy framebuffer");
-            }
-
-            this._dummyFramebuffer = dummy;
-        }
-        gl.bindFramebuffer(gl.FRAMEBUFFER, this._dummyFramebuffer);
-
-        if (faceIndex > -1) {
-            gl.framebufferTexture2D(gl.FRAMEBUFFER, gl.COLOR_ATTACHMENT0, gl.TEXTURE_CUBE_MAP_POSITIVE_X + faceIndex, texture._webGLTexture, level);
-        } else {
-            gl.framebufferTexture2D(gl.FRAMEBUFFER, gl.COLOR_ATTACHMENT0, gl.TEXTURE_2D, texture._webGLTexture, level);
-        }
-
-        let readType = (texture.type !== undefined) ? this._getWebGLTextureType(texture.type) : gl.UNSIGNED_BYTE;
-
-        switch (readType) {
-            case gl.UNSIGNED_BYTE:
-                if (!buffer) {
-                    buffer = new Uint8Array(4 * width * height);
-                }
-                readType = gl.UNSIGNED_BYTE;
-                break;
-            default:
-                if (!buffer) {
-                    buffer = new Float32Array(4 * width * height);
-                }
-                readType = gl.FLOAT;
-                break;
-        }
-
-        gl.readPixels(0, 0, width, height, gl.RGBA, readType, <DataView>buffer);
-        gl.bindFramebuffer(gl.FRAMEBUFFER, this._currentFramebuffer);
-
-        return buffer;
-    }
-
-    private _canRenderToFloatFramebuffer(): boolean {
-        if (this._webGLVersion > 1) {
-            return this._caps.colorBufferFloat;
-        }
-        return this._canRenderToFramebuffer(Engine.TEXTURETYPE_FLOAT);
-    }
-
-    private _canRenderToHalfFloatFramebuffer(): boolean {
-        if (this._webGLVersion > 1) {
-            return this._caps.colorBufferFloat;
-        }
-        return this._canRenderToFramebuffer(Engine.TEXTURETYPE_HALF_FLOAT);
-    }
-
-    // Thank you : http://stackoverflow.com/questions/28827511/webgl-ios-render-to-floating-point-texture
-    private _canRenderToFramebuffer(type: number): boolean {
-        let gl = this._gl;
-
-        //clear existing errors
-        while (gl.getError() !== gl.NO_ERROR) { }
-
-        let successful = true;
-
-        let texture = gl.createTexture();
-        gl.bindTexture(gl.TEXTURE_2D, texture);
-        gl.texImage2D(gl.TEXTURE_2D, 0, this._getRGBABufferInternalSizedFormat(type), 1, 1, 0, gl.RGBA, this._getWebGLTextureType(type), null);
-        gl.texParameteri(gl.TEXTURE_2D, gl.TEXTURE_MIN_FILTER, gl.NEAREST);
-        gl.texParameteri(gl.TEXTURE_2D, gl.TEXTURE_MAG_FILTER, gl.NEAREST);
-
-        let fb = gl.createFramebuffer();
-        gl.bindFramebuffer(gl.FRAMEBUFFER, fb);
-        gl.framebufferTexture2D(gl.FRAMEBUFFER, gl.COLOR_ATTACHMENT0, gl.TEXTURE_2D, texture, 0);
-        let status = gl.checkFramebufferStatus(gl.FRAMEBUFFER);
-
-        successful = successful && (status === gl.FRAMEBUFFER_COMPLETE);
-        successful = successful && (gl.getError() === gl.NO_ERROR);
-
-        //try render by clearing frame buffer's color buffer
-        if (successful) {
-            gl.clear(gl.COLOR_BUFFER_BIT);
-            successful = successful && (gl.getError() === gl.NO_ERROR);
-        }
-
-        //try reading from frame to ensure render occurs (just creating the FBO is not sufficient to determine if rendering is supported)
-        if (successful) {
-            //in practice it's sufficient to just read from the backbuffer rather than handle potentially issues reading from the texture
-            gl.bindFramebuffer(gl.FRAMEBUFFER, null);
-            let readFormat = gl.RGBA;
-            let readType = gl.UNSIGNED_BYTE;
-            let buffer = new Uint8Array(4);
-            gl.readPixels(0, 0, 1, 1, readFormat, readType, buffer);
-            successful = successful && (gl.getError() === gl.NO_ERROR);
-        }
-
-        //clean up
-        gl.deleteTexture(texture);
-        gl.deleteFramebuffer(fb);
-        gl.bindFramebuffer(gl.FRAMEBUFFER, null);
-
-        //clear accumulated errors
-        while (!successful && (gl.getError() !== gl.NO_ERROR)) { }
-
-        return successful;
-    }
-
-    /** @hidden */
-    public _getWebGLTextureType(type: number): number {
-        if (this._webGLVersion === 1) {
-            switch (type) {
-                case Engine.TEXTURETYPE_FLOAT:
-                    return this._gl.FLOAT;
-                case Engine.TEXTURETYPE_HALF_FLOAT:
-                    return this._gl.HALF_FLOAT_OES;
-                case Engine.TEXTURETYPE_UNSIGNED_BYTE:
-                    return this._gl.UNSIGNED_BYTE;
-                case Engine.TEXTURETYPE_UNSIGNED_SHORT_4_4_4_4:
-                    return this._gl.UNSIGNED_SHORT_4_4_4_4;
-                case Engine.TEXTURETYPE_UNSIGNED_SHORT_5_5_5_1:
-                    return this._gl.UNSIGNED_SHORT_5_5_5_1;
-                case Engine.TEXTURETYPE_UNSIGNED_SHORT_5_6_5:
-                    return this._gl.UNSIGNED_SHORT_5_6_5;
-            }
-            return this._gl.UNSIGNED_BYTE;
-        }
-
-        switch (type) {
-            case Engine.TEXTURETYPE_BYTE:
-                return this._gl.BYTE;
-            case Engine.TEXTURETYPE_UNSIGNED_BYTE:
-                return this._gl.UNSIGNED_BYTE;
-            case Engine.TEXTURETYPE_SHORT:
-                return this._gl.SHORT;
-            case Engine.TEXTURETYPE_UNSIGNED_SHORT:
-                return this._gl.UNSIGNED_SHORT;
-            case Engine.TEXTURETYPE_INT:
-                return this._gl.INT;
-            case Engine.TEXTURETYPE_UNSIGNED_INTEGER: // Refers to UNSIGNED_INT
-                return this._gl.UNSIGNED_INT;
-            case Engine.TEXTURETYPE_FLOAT:
-                return this._gl.FLOAT;
-            case Engine.TEXTURETYPE_HALF_FLOAT:
-                return this._gl.HALF_FLOAT;
-            case Engine.TEXTURETYPE_UNSIGNED_SHORT_4_4_4_4:
-                return this._gl.UNSIGNED_SHORT_4_4_4_4;
-            case Engine.TEXTURETYPE_UNSIGNED_SHORT_5_5_5_1:
-                return this._gl.UNSIGNED_SHORT_5_5_5_1;
-            case Engine.TEXTURETYPE_UNSIGNED_SHORT_5_6_5:
-                return this._gl.UNSIGNED_SHORT_5_6_5;
-            case Engine.TEXTURETYPE_UNSIGNED_INT_2_10_10_10_REV:
-                return this._gl.UNSIGNED_INT_2_10_10_10_REV;
-            case Engine.TEXTURETYPE_UNSIGNED_INT_24_8:
-                return this._gl.UNSIGNED_INT_24_8;
-            case Engine.TEXTURETYPE_UNSIGNED_INT_10F_11F_11F_REV:
-                return this._gl.UNSIGNED_INT_10F_11F_11F_REV;
-            case Engine.TEXTURETYPE_UNSIGNED_INT_5_9_9_9_REV:
-                return this._gl.UNSIGNED_INT_5_9_9_9_REV;
-            case Engine.TEXTURETYPE_FLOAT_32_UNSIGNED_INT_24_8_REV:
-                return this._gl.FLOAT_32_UNSIGNED_INT_24_8_REV;
-        }
-
-        return this._gl.UNSIGNED_BYTE;
-    }
-
-    /** @hidden */
-    public _getInternalFormat(format: number): number {
-        var internalFormat = this._gl.RGBA;
-
-        switch (format) {
-            case Engine.TEXTUREFORMAT_ALPHA:
-                internalFormat = this._gl.ALPHA;
-                break;
-            case Engine.TEXTUREFORMAT_LUMINANCE:
-                internalFormat = this._gl.LUMINANCE;
-                break;
-            case Engine.TEXTUREFORMAT_LUMINANCE_ALPHA:
-                internalFormat = this._gl.LUMINANCE_ALPHA;
-                break;
-            case Engine.TEXTUREFORMAT_RED:
-                internalFormat = this._gl.RED;
-                break;
-            case Engine.TEXTUREFORMAT_RG:
-                internalFormat = this._gl.RG;
-                break;
-            case Engine.TEXTUREFORMAT_RGB:
-                internalFormat = this._gl.RGB;
-                break;
-            case Engine.TEXTUREFORMAT_RGBA:
-                internalFormat = this._gl.RGBA;
-                break;
-        }
-
-        if (this._webGLVersion > 1) {
-            switch (format) {
-                case Engine.TEXTUREFORMAT_RED_INTEGER:
-                    internalFormat = this._gl.RED_INTEGER;
-                    break;
-                case Engine.TEXTUREFORMAT_RG_INTEGER:
-                    internalFormat = this._gl.RG_INTEGER;
-                    break;
-                case Engine.TEXTUREFORMAT_RGB_INTEGER:
-                    internalFormat = this._gl.RGB_INTEGER;
-                    break;
-                case Engine.TEXTUREFORMAT_RGBA_INTEGER:
-                    internalFormat = this._gl.RGBA_INTEGER;
-                    break;
-            }
-        }
-
-        return internalFormat;
-    }
-
-    /** @hidden */
-    public _getRGBABufferInternalSizedFormat(type: number, format?: number): number {
-        if (this._webGLVersion === 1) {
-            if (format !== undefined) {
-                switch (format) {
-                    case Engine.TEXTUREFORMAT_ALPHA:
-                        return this._gl.ALPHA;
-                    case Engine.TEXTUREFORMAT_LUMINANCE:
-                        return this._gl.LUMINANCE;
-                    case Engine.TEXTUREFORMAT_LUMINANCE_ALPHA:
-                        return this._gl.LUMINANCE_ALPHA;
-                }
-            }
-            return this._gl.RGBA;
-        }
-
-        switch (type) {
-            case Engine.TEXTURETYPE_BYTE:
-                switch (format) {
-                    case Engine.TEXTUREFORMAT_RED:
-                        return this._gl.R8_SNORM;
-                    case Engine.TEXTUREFORMAT_RG:
-                        return this._gl.RG8_SNORM;
-                    case Engine.TEXTUREFORMAT_RGB:
-                        return this._gl.RGB8_SNORM;
-                    case Engine.TEXTUREFORMAT_RED_INTEGER:
-                        return this._gl.R8I;
-                    case Engine.TEXTUREFORMAT_RG_INTEGER:
-                        return this._gl.RG8I;
-                    case Engine.TEXTUREFORMAT_RGB_INTEGER:
-                        return this._gl.RGB8I;
-                    case Engine.TEXTUREFORMAT_RGBA_INTEGER:
-                        return this._gl.RGBA8I;
-                    default:
-                        return this._gl.RGBA8_SNORM;
-                }
-            case Engine.TEXTURETYPE_UNSIGNED_BYTE:
-                switch (format) {
-                    case Engine.TEXTUREFORMAT_RED:
-                        return this._gl.R8;
-                    case Engine.TEXTUREFORMAT_RG:
-                        return this._gl.RG8;
-                    case Engine.TEXTUREFORMAT_RGB:
-                        return this._gl.RGB8; // By default. Other possibilities are RGB565, SRGB8.
-                    case Engine.TEXTUREFORMAT_RGBA:
-                        return this._gl.RGBA8; // By default. Other possibilities are RGB5_A1, RGBA4, SRGB8_ALPHA8.
-                    case Engine.TEXTUREFORMAT_RED_INTEGER:
-                        return this._gl.R8UI;
-                    case Engine.TEXTUREFORMAT_RG_INTEGER:
-                        return this._gl.RG8UI;
-                    case Engine.TEXTUREFORMAT_RGB_INTEGER:
-                        return this._gl.RGB8UI;
-                    case Engine.TEXTUREFORMAT_RGBA_INTEGER:
-                        return this._gl.RGBA8UI;
-                    case Engine.TEXTUREFORMAT_ALPHA:
-                        return this._gl.ALPHA;
-                    case Engine.TEXTUREFORMAT_LUMINANCE:
-                        return this._gl.LUMINANCE;
-                    case Engine.TEXTUREFORMAT_LUMINANCE_ALPHA:
-                        return this._gl.LUMINANCE_ALPHA;
-                    default:
-                        return this._gl.RGBA8;
-                }
-            case Engine.TEXTURETYPE_SHORT:
-                switch (format) {
-                    case Engine.TEXTUREFORMAT_RED_INTEGER:
-                        return this._gl.R16I;
-                    case Engine.TEXTUREFORMAT_RG_INTEGER:
-                        return this._gl.RG16I;
-                    case Engine.TEXTUREFORMAT_RGB_INTEGER:
-                        return this._gl.RGB16I;
-                    case Engine.TEXTUREFORMAT_RGBA_INTEGER:
-                        return this._gl.RGBA16I;
-                    default:
-                        return this._gl.RGBA16I;
-                }
-            case Engine.TEXTURETYPE_UNSIGNED_SHORT:
-                switch (format) {
-                    case Engine.TEXTUREFORMAT_RED_INTEGER:
-                        return this._gl.R16UI;
-                    case Engine.TEXTUREFORMAT_RG_INTEGER:
-                        return this._gl.RG16UI;
-                    case Engine.TEXTUREFORMAT_RGB_INTEGER:
-                        return this._gl.RGB16UI;
-                    case Engine.TEXTUREFORMAT_RGBA_INTEGER:
-                        return this._gl.RGBA16UI;
-                    default:
-                        return this._gl.RGBA16UI;
-                }
-            case Engine.TEXTURETYPE_INT:
-                switch (format) {
-                    case Engine.TEXTUREFORMAT_RED_INTEGER:
-                        return this._gl.R32I;
-                    case Engine.TEXTUREFORMAT_RG_INTEGER:
-                        return this._gl.RG32I;
-                    case Engine.TEXTUREFORMAT_RGB_INTEGER:
-                        return this._gl.RGB32I;
-                    case Engine.TEXTUREFORMAT_RGBA_INTEGER:
-                        return this._gl.RGBA32I;
-                    default:
-                        return this._gl.RGBA32I;
-                }
-            case Engine.TEXTURETYPE_UNSIGNED_INTEGER: // Refers to UNSIGNED_INT
-                switch (format) {
-                    case Engine.TEXTUREFORMAT_RED_INTEGER:
-                        return this._gl.R32UI;
-                    case Engine.TEXTUREFORMAT_RG_INTEGER:
-                        return this._gl.RG32UI;
-                    case Engine.TEXTUREFORMAT_RGB_INTEGER:
-                        return this._gl.RGB32UI;
-                    case Engine.TEXTUREFORMAT_RGBA_INTEGER:
-                        return this._gl.RGBA32UI;
-                    default:
-                        return this._gl.RGBA32UI;
-                }
-            case Engine.TEXTURETYPE_FLOAT:
-                switch (format) {
-                    case Engine.TEXTUREFORMAT_RED:
-                        return this._gl.R32F; // By default. Other possibility is R16F.
-                    case Engine.TEXTUREFORMAT_RG:
-                        return this._gl.RG32F; // By default. Other possibility is RG16F.
-                    case Engine.TEXTUREFORMAT_RGB:
-                        return this._gl.RGB32F; // By default. Other possibilities are RGB16F, R11F_G11F_B10F, RGB9_E5.
-                    case Engine.TEXTUREFORMAT_RGBA:
-                        return this._gl.RGBA32F; // By default. Other possibility is RGBA16F.
-                    default:
-                        return this._gl.RGBA32F;
-                }
-            case Engine.TEXTURETYPE_HALF_FLOAT:
-                switch (format) {
-                    case Engine.TEXTUREFORMAT_RED:
-                        return this._gl.R16F;
-                    case Engine.TEXTUREFORMAT_RG:
-                        return this._gl.RG16F;
-                    case Engine.TEXTUREFORMAT_RGB:
-                        return this._gl.RGB16F; // By default. Other possibilities are R11F_G11F_B10F, RGB9_E5.
-                    case Engine.TEXTUREFORMAT_RGBA:
-                        return this._gl.RGBA16F;
-                    default:
-                        return this._gl.RGBA16F;
-                }
-            case Engine.TEXTURETYPE_UNSIGNED_SHORT_5_6_5:
-                return this._gl.RGB565;
-            case Engine.TEXTURETYPE_UNSIGNED_INT_10F_11F_11F_REV:
-                return this._gl.R11F_G11F_B10F;
-            case Engine.TEXTURETYPE_UNSIGNED_INT_5_9_9_9_REV:
-                return this._gl.RGB9_E5;
-            case Engine.TEXTURETYPE_UNSIGNED_SHORT_4_4_4_4:
-                return this._gl.RGBA4;
-            case Engine.TEXTURETYPE_UNSIGNED_SHORT_5_5_5_1:
-                return this._gl.RGB5_A1;
-            case Engine.TEXTURETYPE_UNSIGNED_INT_2_10_10_10_REV:
-                switch (format) {
-                    case Engine.TEXTUREFORMAT_RGBA:
-                        return this._gl.RGB10_A2; // By default. Other possibility is RGB5_A1.
-                    case Engine.TEXTUREFORMAT_RGBA_INTEGER:
-                        return this._gl.RGB10_A2UI;
-                    default:
-                        return this._gl.RGB10_A2;
-                }
-        }
-
-        return this._gl.RGBA8;
-    }
-
-    /** @hidden */
-    public _getRGBAMultiSampleBufferFormat(type: number): number {
-        if (type === Engine.TEXTURETYPE_FLOAT) {
-            return this._gl.RGBA32F;
-        }
-        else if (type === Engine.TEXTURETYPE_HALF_FLOAT) {
-            return this._gl.RGBA16F;
-        }
-
-        return this._gl.RGBA8;
-    }
-
-    /** @hidden */
-    public _loadFile(url: string, onSuccess: (data: string | ArrayBuffer, responseURL?: string) => void, onProgress?: (data: any) => void, offlineProvider?: IOfflineProvider, useArrayBuffer?: boolean, onError?: (request?: WebRequest, exception?: any) => void): IFileRequest {
-        let request = FileTools.LoadFile(url, onSuccess, onProgress, offlineProvider, useArrayBuffer, onError);
-        this._activeRequests.push(request);
-        request.onCompleteObservable.add((request) => {
-            this._activeRequests.splice(this._activeRequests.indexOf(request), 1);
-        });
-        return request;
-    }
-
-    /** @hidden */
-    public _loadFileAsync(url: string, offlineProvider?: IOfflineProvider, useArrayBuffer?: boolean): Promise<string | ArrayBuffer> {
-        return new Promise((resolve, reject) => {
-            this._loadFile(url, (data) => {
-                resolve(data);
-            }, undefined, offlineProvider, useArrayBuffer, (request, exception) => {
-                reject(exception);
-            });
-        });
-    }
-
-    /** @hidden */
-    public _shouldOnlyUpdateCameras(): boolean {
-        return false;
-    }
-
-    // Statics
-
-    /**
-     * Gets a boolean indicating if the engine can be instanciated (ie. if a webGL context can be found)
-     * @returns true if the engine can be created
-     * @ignorenaming
-     */
-    public static isSupported(): boolean {
-        try {
-            var tempcanvas = document.createElement("canvas");
-            var gl = tempcanvas.getContext("webgl") || tempcanvas.getContext("experimental-webgl");
-
-            return gl != null && !!window.WebGLRenderingContext;
-        } catch (e) {
-            return false;
-        }
-    }
-
-    /**
-     * Find the next highest power of two.
-     * @param x Number to start search from.
-     * @return Next highest power of two.
-     */
-    public static CeilingPOT(x: number): number {
-        x--;
-        x |= x >> 1;
-        x |= x >> 2;
-        x |= x >> 4;
-        x |= x >> 8;
-        x |= x >> 16;
-        x++;
-        return x;
-    }
-
-    /**
-     * Find the next lowest power of two.
-     * @param x Number to start search from.
-     * @return Next lowest power of two.
-     */
-    public static FloorPOT(x: number): number {
-        x = x | (x >> 1);
-        x = x | (x >> 2);
-        x = x | (x >> 4);
-        x = x | (x >> 8);
-        x = x | (x >> 16);
-        return x - (x >> 1);
-    }
-
-    /**
-     * Find the nearest power of two.
-     * @param x Number to start search from.
-     * @return Next nearest power of two.
-     */
-    public static NearestPOT(x: number): number {
-        var c = Engine.CeilingPOT(x);
-        var f = Engine.FloorPOT(x);
-        return (c - x) > (x - f) ? f : c;
-    }
-
-    /**
-     * Get the closest exponent of two
-     * @param value defines the value to approximate
-     * @param max defines the maximum value to return
-     * @param mode defines how to define the closest value
-     * @returns closest exponent of two of the given value
-     */
-    public static GetExponentOfTwo(value: number, max: number, mode = Constants.SCALEMODE_NEAREST): number {
-        let pot;
-
-        switch (mode) {
-            case Constants.SCALEMODE_FLOOR:
-                pot = Engine.FloorPOT(value);
-                break;
-            case Constants.SCALEMODE_NEAREST:
-                pot = Engine.NearestPOT(value);
-                break;
-            case Constants.SCALEMODE_CEILING:
-            default:
-                pot = Engine.CeilingPOT(value);
-                break;
-        }
-
-        return Math.min(pot, max);
-    }
-
-    /**
-     * Queue a new function into the requested animation frame pool (ie. this function will be executed byt the browser for the next frame)
-     * @param func - the function to be called
-     * @param requester - the object that will request the next frame. Falls back to window.
-     * @returns frame number
-     */
-    public static QueueNewFrame(func: () => void, requester?: any): number {
-        if (!DomManagement.IsWindowObjectExist()) {
-            return setTimeout(func, 16);
-        }
-
-        if (!requester) {
-            requester = window;
-        }
-
-        if (requester.requestAnimationFrame) {
-            return requester.requestAnimationFrame(func);
-        }
-        else if (requester.msRequestAnimationFrame) {
-            return requester.msRequestAnimationFrame(func);
-        }
-        else if (requester.webkitRequestAnimationFrame) {
-            return requester.webkitRequestAnimationFrame(func);
-        }
-        else if (requester.mozRequestAnimationFrame) {
-            return requester.mozRequestAnimationFrame(func);
-        }
-        else if (requester.oRequestAnimationFrame) {
-            return requester.oRequestAnimationFrame(func);
-        }
-        else {
-            return window.setTimeout(func, 16);
-        }
-    }
-=======
-    /** Pointerlock and fullscreen */
->>>>>>> e772afb8
-
-    /**
-     * Ask the browser to promote the current element to pointerlock mode
-     * @param element defines the DOM element to promote
-     */
-    static _RequestPointerlock(element: HTMLElement): void {
-        element.requestPointerLock = element.requestPointerLock || (<any>element).msRequestPointerLock || (<any>element).mozRequestPointerLock || (<any>element).webkitRequestPointerLock;
-        if (element.requestPointerLock) {
-            element.requestPointerLock();
-        }
-    }
-
-    /**
-     * Asks the browser to exit pointerlock mode
-     */
-    static _ExitPointerlock(): void {
-        let anyDoc = document as any;
-        document.exitPointerLock = document.exitPointerLock || anyDoc.msExitPointerLock || anyDoc.mozExitPointerLock || anyDoc.webkitExitPointerLock;
-
-        if (document.exitPointerLock) {
-            document.exitPointerLock();
-        }
-    }
-
-    /**
-     * Ask the browser to promote the current element to fullscreen rendering mode
-     * @param element defines the DOM element to promote
-     */
-    static _RequestFullscreen(element: HTMLElement): void {
-        var requestFunction = element.requestFullscreen || (<any>element).msRequestFullscreen || (<any>element).webkitRequestFullscreen || (<any>element).mozRequestFullScreen;
-        if (!requestFunction) { return; }
-        requestFunction.call(element);
-    }
-
-    /**
-     * Asks the browser to exit fullscreen mode
-     */
-    static _ExitFullscreen(): void {
-        let anyDoc = document as any;
-
-        if (document.exitFullscreen) {
-            document.exitFullscreen();
-        }
-        else if (anyDoc.mozCancelFullScreen) {
-            anyDoc.mozCancelFullScreen();
-        }
-        else if (anyDoc.webkitCancelFullScreen) {
-            anyDoc.webkitCancelFullScreen();
-        }
-        else if (anyDoc.msCancelFullScreen) {
-            anyDoc.msCancelFullScreen();
-        }
-    }
-}
+import { Observable } from "../Misc/observable";
+import { Nullable, IndicesArray } from "../types";
+import { Scene } from "../scene";
+import { InternalTexture } from "../Materials/Textures/internalTexture";
+import { _TimeToken } from "../Instrumentation/timeToken";
+import { IAudioEngine } from "../Audio/audioEngine";
+import { IOfflineProvider } from "../Offline/IOfflineProvider";
+import { ILoadingScreen } from "../Loading/loadingScreen";
+import { DomManagement } from "../Misc/domManagement";
+import { EngineStore } from "./engineStore";
+import { _DevTools } from '../Misc/devTools';
+import { WebGLPipelineContext } from './WebGL/webGLPipelineContext';
+import { IPipelineContext } from './IPipelineContext';
+import { ICustomAnimationFrameRequester } from '../Misc/customAnimationFrameRequester';
+import { ThinEngine, EngineOptions } from './thinEngine';
+import { Constants } from './constants';
+import { IViewportLike, IColor4Like } from '../Maths/math.like';
+import { RenderTargetTexture } from '../Materials/Textures/renderTargetTexture';
+import { PerformanceMonitor } from '../Misc/performanceMonitor';
+import { DataBuffer } from '../Meshes/dataBuffer';
+import { PerfCounter } from '../Misc/perfCounter';
+
+declare type Material = import("../Materials/material").Material;
+declare type PostProcess = import("../PostProcesses/postProcess").PostProcess;
+
+/**
+ * Defines the interface used by display changed events
+ */
+export interface IDisplayChangedEventArgs {
+    /** Gets the vrDisplay object (if any) */
+    vrDisplay: Nullable<any>;
+    /** Gets a boolean indicating if webVR is supported */
+    vrSupported: boolean;
+}
+
+/**
+ * Defines the interface used by objects containing a viewport (like a camera)
+ */
+interface IViewportOwnerLike {
+    /**
+     * Gets or sets the viewport
+     */
+    viewport: IViewportLike;
+}
+
+/**
+ * The engine class is responsible for interfacing with all lower-level APIs such as WebGL and Audio
+ */
+export class Engine extends ThinEngine {
+    // Const statics
+
+    /** Defines that alpha blending is disabled */
+    public static readonly ALPHA_DISABLE = Constants.ALPHA_DISABLE;
+    /** Defines that alpha blending to SRC ALPHA * SRC + DEST */
+    public static readonly ALPHA_ADD = Constants.ALPHA_ADD;
+    /** Defines that alpha blending to SRC ALPHA * SRC + (1 - SRC ALPHA) * DEST */
+    public static readonly ALPHA_COMBINE = Constants.ALPHA_COMBINE;
+    /** Defines that alpha blending to DEST - SRC * DEST */
+    public static readonly ALPHA_SUBTRACT = Constants.ALPHA_SUBTRACT;
+    /** Defines that alpha blending to SRC * DEST */
+    public static readonly ALPHA_MULTIPLY = Constants.ALPHA_MULTIPLY;
+    /** Defines that alpha blending to SRC ALPHA * SRC + (1 - SRC) * DEST */
+    public static readonly ALPHA_MAXIMIZED = Constants.ALPHA_MAXIMIZED;
+    /** Defines that alpha blending to SRC + DEST */
+    public static readonly ALPHA_ONEONE = Constants.ALPHA_ONEONE;
+    /** Defines that alpha blending to SRC + (1 - SRC ALPHA) * DEST */
+    public static readonly ALPHA_PREMULTIPLIED = Constants.ALPHA_PREMULTIPLIED;
+    /**
+     * Defines that alpha blending to SRC + (1 - SRC ALPHA) * DEST
+     * Alpha will be set to (1 - SRC ALPHA) * DEST ALPHA
+     */
+    public static readonly ALPHA_PREMULTIPLIED_PORTERDUFF = Constants.ALPHA_PREMULTIPLIED_PORTERDUFF;
+    /** Defines that alpha blending to CST * SRC + (1 - CST) * DEST */
+    public static readonly ALPHA_INTERPOLATE = Constants.ALPHA_INTERPOLATE;
+    /**
+     * Defines that alpha blending to SRC + (1 - SRC) * DEST
+     * Alpha will be set to SRC ALPHA + (1 - SRC ALPHA) * DEST ALPHA
+     */
+    public static readonly ALPHA_SCREENMODE = Constants.ALPHA_SCREENMODE;
+
+    /** Defines that the ressource is not delayed*/
+    public static readonly DELAYLOADSTATE_NONE = Constants.DELAYLOADSTATE_NONE;
+    /** Defines that the ressource was successfully delay loaded */
+    public static readonly DELAYLOADSTATE_LOADED = Constants.DELAYLOADSTATE_LOADED;
+    /** Defines that the ressource is currently delay loading */
+    public static readonly DELAYLOADSTATE_LOADING = Constants.DELAYLOADSTATE_LOADING;
+    /** Defines that the ressource is delayed and has not started loading */
+    public static readonly DELAYLOADSTATE_NOTLOADED = Constants.DELAYLOADSTATE_NOTLOADED;
+
+    // Depht or Stencil test Constants.
+    /** Passed to depthFunction or stencilFunction to specify depth or stencil tests will never pass. i.e. Nothing will be drawn */
+    public static readonly NEVER = Constants.NEVER;
+    /** Passed to depthFunction or stencilFunction to specify depth or stencil tests will always pass. i.e. Pixels will be drawn in the order they are drawn */
+    public static readonly ALWAYS = Constants.ALWAYS;
+    /** Passed to depthFunction or stencilFunction to specify depth or stencil tests will pass if the new depth value is less than the stored value */
+    public static readonly LESS = Constants.LESS;
+    /** Passed to depthFunction or stencilFunction to specify depth or stencil tests will pass if the new depth value is equals to the stored value */
+    public static readonly EQUAL = Constants.EQUAL;
+    /** Passed to depthFunction or stencilFunction to specify depth or stencil tests will pass if the new depth value is less than or equal to the stored value */
+    public static readonly LEQUAL = Constants.LEQUAL;
+    /** Passed to depthFunction or stencilFunction to specify depth or stencil tests will pass if the new depth value is greater than the stored value */
+    public static readonly GREATER = Constants.GREATER;
+    /** Passed to depthFunction or stencilFunction to specify depth or stencil tests will pass if the new depth value is greater than or equal to the stored value */
+    public static readonly GEQUAL = Constants.GEQUAL;
+    /** Passed to depthFunction or stencilFunction to specify depth or stencil tests will pass if the new depth value is not equal to the stored value */
+    public static readonly NOTEQUAL = Constants.NOTEQUAL;
+
+    // Stencil Actions Constants.
+    /** Passed to stencilOperation to specify that stencil value must be kept */
+    public static readonly KEEP = Constants.KEEP;
+    /** Passed to stencilOperation to specify that stencil value must be replaced */
+    public static readonly REPLACE = Constants.REPLACE;
+    /** Passed to stencilOperation to specify that stencil value must be incremented */
+    public static readonly INCR = Constants.INCR;
+    /** Passed to stencilOperation to specify that stencil value must be decremented */
+    public static readonly DECR = Constants.DECR;
+    /** Passed to stencilOperation to specify that stencil value must be inverted */
+    public static readonly INVERT = Constants.INVERT;
+    /** Passed to stencilOperation to specify that stencil value must be incremented with wrapping */
+    public static readonly INCR_WRAP = Constants.INCR_WRAP;
+    /** Passed to stencilOperation to specify that stencil value must be decremented with wrapping */
+    public static readonly DECR_WRAP = Constants.DECR_WRAP;
+
+    /** Texture is not repeating outside of 0..1 UVs */
+    public static readonly TEXTURE_CLAMP_ADDRESSMODE = Constants.TEXTURE_CLAMP_ADDRESSMODE;
+    /** Texture is repeating outside of 0..1 UVs */
+    public static readonly TEXTURE_WRAP_ADDRESSMODE = Constants.TEXTURE_WRAP_ADDRESSMODE;
+    /** Texture is repeating and mirrored */
+    public static readonly TEXTURE_MIRROR_ADDRESSMODE = Constants.TEXTURE_MIRROR_ADDRESSMODE;
+
+    /** ALPHA */
+    public static readonly TEXTUREFORMAT_ALPHA = Constants.TEXTUREFORMAT_ALPHA;
+    /** LUMINANCE */
+    public static readonly TEXTUREFORMAT_LUMINANCE = Constants.TEXTUREFORMAT_LUMINANCE;
+    /** LUMINANCE_ALPHA */
+    public static readonly TEXTUREFORMAT_LUMINANCE_ALPHA = Constants.TEXTUREFORMAT_LUMINANCE_ALPHA;
+    /** RGB */
+    public static readonly TEXTUREFORMAT_RGB = Constants.TEXTUREFORMAT_RGB;
+    /** RGBA */
+    public static readonly TEXTUREFORMAT_RGBA = Constants.TEXTUREFORMAT_RGBA;
+    /** RED */
+    public static readonly TEXTUREFORMAT_RED = Constants.TEXTUREFORMAT_RED;
+    /** RED (2nd reference) */
+    public static readonly TEXTUREFORMAT_R = Constants.TEXTUREFORMAT_R;
+    /** RG */
+    public static readonly TEXTUREFORMAT_RG = Constants.TEXTUREFORMAT_RG;
+    /** RED_INTEGER */
+    public static readonly TEXTUREFORMAT_RED_INTEGER = Constants.TEXTUREFORMAT_RED_INTEGER;
+    /** RED_INTEGER (2nd reference) */
+    public static readonly TEXTUREFORMAT_R_INTEGER = Constants.TEXTUREFORMAT_R_INTEGER;
+    /** RG_INTEGER */
+    public static readonly TEXTUREFORMAT_RG_INTEGER = Constants.TEXTUREFORMAT_RG_INTEGER;
+    /** RGB_INTEGER */
+    public static readonly TEXTUREFORMAT_RGB_INTEGER = Constants.TEXTUREFORMAT_RGB_INTEGER;
+    /** RGBA_INTEGER */
+    public static readonly TEXTUREFORMAT_RGBA_INTEGER = Constants.TEXTUREFORMAT_RGBA_INTEGER;
+
+    /** UNSIGNED_BYTE */
+    public static readonly TEXTURETYPE_UNSIGNED_BYTE = Constants.TEXTURETYPE_UNSIGNED_BYTE;
+    /** UNSIGNED_BYTE (2nd reference) */
+    public static readonly TEXTURETYPE_UNSIGNED_INT = Constants.TEXTURETYPE_UNSIGNED_INT;
+    /** FLOAT */
+    public static readonly TEXTURETYPE_FLOAT = Constants.TEXTURETYPE_FLOAT;
+    /** HALF_FLOAT */
+    public static readonly TEXTURETYPE_HALF_FLOAT = Constants.TEXTURETYPE_HALF_FLOAT;
+    /** BYTE */
+    public static readonly TEXTURETYPE_BYTE = Constants.TEXTURETYPE_BYTE;
+    /** SHORT */
+    public static readonly TEXTURETYPE_SHORT = Constants.TEXTURETYPE_SHORT;
+    /** UNSIGNED_SHORT */
+    public static readonly TEXTURETYPE_UNSIGNED_SHORT = Constants.TEXTURETYPE_UNSIGNED_SHORT;
+    /** INT */
+    public static readonly TEXTURETYPE_INT = Constants.TEXTURETYPE_INT;
+    /** UNSIGNED_INT */
+    public static readonly TEXTURETYPE_UNSIGNED_INTEGER = Constants.TEXTURETYPE_UNSIGNED_INTEGER;
+    /** UNSIGNED_SHORT_4_4_4_4 */
+    public static readonly TEXTURETYPE_UNSIGNED_SHORT_4_4_4_4 = Constants.TEXTURETYPE_UNSIGNED_SHORT_4_4_4_4;
+    /** UNSIGNED_SHORT_5_5_5_1 */
+    public static readonly TEXTURETYPE_UNSIGNED_SHORT_5_5_5_1 = Constants.TEXTURETYPE_UNSIGNED_SHORT_5_5_5_1;
+    /** UNSIGNED_SHORT_5_6_5 */
+    public static readonly TEXTURETYPE_UNSIGNED_SHORT_5_6_5 = Constants.TEXTURETYPE_UNSIGNED_SHORT_5_6_5;
+    /** UNSIGNED_INT_2_10_10_10_REV */
+    public static readonly TEXTURETYPE_UNSIGNED_INT_2_10_10_10_REV = Constants.TEXTURETYPE_UNSIGNED_INT_2_10_10_10_REV;
+    /** UNSIGNED_INT_24_8 */
+    public static readonly TEXTURETYPE_UNSIGNED_INT_24_8 = Constants.TEXTURETYPE_UNSIGNED_INT_24_8;
+    /** UNSIGNED_INT_10F_11F_11F_REV */
+    public static readonly TEXTURETYPE_UNSIGNED_INT_10F_11F_11F_REV = Constants.TEXTURETYPE_UNSIGNED_INT_10F_11F_11F_REV;
+    /** UNSIGNED_INT_5_9_9_9_REV */
+    public static readonly TEXTURETYPE_UNSIGNED_INT_5_9_9_9_REV = Constants.TEXTURETYPE_UNSIGNED_INT_5_9_9_9_REV;
+    /** FLOAT_32_UNSIGNED_INT_24_8_REV */
+    public static readonly TEXTURETYPE_FLOAT_32_UNSIGNED_INT_24_8_REV = Constants.TEXTURETYPE_FLOAT_32_UNSIGNED_INT_24_8_REV;
+
+    /** nearest is mag = nearest and min = nearest and mip = linear */
+    public static readonly TEXTURE_NEAREST_SAMPLINGMODE = Constants.TEXTURE_NEAREST_SAMPLINGMODE;
+    /** Bilinear is mag = linear and min = linear and mip = nearest */
+    public static readonly TEXTURE_BILINEAR_SAMPLINGMODE = Constants.TEXTURE_BILINEAR_SAMPLINGMODE;
+    /** Trilinear is mag = linear and min = linear and mip = linear */
+    public static readonly TEXTURE_TRILINEAR_SAMPLINGMODE = Constants.TEXTURE_TRILINEAR_SAMPLINGMODE;
+    /** nearest is mag = nearest and min = nearest and mip = linear */
+    public static readonly TEXTURE_NEAREST_NEAREST_MIPLINEAR = Constants.TEXTURE_NEAREST_NEAREST_MIPLINEAR;
+    /** Bilinear is mag = linear and min = linear and mip = nearest */
+    public static readonly TEXTURE_LINEAR_LINEAR_MIPNEAREST = Constants.TEXTURE_LINEAR_LINEAR_MIPNEAREST;
+    /** Trilinear is mag = linear and min = linear and mip = linear */
+    public static readonly TEXTURE_LINEAR_LINEAR_MIPLINEAR = Constants.TEXTURE_LINEAR_LINEAR_MIPLINEAR;
+    /** mag = nearest and min = nearest and mip = nearest */
+    public static readonly TEXTURE_NEAREST_NEAREST_MIPNEAREST = Constants.TEXTURE_NEAREST_NEAREST_MIPNEAREST;
+    /** mag = nearest and min = linear and mip = nearest */
+    public static readonly TEXTURE_NEAREST_LINEAR_MIPNEAREST = Constants.TEXTURE_NEAREST_LINEAR_MIPNEAREST;
+    /** mag = nearest and min = linear and mip = linear */
+    public static readonly TEXTURE_NEAREST_LINEAR_MIPLINEAR = Constants.TEXTURE_NEAREST_LINEAR_MIPLINEAR;
+    /** mag = nearest and min = linear and mip = none */
+    public static readonly TEXTURE_NEAREST_LINEAR = Constants.TEXTURE_NEAREST_LINEAR;
+    /** mag = nearest and min = nearest and mip = none */
+    public static readonly TEXTURE_NEAREST_NEAREST = Constants.TEXTURE_NEAREST_NEAREST;
+    /** mag = linear and min = nearest and mip = nearest */
+    public static readonly TEXTURE_LINEAR_NEAREST_MIPNEAREST = Constants.TEXTURE_LINEAR_NEAREST_MIPNEAREST;
+    /** mag = linear and min = nearest and mip = linear */
+    public static readonly TEXTURE_LINEAR_NEAREST_MIPLINEAR = Constants.TEXTURE_LINEAR_NEAREST_MIPLINEAR;
+    /** mag = linear and min = linear and mip = none */
+    public static readonly TEXTURE_LINEAR_LINEAR = Constants.TEXTURE_LINEAR_LINEAR;
+    /** mag = linear and min = nearest and mip = none */
+    public static readonly TEXTURE_LINEAR_NEAREST = Constants.TEXTURE_LINEAR_NEAREST;
+
+    /** Explicit coordinates mode */
+    public static readonly TEXTURE_EXPLICIT_MODE = Constants.TEXTURE_EXPLICIT_MODE;
+    /** Spherical coordinates mode */
+    public static readonly TEXTURE_SPHERICAL_MODE = Constants.TEXTURE_SPHERICAL_MODE;
+    /** Planar coordinates mode */
+    public static readonly TEXTURE_PLANAR_MODE = Constants.TEXTURE_PLANAR_MODE;
+    /** Cubic coordinates mode */
+    public static readonly TEXTURE_CUBIC_MODE = Constants.TEXTURE_CUBIC_MODE;
+    /** Projection coordinates mode */
+    public static readonly TEXTURE_PROJECTION_MODE = Constants.TEXTURE_PROJECTION_MODE;
+    /** Skybox coordinates mode */
+    public static readonly TEXTURE_SKYBOX_MODE = Constants.TEXTURE_SKYBOX_MODE;
+    /** Inverse Cubic coordinates mode */
+    public static readonly TEXTURE_INVCUBIC_MODE = Constants.TEXTURE_INVCUBIC_MODE;
+    /** Equirectangular coordinates mode */
+    public static readonly TEXTURE_EQUIRECTANGULAR_MODE = Constants.TEXTURE_EQUIRECTANGULAR_MODE;
+    /** Equirectangular Fixed coordinates mode */
+    public static readonly TEXTURE_FIXED_EQUIRECTANGULAR_MODE = Constants.TEXTURE_FIXED_EQUIRECTANGULAR_MODE;
+    /** Equirectangular Fixed Mirrored coordinates mode */
+    public static readonly TEXTURE_FIXED_EQUIRECTANGULAR_MIRRORED_MODE = Constants.TEXTURE_FIXED_EQUIRECTANGULAR_MIRRORED_MODE;
+
+    // Texture rescaling mode
+    /** Defines that texture rescaling will use a floor to find the closer power of 2 size */
+    public static readonly SCALEMODE_FLOOR = Constants.SCALEMODE_FLOOR;
+    /** Defines that texture rescaling will look for the nearest power of 2 size */
+    public static readonly SCALEMODE_NEAREST = Constants.SCALEMODE_NEAREST;
+    /** Defines that texture rescaling will use a ceil to find the closer power of 2 size */
+    public static readonly SCALEMODE_CEILING = Constants.SCALEMODE_CEILING;
+
+    /**
+     * Returns the current npm package of the sdk
+     */
+    // Not mixed with Version for tooling purpose.
+    public static get NpmPackage(): string {
+        return ThinEngine.NpmPackage;
+    }
+
+    /**
+     * Returns the current version of the framework
+     */
+    public static get Version(): string {
+        return ThinEngine.Version;
+    }
+
+    /** Gets the list of created engines */
+    public static get Instances(): Engine[] {
+        return EngineStore.Instances;
+    }
+
+    /**
+     * Gets the latest created engine
+     */
+    public static get LastCreatedEngine(): Nullable<Engine> {
+        return EngineStore.LastCreatedEngine;
+    }
+
+    /**
+     * Gets the latest created scene
+     */
+    public static get LastCreatedScene(): Nullable<Scene> {
+        return EngineStore.LastCreatedScene;
+    }
+
+    /**
+     * Will flag all materials in all scenes in all engines as dirty to trigger new shader compilation
+     * @param flag defines which part of the materials must be marked as dirty
+     * @param predicate defines a predicate used to filter which materials should be affected
+     */
+    public static MarkAllMaterialsAsDirty(flag: number, predicate?: (mat: Material) => boolean): void {
+        for (var engineIndex = 0; engineIndex < Engine.Instances.length; engineIndex++) {
+            var engine = Engine.Instances[engineIndex];
+
+            for (var sceneIndex = 0; sceneIndex < engine.scenes.length; sceneIndex++) {
+                engine.scenes[sceneIndex].markAllMaterialsAsDirty(flag, predicate);
+            }
+        }
+    }
+
+    /**
+     * Method called to create the default loading screen.
+     * This can be overriden in your own app.
+     * @param canvas The rendering canvas element
+     * @returns The loading screen
+     */
+    public static DefaultLoadingScreenFactory(canvas: HTMLCanvasElement): ILoadingScreen {
+        throw _DevTools.WarnImport("LoadingScreen");
+    }
+
+    /**
+     * Method called to create the default rescale post process on each engine.
+     */
+    public static _RescalePostProcessFactory: Nullable<(engine: Engine) => PostProcess> = null;
+
+    // Members
+
+    /**
+     * Gets or sets a boolean to enable/disable IndexedDB support and avoid XHR on .manifest
+     **/
+    public enableOfflineSupport = false;
+
+    /**
+     * Gets or sets a boolean to enable/disable checking manifest if IndexedDB support is enabled (js will always consider the database is up to date)
+     **/
+    public disableManifestCheck = false;
+
+    /**
+     * Gets the list of created scenes
+     */
+    public scenes = new Array<Scene>();
+
+    /**
+     * Event raised when a new scene is created
+     */
+    public onNewSceneAddedObservable = new Observable<Scene>();
+
+    /**
+     * Gets the list of created postprocesses
+     */
+    public postProcesses = new Array<PostProcess>();
+
+    /**
+     * Gets a boolean indicating if the pointer is currently locked
+     */
+    public isPointerLock = false;
+
+    // Observables
+
+    /**
+     * Observable event triggered each time the rendering canvas is resized
+     */
+    public onResizeObservable = new Observable<Engine>();
+
+    /**
+     * Observable event triggered each time the canvas loses focus
+     */
+    public onCanvasBlurObservable = new Observable<Engine>();
+
+    /**
+     * Observable event triggered each time the canvas gains focus
+     */
+    public onCanvasFocusObservable = new Observable<Engine>();
+
+    /**
+     * Observable event triggered each time the canvas receives pointerout event
+     */
+    public onCanvasPointerOutObservable = new Observable<PointerEvent>();
+
+    /**
+     * Observable raised when the engine begins a new frame
+     */
+    public onBeginFrameObservable = new Observable<Engine>();
+
+    /**
+     * If set, will be used to request the next animation frame for the render loop
+     */
+    public customAnimationFrameRequester: Nullable<ICustomAnimationFrameRequester> = null;
+
+    /**
+     * Observable raised when the engine ends the current frame
+     */
+    public onEndFrameObservable = new Observable<Engine>();
+
+    /**
+     * Observable raised when the engine is about to compile a shader
+     */
+    public onBeforeShaderCompilationObservable = new Observable<Engine>();
+
+    /**
+     * Observable raised when the engine has jsut compiled a shader
+     */
+    public onAfterShaderCompilationObservable = new Observable<Engine>();
+
+    /**
+     * Gets the audio engine
+     * @see http://doc.babylonjs.com/how_to/playing_sounds_and_music
+     * @ignorenaming
+     */
+    public static audioEngine: IAudioEngine;
+
+    /**
+     * Default AudioEngine factory responsible of creating the Audio Engine.
+     * By default, this will create a BabylonJS Audio Engine if the workload has been embedded.
+     */
+    public static AudioEngineFactory: (hostElement: Nullable<HTMLElement>) => IAudioEngine;
+
+    /**
+     * Default offline support factory responsible of creating a tool used to store data locally.
+     * By default, this will create a Database object if the workload has been embedded.
+     */
+    public static OfflineProviderFactory: (urlToScene: string, callbackManifestChecked: (checked: boolean) => any, disableManifestCheck: boolean) => IOfflineProvider;
+
+    private _loadingScreen: ILoadingScreen;
+    private _pointerLockRequested: boolean;
+    private _dummyFramebuffer: WebGLFramebuffer;
+    private _rescalePostProcess: PostProcess;
+
+    /** @hidden */
+    protected _alphaMode = Constants.ALPHA_ADD;
+    /** @hidden */
+    protected _alphaEquation = Constants.ALPHA_DISABLE;
+
+    // Deterministic lockstepMaxSteps
+    protected _deterministicLockstep: boolean = false;
+    protected _lockstepMaxSteps: number = 4;
+
+    protected get _supportsHardwareTextureRescaling() {
+        return !!Engine._RescalePostProcessFactory;
+    }
+
+    // FPS
+    private _fps = 60;
+    private _deltaTime = 0;
+
+    /** @hidden */
+    public _drawCalls = new PerfCounter();
+
+    /**
+     * Turn this value on if you want to pause FPS computation when in background
+     */
+    public disablePerformanceMonitorInBackground = false;
+
+    private _performanceMonitor = new PerformanceMonitor();
+    /**
+     * Gets the performance monitor attached to this engine
+     * @see http://doc.babylonjs.com/how_to/optimizing_your_scene#engineinstrumentation
+     */
+    public get performanceMonitor(): PerformanceMonitor {
+        return this._performanceMonitor;
+    }
+
+    // Focus
+    private _onFocus: () => void;
+    private _onBlur: () => void;
+    private _onCanvasPointerOut: (event: PointerEvent) => void;
+    private _onCanvasBlur: () => void;
+    private _onCanvasFocus: () => void;
+
+    private _onFullscreenChange: () => void;
+    private _onPointerLockChange: () => void;
+
+    /**
+     * Creates a new engine
+     * @param canvasOrContext defines the canvas or WebGL context to use for rendering. If you provide a WebGL context, Babylon.js will not hook events on the canvas (like pointers, keyboards, etc...) so no event observables will be available. This is mostly used when Babylon.js is used as a plugin on a system which alreay used the WebGL context
+     * @param antialias defines enable antialiasing (default: false)
+     * @param options defines further options to be sent to the getContext() function
+     * @param adaptToDeviceRatio defines whether to adapt to the device's viewport characteristics (default: false)
+     */
+    constructor(canvasOrContext: Nullable<HTMLCanvasElement | WebGLRenderingContext>, antialias?: boolean, options?: EngineOptions, adaptToDeviceRatio: boolean = false) {
+        super(canvasOrContext, antialias, options, adaptToDeviceRatio);
+
+        if (!canvasOrContext) {
+            return;
+        }
+
+        options = options || {};
+
+        Engine.Instances.push(this);
+
+        if ((<HTMLCanvasElement>canvasOrContext).getContext) {
+            let canvas = <HTMLCanvasElement>canvasOrContext;
+
+            this._sharedInit(canvas, !!options.doNotHandleTouchAction, options.audioEngine!);
+
+            let anyDoc = document as any;
+
+            // Fullscreen
+            this._onFullscreenChange = () => {
+
+                if (anyDoc.fullscreen !== undefined) {
+                    this.isFullscreen = anyDoc.fullscreen;
+                } else if (anyDoc.mozFullScreen !== undefined) {
+                    this.isFullscreen = anyDoc.mozFullScreen;
+                } else if (anyDoc.webkitIsFullScreen !== undefined) {
+                    this.isFullscreen = anyDoc.webkitIsFullScreen;
+                } else if (anyDoc.msIsFullScreen !== undefined) {
+                    this.isFullscreen = anyDoc.msIsFullScreen;
+                }
+
+                // Pointer lock
+                if (this.isFullscreen && this._pointerLockRequested && canvas) {
+                    Engine._RequestPointerlock(canvas);
+                }
+            };
+
+            document.addEventListener("fullscreenchange", this._onFullscreenChange, false);
+            document.addEventListener("mozfullscreenchange", this._onFullscreenChange, false);
+            document.addEventListener("webkitfullscreenchange", this._onFullscreenChange, false);
+            document.addEventListener("msfullscreenchange", this._onFullscreenChange, false);
+
+            // Pointer lock
+            this._onPointerLockChange = () => {
+                this.isPointerLock = (anyDoc.mozPointerLockElement === canvas ||
+                    anyDoc.webkitPointerLockElement === canvas ||
+                    anyDoc.msPointerLockElement === canvas ||
+                    anyDoc.pointerLockElement === canvas
+                );
+            };
+
+            document.addEventListener("pointerlockchange", this._onPointerLockChange, false);
+            document.addEventListener("mspointerlockchange", this._onPointerLockChange, false);
+            document.addEventListener("mozpointerlockchange", this._onPointerLockChange, false);
+            document.addEventListener("webkitpointerlockchange", this._onPointerLockChange, false);
+
+            this._connectVREvents();
+
+            this.enableOfflineSupport = Engine.OfflineProviderFactory !== undefined;
+
+            this._deterministicLockstep = !!options.deterministicLockstep;
+            this._lockstepMaxSteps = options.lockstepMaxSteps || 0;
+        }
+
+        // Load WebVR Devices
+        this._prepareVRComponent();
+        if (options.autoEnableWebVR) {
+            this.initWebVR();
+        }
+    }
+
+    /**
+     * Shared initialization across engines types.
+     * @param canvas The canvas associated with this instance of the engine.
+     * @param doNotHandleTouchAction Defines that engine should ignore modifying touch action attribute and style
+     * @param audioEngine Defines if an audio engine should be created by default
+     */
+    protected _sharedInit(canvas: HTMLCanvasElement, doNotHandleTouchAction: boolean, audioEngine: boolean) {
+        super._sharedInit(canvas, doNotHandleTouchAction, audioEngine);
+
+        this._onCanvasFocus = () => {
+            this.onCanvasFocusObservable.notifyObservers(this);
+        };
+
+        this._onCanvasBlur = () => {
+            this.onCanvasBlurObservable.notifyObservers(this);
+        };
+
+        canvas.addEventListener("focus", this._onCanvasFocus);
+        canvas.addEventListener("blur", this._onCanvasBlur);
+
+        this._onBlur = () => {
+            if (this.disablePerformanceMonitorInBackground) {
+                this._performanceMonitor.disable();
+            }
+            this._windowIsBackground = true;
+        };
+
+        this._onFocus = () => {
+            if (this.disablePerformanceMonitorInBackground) {
+                this._performanceMonitor.enable();
+            }
+            this._windowIsBackground = false;
+        };
+
+        this._onCanvasPointerOut = (ev) => {
+            this.onCanvasPointerOutObservable.notifyObservers(ev);
+        };
+
+        if (DomManagement.IsWindowObjectExist()) {
+            let hostWindow = this.getHostWindow();
+            hostWindow.addEventListener("blur", this._onBlur);
+            hostWindow.addEventListener("focus", this._onFocus);
+        }
+
+        canvas.addEventListener("pointerout", this._onCanvasPointerOut);
+
+        if (!doNotHandleTouchAction) {
+            this._disableTouchAction();
+        }
+
+        // Create Audio Engine if needed.
+        if (!Engine.audioEngine && audioEngine && Engine.AudioEngineFactory) {
+            Engine.audioEngine = Engine.AudioEngineFactory(this.getRenderingCanvas());
+        }
+    }
+
+    /** @hidden */
+    public _shouldOnlyUpdateCameras(): boolean {
+        return false;
+    }
+
+    /**
+     * Gets current aspect ratio
+     * @param viewportOwner defines the camera to use to get the aspect ratio
+     * @param useScreen defines if screen size must be used (or the current render target if any)
+     * @returns a number defining the aspect ratio
+     */
+    public getAspectRatio(viewportOwner: IViewportOwnerLike, useScreen = false): number {
+        var viewport = viewportOwner.viewport;
+        return (this.getRenderWidth(useScreen) * viewport.width) / (this.getRenderHeight(useScreen) * viewport.height);
+    }
+
+    /**
+     * Gets current screen aspect ratio
+     * @returns a number defining the aspect ratio
+     */
+    public getScreenAspectRatio(): number {
+        return (this.getRenderWidth(true)) / (this.getRenderHeight(true));
+    }
+
+    /**
+     * Gets host document
+     * @returns the host document object
+     */
+    public getHostDocument(): Document {
+        if (this._renderingCanvas && this._renderingCanvas.ownerDocument) {
+            return this._renderingCanvas.ownerDocument;
+        }
+
+        return document;
+    }
+
+    /**
+     * Gets the client rect of the HTML canvas attached with the current webGL context
+     * @returns a client rectanglee
+     */
+    public getRenderingCanvasClientRect(): Nullable<ClientRect> {
+        if (!this._renderingCanvas) {
+            return null;
+        }
+        return this._renderingCanvas.getBoundingClientRect();
+    }
+
+    /**
+     * Gets a boolean indicating that the engine is running in deterministic lock step mode
+     * @see http://doc.babylonjs.com/babylon101/animations#deterministic-lockstep
+     * @returns true if engine is in deterministic lock step mode
+     */
+    public isDeterministicLockStep(): boolean {
+        return this._deterministicLockstep;
+    }
+
+    /**
+     * Gets the max steps when engine is running in deterministic lock step
+     * @see http://doc.babylonjs.com/babylon101/animations#deterministic-lockstep
+     * @returns the max steps
+     */
+    public getLockstepMaxSteps(): number {
+        return this._lockstepMaxSteps;
+    }
+
+    /**
+     * Force the mipmap generation for the given render target texture
+     * @param texture defines the render target texture to use
+     */
+    public generateMipMapsForCubemap(texture: InternalTexture) {
+        if (texture.generateMipMaps) {
+            var gl = this._gl;
+            this._bindTextureDirectly(gl.TEXTURE_CUBE_MAP, texture, true);
+            gl.generateMipmap(gl.TEXTURE_CUBE_MAP);
+            this._bindTextureDirectly(gl.TEXTURE_CUBE_MAP, null);
+        }
+    }
+
+    /** States */
+
+    /**
+     * Set various states to the webGL context
+     * @param culling defines backface culling state
+     * @param zOffset defines the value to apply to zOffset (0 by default)
+     * @param force defines if states must be applied even if cache is up to date
+     * @param reverseSide defines if culling must be reversed (CCW instead of CW and CW instead of CCW)
+     */
+    public setState(culling: boolean, zOffset: number = 0, force?: boolean, reverseSide = false): void {
+        // Culling
+        if (this._depthCullingState.cull !== culling || force) {
+            this._depthCullingState.cull = culling;
+        }
+
+        // Cull face
+        var cullFace = this.cullBackFaces ? this._gl.BACK : this._gl.FRONT;
+        if (this._depthCullingState.cullFace !== cullFace || force) {
+            this._depthCullingState.cullFace = cullFace;
+        }
+
+        // Z offset
+        this.setZOffset(zOffset);
+
+        // Front face
+        var frontFace = reverseSide ? this._gl.CW : this._gl.CCW;
+        if (this._depthCullingState.frontFace !== frontFace || force) {
+            this._depthCullingState.frontFace = frontFace;
+        }
+    }
+
+    /**
+     * Set the z offset to apply to current rendering
+     * @param value defines the offset to apply
+     */
+    public setZOffset(value: number): void {
+        this._depthCullingState.zOffset = value;
+    }
+
+    /**
+     * Gets the current value of the zOffset
+     * @returns the current zOffset state
+     */
+    public getZOffset(): number {
+        return this._depthCullingState.zOffset;
+    }
+
+    /**
+     * Enable or disable depth buffering
+     * @param enable defines the state to set
+     */
+    public setDepthBuffer(enable: boolean): void {
+        this._depthCullingState.depthTest = enable;
+    }
+
+    /**
+     * Gets a boolean indicating if depth writing is enabled
+     * @returns the current depth writing state
+     */
+    public getDepthWrite(): boolean {
+        return this._depthCullingState.depthMask;
+    }
+
+    /**
+     * Enable or disable depth writing
+     * @param enable defines the state to set
+     */
+    public setDepthWrite(enable: boolean): void {
+        this._depthCullingState.depthMask = enable;
+    }
+
+    /**
+     * Enable or disable color writing
+     * @param enable defines the state to set
+     */
+    public setColorWrite(enable: boolean): void {
+        this._gl.colorMask(enable, enable, enable, enable);
+        this._colorWrite = enable;
+    }
+
+    /**
+     * Gets a boolean indicating if color writing is enabled
+     * @returns the current color writing state
+     */
+    public getColorWrite(): boolean {
+        return this._colorWrite;
+    }
+
+    /**
+     * Sets alpha constants used by some alpha blending modes
+     * @param r defines the red component
+     * @param g defines the green component
+     * @param b defines the blue component
+     * @param a defines the alpha component
+     */
+    public setAlphaConstants(r: number, g: number, b: number, a: number) {
+        this._alphaState.setAlphaBlendConstants(r, g, b, a);
+    }
+
+    /**
+     * Sets the current alpha mode
+     * @param mode defines the mode to use (one of the Engine.ALPHA_XXX)
+     * @param noDepthWriteChange defines if depth writing state should remains unchanged (false by default)
+     * @see http://doc.babylonjs.com/resources/transparency_and_how_meshes_are_rendered
+     */
+    public setAlphaMode(mode: number, noDepthWriteChange: boolean = false): void {
+        if (this._alphaMode === mode) {
+            return;
+        }
+
+        switch (mode) {
+            case Constants.ALPHA_DISABLE:
+                this._alphaState.alphaBlend = false;
+                break;
+            case Constants.ALPHA_PREMULTIPLIED:
+                this._alphaState.setAlphaBlendFunctionParameters(this._gl.ONE, this._gl.ONE_MINUS_SRC_ALPHA, this._gl.ONE, this._gl.ONE);
+                this._alphaState.alphaBlend = true;
+                break;
+            case Constants.ALPHA_PREMULTIPLIED_PORTERDUFF:
+                this._alphaState.setAlphaBlendFunctionParameters(this._gl.ONE, this._gl.ONE_MINUS_SRC_ALPHA, this._gl.ONE, this._gl.ONE_MINUS_SRC_ALPHA);
+                this._alphaState.alphaBlend = true;
+                break;
+            case Constants.ALPHA_COMBINE:
+                this._alphaState.setAlphaBlendFunctionParameters(this._gl.SRC_ALPHA, this._gl.ONE_MINUS_SRC_ALPHA, this._gl.ONE, this._gl.ONE);
+                this._alphaState.alphaBlend = true;
+                break;
+            case Constants.ALPHA_ONEONE:
+                this._alphaState.setAlphaBlendFunctionParameters(this._gl.ONE, this._gl.ONE, this._gl.ZERO, this._gl.ONE);
+                this._alphaState.alphaBlend = true;
+                break;
+            case Constants.ALPHA_ADD:
+                this._alphaState.setAlphaBlendFunctionParameters(this._gl.SRC_ALPHA, this._gl.ONE, this._gl.ZERO, this._gl.ONE);
+                this._alphaState.alphaBlend = true;
+                break;
+            case Constants.ALPHA_SUBTRACT:
+                this._alphaState.setAlphaBlendFunctionParameters(this._gl.ZERO, this._gl.ONE_MINUS_SRC_COLOR, this._gl.ONE, this._gl.ONE);
+                this._alphaState.alphaBlend = true;
+                break;
+            case Constants.ALPHA_MULTIPLY:
+                this._alphaState.setAlphaBlendFunctionParameters(this._gl.DST_COLOR, this._gl.ZERO, this._gl.ONE, this._gl.ONE);
+                this._alphaState.alphaBlend = true;
+                break;
+            case Constants.ALPHA_MAXIMIZED:
+                this._alphaState.setAlphaBlendFunctionParameters(this._gl.SRC_ALPHA, this._gl.ONE_MINUS_SRC_COLOR, this._gl.ONE, this._gl.ONE);
+                this._alphaState.alphaBlend = true;
+                break;
+            case Constants.ALPHA_INTERPOLATE:
+                this._alphaState.setAlphaBlendFunctionParameters(this._gl.CONSTANT_COLOR, this._gl.ONE_MINUS_CONSTANT_COLOR, this._gl.CONSTANT_ALPHA, this._gl.ONE_MINUS_CONSTANT_ALPHA);
+                this._alphaState.alphaBlend = true;
+                break;
+            case Constants.ALPHA_SCREENMODE:
+                this._alphaState.setAlphaBlendFunctionParameters(this._gl.ONE, this._gl.ONE_MINUS_SRC_COLOR, this._gl.ONE, this._gl.ONE_MINUS_SRC_ALPHA);
+                this._alphaState.alphaBlend = true;
+                break;
+            case Constants.ALPHA_ONEONE_ONEONE:
+                this._alphaState.setAlphaBlendFunctionParameters(this._gl.ONE, this._gl.ONE, this._gl.ONE, this._gl.ONE);
+                this._alphaState.alphaBlend = true;
+                break;
+            case Constants.ALPHA_ALPHATOCOLOR:
+                this._alphaState.setAlphaBlendFunctionParameters(this._gl.DST_ALPHA, this._gl.ONE, this._gl.ZERO, this._gl.ZERO);
+                this._alphaState.alphaBlend = true;
+                break;
+            case Constants.ALPHA_REVERSEONEMINUS:
+                this._alphaState.setAlphaBlendFunctionParameters(this._gl.ONE_MINUS_DST_COLOR, this._gl.ONE_MINUS_SRC_COLOR, this._gl.ONE_MINUS_DST_ALPHA, this._gl.ONE_MINUS_SRC_ALPHA);
+                this._alphaState.alphaBlend = true;
+                break;
+            case Constants.ALPHA_SRC_DSTONEMINUSSRCALPHA:
+                this._alphaState.setAlphaBlendFunctionParameters(this._gl.ONE, this._gl.ONE_MINUS_SRC_ALPHA, this._gl.ONE, this._gl.ONE_MINUS_SRC_ALPHA);
+                this._alphaState.alphaBlend = true;
+                break;
+            case Constants.ALPHA_ONEONE_ONEZERO:
+                this._alphaState.setAlphaBlendFunctionParameters(this._gl.ONE, this._gl.ONE, this._gl.ONE, this._gl.ZERO);
+                this._alphaState.alphaBlend = true;
+                break;
+        }
+        if (!noDepthWriteChange) {
+            this.setDepthWrite(mode === Constants.ALPHA_DISABLE);
+        }
+        this._alphaMode = mode;
+    }
+
+    /**
+     * Gets the current alpha mode
+     * @see http://doc.babylonjs.com/resources/transparency_and_how_meshes_are_rendered
+     * @returns the current alpha mode
+     */
+    public getAlphaMode(): number {
+        return this._alphaMode;
+    }
+
+    /**
+     * Sets the current alpha equation
+     * @param equation defines the equation to use (one of the Engine.ALPHA_EQUATION_XXX)
+     */
+    public setAlphaEquation(equation: number): void {
+        if (this._alphaEquation === equation) {
+            return;
+        }
+
+        switch (equation) {
+            case Constants.ALPHA_EQUATION_ADD:
+                this._alphaState.setAlphaEquationParameters(this._gl.FUNC_ADD, this._gl.FUNC_ADD);
+                break;
+            case Constants.ALPHA_EQUATION_SUBSTRACT:
+                this._alphaState.setAlphaEquationParameters(this._gl.FUNC_SUBTRACT, this._gl.FUNC_SUBTRACT);
+                break;
+            case Constants.ALPHA_EQUATION_REVERSE_SUBTRACT:
+                this._alphaState.setAlphaEquationParameters(this._gl.FUNC_REVERSE_SUBTRACT, this._gl.FUNC_REVERSE_SUBTRACT);
+                break;
+            case Constants.ALPHA_EQUATION_MAX:
+                this._alphaState.setAlphaEquationParameters(this._gl.MAX, this._gl.MAX);
+                break;
+            case Constants.ALPHA_EQUATION_MIN:
+                this._alphaState.setAlphaEquationParameters(this._gl.MIN, this._gl.MIN);
+                break;
+            case Constants.ALPHA_EQUATION_DARKEN:
+                this._alphaState.setAlphaEquationParameters(this._gl.MIN, this._gl.FUNC_ADD);
+                break;
+        }
+        this._alphaEquation = equation;
+    }
+
+    /**
+     * Gets the current alpha equation.
+     * @returns the current alpha equation
+     */
+    public getAlphaEquation(): number {
+        return this._alphaEquation;
+    }
+
+    /**
+     * Gets a boolean indicating if stencil buffer is enabled
+     * @returns the current stencil buffer state
+     */
+    public getStencilBuffer(): boolean {
+        return this._stencilState.stencilTest;
+    }
+
+    /**
+     * Enable or disable the stencil buffer
+     * @param enable defines if the stencil buffer must be enabled or disabled
+     */
+    public setStencilBuffer(enable: boolean): void {
+        this._stencilState.stencilTest = enable;
+    }
+
+    /**
+     * Gets the current stencil mask
+     * @returns a number defining the new stencil mask to use
+     */
+    public getStencilMask(): number {
+        return this._stencilState.stencilMask;
+    }
+
+    /**
+     * Sets the current stencil mask
+     * @param mask defines the new stencil mask to use
+     */
+    public setStencilMask(mask: number): void {
+        this._stencilState.stencilMask = mask;
+    }
+
+    /**
+     * Gets the current stencil function
+     * @returns a number defining the stencil function to use
+     */
+    public getStencilFunction(): number {
+        return this._stencilState.stencilFunc;
+    }
+
+    /**
+     * Gets the current stencil reference value
+     * @returns a number defining the stencil reference value to use
+     */
+    public getStencilFunctionReference(): number {
+        return this._stencilState.stencilFuncRef;
+    }
+
+    /**
+     * Gets the current stencil mask
+     * @returns a number defining the stencil mask to use
+     */
+    public getStencilFunctionMask(): number {
+        return this._stencilState.stencilFuncMask;
+    }
+
+    /**
+     * Sets the current stencil function
+     * @param stencilFunc defines the new stencil function to use
+     */
+    public setStencilFunction(stencilFunc: number) {
+        this._stencilState.stencilFunc = stencilFunc;
+    }
+
+    /**
+     * Sets the current stencil reference
+     * @param reference defines the new stencil reference to use
+     */
+    public setStencilFunctionReference(reference: number) {
+        this._stencilState.stencilFuncRef = reference;
+    }
+
+    /**
+     * Sets the current stencil mask
+     * @param mask defines the new stencil mask to use
+     */
+    public setStencilFunctionMask(mask: number) {
+        this._stencilState.stencilFuncMask = mask;
+    }
+
+    /**
+     * Gets the current stencil operation when stencil fails
+     * @returns a number defining stencil operation to use when stencil fails
+     */
+    public getStencilOperationFail(): number {
+        return this._stencilState.stencilOpStencilFail;
+    }
+
+    /**
+     * Gets the current stencil operation when depth fails
+     * @returns a number defining stencil operation to use when depth fails
+     */
+    public getStencilOperationDepthFail(): number {
+        return this._stencilState.stencilOpDepthFail;
+    }
+
+    /**
+     * Gets the current stencil operation when stencil passes
+     * @returns a number defining stencil operation to use when stencil passes
+     */
+    public getStencilOperationPass(): number {
+        return this._stencilState.stencilOpStencilDepthPass;
+    }
+
+    /**
+     * Sets the stencil operation to use when stencil fails
+     * @param operation defines the stencil operation to use when stencil fails
+     */
+    public setStencilOperationFail(operation: number): void {
+        this._stencilState.stencilOpStencilFail = operation;
+    }
+
+    /**
+     * Sets the stencil operation to use when depth fails
+     * @param operation defines the stencil operation to use when depth fails
+     */
+    public setStencilOperationDepthFail(operation: number): void {
+        this._stencilState.stencilOpDepthFail = operation;
+    }
+
+    /**
+     * Sets the stencil operation to use when stencil passes
+     * @param operation defines the stencil operation to use when stencil passes
+     */
+    public setStencilOperationPass(operation: number): void {
+        this._stencilState.stencilOpStencilDepthPass = operation;
+    }
+
+    /**
+     * Sets a boolean indicating if the dithering state is enabled or disabled
+     * @param value defines the dithering state
+     */
+    public setDitheringState(value: boolean): void {
+        if (value) {
+            this._gl.enable(this._gl.DITHER);
+        } else {
+            this._gl.disable(this._gl.DITHER);
+        }
+    }
+
+    /**
+     * Sets a boolean indicating if the rasterizer state is enabled or disabled
+     * @param value defines the rasterizer state
+     */
+    public setRasterizerState(value: boolean): void {
+        if (value) {
+            this._gl.disable(this._gl.RASTERIZER_DISCARD);
+        } else {
+            this._gl.enable(this._gl.RASTERIZER_DISCARD);
+        }
+    }
+
+    /**
+     * Gets the current depth function
+     * @returns a number defining the depth function
+     */
+    public getDepthFunction(): Nullable<number> {
+        return this._depthCullingState.depthFunc;
+    }
+
+    /**
+     * Sets the current depth function
+     * @param depthFunc defines the function to use
+     */
+    public setDepthFunction(depthFunc: number) {
+        this._depthCullingState.depthFunc = depthFunc;
+    }
+
+    /**
+     * Sets the current depth function to GREATER
+     */
+    public setDepthFunctionToGreater(): void {
+        this._depthCullingState.depthFunc = this._gl.GREATER;
+    }
+
+    /**
+     * Sets the current depth function to GEQUAL
+     */
+    public setDepthFunctionToGreaterOrEqual(): void {
+        this._depthCullingState.depthFunc = this._gl.GEQUAL;
+    }
+
+    /**
+     * Sets the current depth function to LESS
+     */
+    public setDepthFunctionToLess(): void {
+        this._depthCullingState.depthFunc = this._gl.LESS;
+    }
+
+    /**
+     * Sets the current depth function to LEQUAL
+     */
+    public setDepthFunctionToLessOrEqual(): void {
+        this._depthCullingState.depthFunc = this._gl.LEQUAL;
+    }
+
+    private _cachedStencilBuffer: boolean;
+    private _cachedStencilFunction: number;
+    private _cachedStencilMask: number;
+    private _cachedStencilOperationPass: number;
+    private _cachedStencilOperationFail: number;
+    private _cachedStencilOperationDepthFail: number;
+    private _cachedStencilReference: number;
+
+    /**
+     * Caches the the state of the stencil buffer
+     */
+    public cacheStencilState() {
+        this._cachedStencilBuffer = this.getStencilBuffer();
+        this._cachedStencilFunction = this.getStencilFunction();
+        this._cachedStencilMask = this.getStencilMask();
+        this._cachedStencilOperationPass = this.getStencilOperationPass();
+        this._cachedStencilOperationFail = this.getStencilOperationFail();
+        this._cachedStencilOperationDepthFail = this.getStencilOperationDepthFail();
+        this._cachedStencilReference = this.getStencilFunctionReference();
+    }
+
+    /**
+     * Restores the state of the stencil buffer
+     */
+    public restoreStencilState() {
+        this.setStencilFunction(this._cachedStencilFunction);
+        this.setStencilMask(this._cachedStencilMask);
+        this.setStencilBuffer(this._cachedStencilBuffer);
+        this.setStencilOperationPass(this._cachedStencilOperationPass);
+        this.setStencilOperationFail(this._cachedStencilOperationFail);
+        this.setStencilOperationDepthFail(this._cachedStencilOperationDepthFail);
+        this.setStencilFunctionReference(this._cachedStencilReference);
+    }
+
+    /**
+     * Directly set the WebGL Viewport
+     * @param x defines the x coordinate of the viewport (in screen space)
+     * @param y defines the y coordinate of the viewport (in screen space)
+     * @param width defines the width of the viewport (in screen space)
+     * @param height defines the height of the viewport (in screen space)
+     * @return the current viewport Object (if any) that is being replaced by this call. You can restore this viewport later on to go back to the original state
+     */
+    public setDirectViewport(x: number, y: number, width: number, height: number): Nullable<IViewportLike> {
+        let currentViewport = this._cachedViewport;
+        this._cachedViewport = null;
+
+        this._viewport(x, y, width, height);
+
+        return currentViewport;
+    }
+
+    /**
+     * Executes a scissor clear (ie. a clear on a specific portion of the screen)
+     * @param x defines the x-coordinate of the top left corner of the clear rectangle
+     * @param y defines the y-coordinate of the corner of the clear rectangle
+     * @param width defines the width of the clear rectangle
+     * @param height defines the height of the clear rectangle
+     * @param clearColor defines the clear color
+     */
+    public scissorClear(x: number, y: number, width: number, height: number, clearColor: IColor4Like): void {
+        this.enableScissor(x, y, width, height);
+        this.clear(clearColor, true, true, true);
+        this.disableScissor();
+    }
+
+    /**
+     * Enable scissor test on a specific rectangle (ie. render will only be executed on a specific portion of the screen)
+     * @param x defines the x-coordinate of the top left corner of the clear rectangle
+     * @param y defines the y-coordinate of the corner of the clear rectangle
+     * @param width defines the width of the clear rectangle
+     * @param height defines the height of the clear rectangle
+     */
+    public enableScissor(x: number, y: number, width: number, height: number): void {
+        let gl = this._gl;
+
+        // Change state
+        gl.enable(gl.SCISSOR_TEST);
+        gl.scissor(x, y, width, height);
+    }
+
+    /**
+     * Disable previously set scissor test rectangle
+     */
+    public disableScissor() {
+        let gl = this._gl;
+
+        gl.disable(gl.SCISSOR_TEST);
+    }
+
+    protected _reportDrawCall() {
+        this._drawCalls.addCount(1, false);
+    }
+
+    /**
+     * Initializes a webVR display and starts listening to display change events
+     * The onVRDisplayChangedObservable will be notified upon these changes
+     * @returns The onVRDisplayChangedObservable
+     */
+    public initWebVR(): Observable<IDisplayChangedEventArgs> {
+        throw _DevTools.WarnImport("WebVRCamera");
+    }
+
+    /** @hidden */
+    public _prepareVRComponent() {
+        // Do nothing as the engine side effect will overload it
+    }
+
+    /** @hidden */
+    public _connectVREvents(canvas?: HTMLCanvasElement, document?: any) {
+        // Do nothing as the engine side effect will overload it
+    }
+
+    /** @hidden */
+    public _submitVRFrame() {
+        // Do nothing as the engine side effect will overload it
+    }
+    /**
+     * Call this function to leave webVR mode
+     * Will do nothing if webVR is not supported or if there is no webVR device
+     * @see http://doc.babylonjs.com/how_to/webvr_camera
+     */
+    public disableVR() {
+        // Do nothing as the engine side effect will overload it
+    }
+
+    /**
+     * Gets a boolean indicating that the system is in VR mode and is presenting
+     * @returns true if VR mode is engaged
+     */
+    public isVRPresenting() {
+        return false;
+    }
+
+    /** @hidden */
+    public _requestVRFrame() {
+        // Do nothing as the engine side effect will overload it
+    }
+
+    /** @hidden */
+    public _loadFileAsync(url: string, offlineProvider?: IOfflineProvider, useArrayBuffer?: boolean): Promise<string | ArrayBuffer> {
+        return new Promise((resolve, reject) => {
+            this._loadFile(url, (data) => {
+                resolve(data);
+            }, undefined, offlineProvider, useArrayBuffer, (request, exception) => {
+                reject(exception);
+            });
+        });
+    }
+
+    /**
+    * Gets the source code of the vertex shader associated with a specific webGL program
+    * @param program defines the program to use
+    * @returns a string containing the source code of the vertex shader associated with the program
+    */
+    public getVertexShaderSource(program: WebGLProgram): Nullable<string> {
+        var shaders = this._gl.getAttachedShaders(program);
+
+        if (!shaders) {
+            return null;
+        }
+
+        return this._gl.getShaderSource(shaders[0]);
+    }
+
+   /**
+    * Gets the source code of the fragment shader associated with a specific webGL program
+    * @param program defines the program to use
+    * @returns a string containing the source code of the fragment shader associated with the program
+    */
+    public getFragmentShaderSource(program: WebGLProgram): Nullable<string> {
+        var shaders = this._gl.getAttachedShaders(program);
+
+        if (!shaders) {
+            return null;
+        }
+
+        return this._gl.getShaderSource(shaders[1]);
+    }
+
+    /**
+     * Reads pixels from the current frame buffer. Please note that this function can be slow
+     * @param x defines the x coordinate of the rectangle where pixels must be read
+     * @param y defines the y coordinate of the rectangle where pixels must be read
+     * @param width defines the width of the rectangle where pixels must be read
+     * @param height defines the height of the rectangle where pixels must be read
+     * @returns a Uint8Array containing RGBA colors
+     */
+    public readPixels(x: number, y: number, width: number, height: number): Uint8Array {
+        var data = new Uint8Array(height * width * 4);
+        this._gl.readPixels(x, y, width, height, this._gl.RGBA, this._gl.UNSIGNED_BYTE, data);
+        return data;
+    }
+
+    /**
+     * Sets a depth stencil texture from a render target to the according uniform.
+     * @param channel The texture channel
+     * @param uniform The uniform to set
+     * @param texture The render target texture containing the depth stencil texture to apply
+     */
+    public setDepthStencilTexture(channel: number, uniform: Nullable<WebGLUniformLocation>, texture: Nullable<RenderTargetTexture>): void {
+        if (channel === undefined) {
+            return;
+        }
+
+        if (uniform) {
+            this._boundUniforms[channel] = uniform;
+        }
+
+        if (!texture || !texture.depthStencilTexture) {
+            this._setTexture(channel, null);
+        }
+        else {
+            this._setTexture(channel, texture, false, true);
+        }
+    }
+
+    /**
+     * Sets a texture to the webGL context from a postprocess
+     * @param channel defines the channel to use
+     * @param postProcess defines the source postprocess
+     */
+    public setTextureFromPostProcess(channel: number, postProcess: Nullable<PostProcess>): void {
+        this._bindTexture(channel, postProcess ? postProcess._textures.data[postProcess._currentRenderTextureInd] : null);
+    }
+
+    /**
+     * Binds the output of the passed in post process to the texture channel specified
+     * @param channel The channel the texture should be bound to
+     * @param postProcess The post process which's output should be bound
+     */
+    public setTextureFromPostProcessOutput(channel: number, postProcess: Nullable<PostProcess>): void {
+        this._bindTexture(channel, postProcess ? postProcess._outputTexture : null);
+    }
+
+    /** @hidden */
+    public _convertRGBtoRGBATextureData(rgbData: any, width: number, height: number, textureType: number): ArrayBufferView {
+        // Create new RGBA data container.
+        var rgbaData: any;
+        if (textureType === Constants.TEXTURETYPE_FLOAT) {
+            rgbaData = new Float32Array(width * height * 4);
+        }
+        else {
+            rgbaData = new Uint32Array(width * height * 4);
+        }
+
+        // Convert each pixel.
+        for (let x = 0; x < width; x++) {
+            for (let y = 0; y < height; y++) {
+                let index = (y * width + x) * 3;
+                let newIndex = (y * width + x) * 4;
+
+                // Map Old Value to new value.
+                rgbaData[newIndex + 0] = rgbData[index + 0];
+                rgbaData[newIndex + 1] = rgbData[index + 1];
+                rgbaData[newIndex + 2] = rgbData[index + 2];
+
+                // Add fully opaque alpha channel.
+                rgbaData[newIndex + 3] = 1;
+            }
+        }
+
+        return rgbaData;
+    }
+
+    protected _rebuildBuffers(): void {
+        // Index / Vertex
+        for (var scene of this.scenes) {
+            scene.resetCachedMaterial();
+            scene._rebuildGeometries();
+            scene._rebuildTextures();
+        }
+
+        super._rebuildBuffers();
+    }
+
+    public _renderLoop(): void {
+        if (!this._contextWasLost) {
+            var shouldRender = true;
+            if (!this.renderEvenInBackground && this._windowIsBackground) {
+                shouldRender = false;
+            }
+
+            if (shouldRender) {
+                // Start new frame
+                this.beginFrame();
+
+                for (var index = 0; index < this._activeRenderLoops.length; index++) {
+                    var renderFunction = this._activeRenderLoops[index];
+
+                    renderFunction();
+                }
+
+                // Present
+                this.endFrame();
+            }
+        }
+
+        if (this._activeRenderLoops.length > 0) {
+            // Register new frame
+            if (this.customAnimationFrameRequester) {
+                this.customAnimationFrameRequester.requestID = this._queueNewFrame(this.customAnimationFrameRequester.renderFunction || this._bindedRenderFunction, this.customAnimationFrameRequester);
+                this._frameHandler = this.customAnimationFrameRequester.requestID;
+            } else if (this.isVRPresenting()) {
+                this._requestVRFrame();
+            } else {
+                this._frameHandler = this._queueNewFrame(this._bindedRenderFunction, this.getHostWindow());
+            }
+        } else {
+            this._renderingQueueLaunched = false;
+        }
+    }
+
+    /**
+     * Toggle full screen mode
+     * @param requestPointerLock defines if a pointer lock should be requested from the user
+     */
+    public switchFullscreen(requestPointerLock: boolean): void {
+        if (this.isFullscreen) {
+            this.exitFullscreen();
+        } else {
+            this.enterFullscreen(requestPointerLock);
+        }
+    }
+
+    /**
+     * Enters full screen mode
+     * @param requestPointerLock defines if a pointer lock should be requested from the user
+     */
+    public enterFullscreen(requestPointerLock: boolean): void {
+        if (!this.isFullscreen) {
+            this._pointerLockRequested = requestPointerLock;
+            if (this._renderingCanvas) {
+                Engine._RequestFullscreen(this._renderingCanvas);
+            }
+        }
+    }
+
+    /**
+     * Exits full screen mode
+     */
+    public exitFullscreen(): void {
+        if (this.isFullscreen) {
+            Engine._ExitFullscreen();
+        }
+    }
+
+    /**
+     * Enters Pointerlock mode
+     */
+    public enterPointerlock(): void {
+        if (this._renderingCanvas) {
+            Engine._RequestPointerlock(this._renderingCanvas);
+        }
+    }
+
+    /**
+     * Exits Pointerlock mode
+     */
+    public exitPointerlock(): void {
+        Engine._ExitPointerlock();
+    }
+
+    /**
+     * Begin a new frame
+     */
+    public beginFrame(): void {
+        this._measureFps();
+
+        this.onBeginFrameObservable.notifyObservers(this);
+        super.beginFrame();
+    }
+
+    /**
+     * Enf the current frame
+     */
+    public endFrame(): void {
+        super.endFrame();
+        this._submitVRFrame();
+
+        this.onEndFrameObservable.notifyObservers(this);
+    }
+
+    public resize(): void {
+        // We're not resizing the size of the canvas while in VR mode & presenting
+        if (this.isVRPresenting()) {
+            return;
+        }
+
+        super.resize();
+    }
+
+    /**
+     * Set the compressed texture format to use, based on the formats you have, and the formats
+     * supported by the hardware / browser.
+     *
+     * Khronos Texture Container (.ktx) files are used to support this.  This format has the
+     * advantage of being specifically designed for OpenGL.  Header elements directly correspond
+     * to API arguments needed to compressed textures.  This puts the burden on the container
+     * generator to house the arcane code for determining these for current & future formats.
+     *
+     * for description see https://www.khronos.org/opengles/sdk/tools/KTX/
+     * for file layout see https://www.khronos.org/opengles/sdk/tools/KTX/file_format_spec/
+     *
+     * Note: The result of this call is not taken into account when a texture is base64.
+     *
+     * @param formatsAvailable defines the list of those format families you have created
+     * on your server.  Syntax: '-' + format family + '.ktx'.  (Case and order do not matter.)
+     *
+     * Current families are astc, dxt, pvrtc, etc2, & etc1.
+     * @returns The extension selected.
+     */
+    public setTextureFormatToUse(formatsAvailable: Array<string>): Nullable<string> {
+        for (var i = 0, len1 = this.texturesSupported.length; i < len1; i++) {
+            for (var j = 0, len2 = formatsAvailable.length; j < len2; j++) {
+                if (this._texturesSupported[i] === formatsAvailable[j].toLowerCase()) {
+                    return this._textureFormatInUse = this._texturesSupported[i];
+                }
+            }
+        }
+        // actively set format to nothing, to allow this to be called more than once
+        // and possibly fail the 2nd time
+        this._textureFormatInUse = null;
+        return null;
+    }
+
+    /**
+     * Force a specific size of the canvas
+     * @param width defines the new canvas' width
+     * @param height defines the new canvas' height
+     */
+    public setSize(width: number, height: number): void {
+        if (!this._renderingCanvas) {
+            return;
+        }
+
+        super.setSize(width, height);
+
+        if (this.scenes) {
+            for (var index = 0; index < this.scenes.length; index++) {
+                var scene = this.scenes[index];
+
+                for (var camIndex = 0; camIndex < scene.cameras.length; camIndex++) {
+                    var cam = scene.cameras[camIndex];
+
+                    cam._currentRenderId = 0;
+                }
+            }
+
+            if (this.onResizeObservable.hasObservers) {
+                this.onResizeObservable.notifyObservers(this);
+            }
+        }
+    }
+
+    public _deletePipelineContext(pipelineContext: IPipelineContext): void {
+        let webGLPipelineContext = pipelineContext as WebGLPipelineContext;
+        if (webGLPipelineContext && webGLPipelineContext.program) {
+            if (webGLPipelineContext.transformFeedback) {
+                this.deleteTransformFeedback(webGLPipelineContext.transformFeedback);
+                webGLPipelineContext.transformFeedback = null;
+            }
+        }
+        super._deletePipelineContext(pipelineContext);
+    }
+
+    public createShaderProgram(pipelineContext: IPipelineContext, vertexCode: string, fragmentCode: string, defines: Nullable<string>, context?: WebGLRenderingContext, transformFeedbackVaryings: Nullable<string[]> = null): WebGLProgram {
+        context = context || this._gl;
+
+        this.onBeforeShaderCompilationObservable.notifyObservers(this);
+
+        let program = super.createShaderProgram(pipelineContext, vertexCode, fragmentCode, defines, context, transformFeedbackVaryings);
+        this.onAfterShaderCompilationObservable.notifyObservers(this);
+
+        return program;
+    }
+
+    protected _createShaderProgram(pipelineContext: WebGLPipelineContext, vertexShader: WebGLShader, fragmentShader: WebGLShader, context: WebGLRenderingContext, transformFeedbackVaryings: Nullable<string[]> = null): WebGLProgram {
+        var shaderProgram = context.createProgram();
+        pipelineContext.program = shaderProgram;
+
+        if (!shaderProgram) {
+            throw new Error("Unable to create program");
+        }
+
+        context.attachShader(shaderProgram, vertexShader);
+        context.attachShader(shaderProgram, fragmentShader);
+
+        if (this.webGLVersion > 1 && transformFeedbackVaryings) {
+            let transformFeedback = this.createTransformFeedback();
+
+            this.bindTransformFeedback(transformFeedback);
+            this.setTranformFeedbackVaryings(shaderProgram, transformFeedbackVaryings);
+            pipelineContext.transformFeedback = transformFeedback;
+        }
+
+        context.linkProgram(shaderProgram);
+
+        if (this.webGLVersion > 1 && transformFeedbackVaryings) {
+            this.bindTransformFeedback(null);
+        }
+
+        pipelineContext.context = context;
+        pipelineContext.vertexShader = vertexShader;
+        pipelineContext.fragmentShader = fragmentShader;
+
+        if (!pipelineContext.isParallelCompiled) {
+            this._finalizePipelineContext(pipelineContext);
+        }
+
+        return shaderProgram;
+    }
+
+    public _releaseTexture(texture: InternalTexture): void {
+        super._releaseTexture(texture);
+
+        // Set output texture of post process to null if the texture has been released/disposed
+        this.scenes.forEach((scene) => {
+            scene.postProcesses.forEach((postProcess) => {
+                if (postProcess._outputTexture == texture) {
+                    postProcess._outputTexture = null;
+                }
+            });
+            scene.cameras.forEach((camera) => {
+                camera._postProcesses.forEach((postProcess) => {
+                    if (postProcess) {
+                        if (postProcess._outputTexture == texture) {
+                            postProcess._outputTexture = null;
+                        }
+                    }
+                });
+            });
+        });
+    }
+
+    /**
+     * @hidden
+     * Rescales a texture
+     * @param source input texutre
+     * @param destination destination texture
+     * @param scene scene to use to render the resize
+     * @param internalFormat format to use when resizing
+     * @param onComplete callback to be called when resize has completed
+     */
+    public _rescaleTexture(source: InternalTexture, destination: InternalTexture, scene: Nullable<any>, internalFormat: number, onComplete: () => void): void {
+        this._gl.texParameteri(this._gl.TEXTURE_2D, this._gl.TEXTURE_MAG_FILTER, this._gl.LINEAR);
+        this._gl.texParameteri(this._gl.TEXTURE_2D, this._gl.TEXTURE_MIN_FILTER, this._gl.LINEAR);
+        this._gl.texParameteri(this._gl.TEXTURE_2D, this._gl.TEXTURE_WRAP_S, this._gl.CLAMP_TO_EDGE);
+        this._gl.texParameteri(this._gl.TEXTURE_2D, this._gl.TEXTURE_WRAP_T, this._gl.CLAMP_TO_EDGE);
+
+        let rtt = this.createRenderTargetTexture({
+            width: destination.width,
+            height: destination.height,
+        }, {
+                generateMipMaps: false,
+                type: Constants.TEXTURETYPE_UNSIGNED_INT,
+                samplingMode: Constants.TEXTURE_BILINEAR_SAMPLINGMODE,
+                generateDepthBuffer: false,
+                generateStencilBuffer: false
+            }
+        );
+
+        if (!this._rescalePostProcess && Engine._RescalePostProcessFactory) {
+            this._rescalePostProcess = Engine._RescalePostProcessFactory(this);
+        }
+
+        this._rescalePostProcess.getEffect().executeWhenCompiled(() => {
+            this._rescalePostProcess.onApply = function(effect) {
+                effect._bindTexture("textureSampler", source);
+            };
+
+            let hostingScene: Scene = scene;
+
+            if (!hostingScene) {
+                hostingScene = this.scenes[this.scenes.length - 1];
+            }
+            hostingScene.postProcessManager.directRender([this._rescalePostProcess], rtt, true);
+
+            this._bindTextureDirectly(this._gl.TEXTURE_2D, destination, true);
+            this._gl.copyTexImage2D(this._gl.TEXTURE_2D, 0, internalFormat, 0, 0, destination.width, destination.height, 0);
+
+            this.unBindFramebuffer(rtt);
+            this._releaseTexture(rtt);
+
+            if (onComplete) {
+                onComplete();
+            }
+        });
+    }
+
+    // FPS
+
+    /**
+     * Gets the current framerate
+     * @returns a number representing the framerate
+     */
+    public getFps(): number {
+        return this._fps;
+    }
+
+    /**
+     * Gets the time spent between current and previous frame
+     * @returns a number representing the delta time in ms
+     */
+    public getDeltaTime(): number {
+        return this._deltaTime;
+    }
+
+    private _measureFps(): void {
+        this._performanceMonitor.sampleFrame();
+        this._fps = this._performanceMonitor.averageFPS;
+        this._deltaTime = this._performanceMonitor.instantaneousFrameTime || 0;
+    }
+
+    /**
+     * Sets the frame buffer Depth / Stencil attachement of the render target to the defined depth stencil texture.
+     * @param renderTarget The render target to set the frame buffer for
+     */
+    public setFrameBufferDepthStencilTexture(renderTarget: RenderTargetTexture): void {
+        // Create the framebuffer
+        var internalTexture = renderTarget.getInternalTexture();
+        if (!internalTexture || !internalTexture._framebuffer || !renderTarget.depthStencilTexture) {
+            return;
+        }
+
+        var gl = this._gl;
+        var depthStencilTexture = renderTarget.depthStencilTexture;
+
+        this._bindUnboundFramebuffer(internalTexture._framebuffer);
+        if (depthStencilTexture.isCube) {
+            if (depthStencilTexture._generateStencilBuffer) {
+                gl.framebufferTexture2D(gl.FRAMEBUFFER, gl.DEPTH_STENCIL_ATTACHMENT, gl.TEXTURE_CUBE_MAP_POSITIVE_X, depthStencilTexture._webGLTexture, 0);
+            }
+            else {
+                gl.framebufferTexture2D(gl.FRAMEBUFFER, gl.DEPTH_ATTACHMENT, gl.TEXTURE_CUBE_MAP_POSITIVE_X, depthStencilTexture._webGLTexture, 0);
+            }
+        }
+        else {
+            if (depthStencilTexture._generateStencilBuffer) {
+                gl.framebufferTexture2D(gl.FRAMEBUFFER, gl.DEPTH_STENCIL_ATTACHMENT, gl.TEXTURE_2D, depthStencilTexture._webGLTexture, 0);
+            }
+            else {
+                gl.framebufferTexture2D(gl.FRAMEBUFFER, gl.DEPTH_ATTACHMENT, gl.TEXTURE_2D, depthStencilTexture._webGLTexture, 0);
+            }
+        }
+        this._bindUnboundFramebuffer(null);
+    }
+
+    /**
+     * Update a dynamic index buffer
+     * @param indexBuffer defines the target index buffer
+     * @param indices defines the data to update
+     * @param offset defines the offset in the target index buffer where update should start
+     */
+    public updateDynamicIndexBuffer(indexBuffer: DataBuffer, indices: IndicesArray, offset: number = 0): void {
+        // Force cache update
+        this._currentBoundBuffer[this._gl.ELEMENT_ARRAY_BUFFER] = null;
+        this.bindIndexBuffer(indexBuffer);
+        var arrayBuffer;
+
+        if (indices instanceof Uint16Array || indices instanceof Uint32Array) {
+            arrayBuffer = indices;
+        } else {
+            arrayBuffer = indexBuffer.is32Bits ? new Uint32Array(indices) : new Uint16Array(indices);
+        }
+
+        this._gl.bufferData(this._gl.ELEMENT_ARRAY_BUFFER, arrayBuffer, this._gl.DYNAMIC_DRAW);
+
+        this._resetIndexBufferBinding();
+    }
+
+    /**
+     * Updates the sample count of a render target texture
+     * @see http://doc.babylonjs.com/features/webgl2#multisample-render-targets
+     * @param texture defines the texture to update
+     * @param samples defines the sample count to set
+     * @returns the effective sample count (could be 0 if multisample render targets are not supported)
+     */
+    public updateRenderTargetTextureSampleCount(texture: Nullable<InternalTexture>, samples: number): number {
+        if (this.webGLVersion < 2 || !texture) {
+            return 1;
+        }
+
+        if (texture.samples === samples) {
+            return samples;
+        }
+
+        var gl = this._gl;
+
+        samples = Math.min(samples, this.getCaps().maxMSAASamples);
+
+        // Dispose previous render buffers
+        if (texture._depthStencilBuffer) {
+            gl.deleteRenderbuffer(texture._depthStencilBuffer);
+            texture._depthStencilBuffer = null;
+        }
+
+        if (texture._MSAAFramebuffer) {
+            gl.deleteFramebuffer(texture._MSAAFramebuffer);
+            texture._MSAAFramebuffer = null;
+        }
+
+        if (texture._MSAARenderBuffer) {
+            gl.deleteRenderbuffer(texture._MSAARenderBuffer);
+            texture._MSAARenderBuffer = null;
+        }
+
+        if (samples > 1) {
+            let framebuffer = gl.createFramebuffer();
+
+            if (!framebuffer) {
+                throw new Error("Unable to create multi sampled framebuffer");
+            }
+
+            texture._MSAAFramebuffer = framebuffer;
+            this._bindUnboundFramebuffer(texture._MSAAFramebuffer);
+
+            var colorRenderbuffer = gl.createRenderbuffer();
+
+            if (!colorRenderbuffer) {
+                throw new Error("Unable to create multi sampled framebuffer");
+            }
+
+            gl.bindRenderbuffer(gl.RENDERBUFFER, colorRenderbuffer);
+            gl.renderbufferStorageMultisample(gl.RENDERBUFFER, samples, this._getRGBAMultiSampleBufferFormat(texture.type), texture.width, texture.height);
+
+            gl.framebufferRenderbuffer(gl.FRAMEBUFFER, gl.COLOR_ATTACHMENT0, gl.RENDERBUFFER, colorRenderbuffer);
+
+            texture._MSAARenderBuffer = colorRenderbuffer;
+        } else {
+            this._bindUnboundFramebuffer(texture._framebuffer);
+        }
+
+        texture.samples = samples;
+        texture._depthStencilBuffer = this._setupFramebufferDepthAttachments(texture._generateStencilBuffer, texture._generateDepthBuffer, texture.width, texture.height, samples);
+
+        gl.bindRenderbuffer(gl.RENDERBUFFER, null);
+        this._bindUnboundFramebuffer(null);
+
+        return samples;
+    }
+
+    /** @hidden */
+    public _readTexturePixels(texture: InternalTexture, width: number, height: number, faceIndex = -1, level = 0, buffer: Nullable<ArrayBufferView> = null): ArrayBufferView {
+        let gl = this._gl;
+        if (!this._dummyFramebuffer) {
+            let dummy = gl.createFramebuffer();
+
+            if (!dummy) {
+                throw new Error("Unable to create dummy framebuffer");
+            }
+
+            this._dummyFramebuffer = dummy;
+        }
+        gl.bindFramebuffer(gl.FRAMEBUFFER, this._dummyFramebuffer);
+
+        if (faceIndex > -1) {
+            gl.framebufferTexture2D(gl.FRAMEBUFFER, gl.COLOR_ATTACHMENT0, gl.TEXTURE_CUBE_MAP_POSITIVE_X + faceIndex, texture._webGLTexture, level);
+        } else {
+            gl.framebufferTexture2D(gl.FRAMEBUFFER, gl.COLOR_ATTACHMENT0, gl.TEXTURE_2D, texture._webGLTexture, level);
+        }
+
+        let readType = (texture.type !== undefined) ? this._getWebGLTextureType(texture.type) : gl.UNSIGNED_BYTE;
+
+        switch (readType) {
+            case gl.UNSIGNED_BYTE:
+                if (!buffer) {
+                    buffer = new Uint8Array(4 * width * height);
+                }
+                readType = gl.UNSIGNED_BYTE;
+                break;
+            default:
+                if (!buffer) {
+                    buffer = new Float32Array(4 * width * height);
+                }
+                readType = gl.FLOAT;
+                break;
+        }
+
+        gl.readPixels(0, 0, width, height, gl.RGBA, readType, <DataView>buffer);
+        gl.bindFramebuffer(gl.FRAMEBUFFER, this._currentFramebuffer);
+
+        return buffer;
+    }
+
+    public dispose(): void {
+        this.hideLoadingUI();
+
+        this.onNewSceneAddedObservable.clear();
+
+        // Release postProcesses
+        while (this.postProcesses.length) {
+            this.postProcesses[0].dispose();
+        }
+
+        // Rescale PP
+        if (this._rescalePostProcess) {
+            this._rescalePostProcess.dispose();
+        }
+
+        // Release scenes
+        while (this.scenes.length) {
+            this.scenes[0].dispose();
+        }
+
+        // Release audio engine
+        if (Engine.Instances.length === 1 && Engine.audioEngine) {
+            Engine.audioEngine.dispose();
+        }
+
+        if (this._dummyFramebuffer) {
+            this._gl.deleteFramebuffer(this._dummyFramebuffer);
+        }
+
+        //WebVR
+        this.disableVR();
+
+        // Events
+        if (DomManagement.IsWindowObjectExist()) {
+            window.removeEventListener("blur", this._onBlur);
+            window.removeEventListener("focus", this._onFocus);
+            if (this._renderingCanvas) {
+                this._renderingCanvas.removeEventListener("focus", this._onCanvasFocus);
+                this._renderingCanvas.removeEventListener("blur", this._onCanvasBlur);
+                this._renderingCanvas.removeEventListener("pointerout", this._onCanvasPointerOut);
+            }
+            document.removeEventListener("fullscreenchange", this._onFullscreenChange);
+            document.removeEventListener("mozfullscreenchange", this._onFullscreenChange);
+            document.removeEventListener("webkitfullscreenchange", this._onFullscreenChange);
+            document.removeEventListener("msfullscreenchange", this._onFullscreenChange);
+            document.removeEventListener("pointerlockchange", this._onPointerLockChange);
+            document.removeEventListener("mspointerlockchange", this._onPointerLockChange);
+            document.removeEventListener("mozpointerlockchange", this._onPointerLockChange);
+            document.removeEventListener("webkitpointerlockchange", this._onPointerLockChange);
+        }
+
+        super.dispose();
+
+        // Remove from Instances
+        var index = Engine.Instances.indexOf(this);
+
+        if (index >= 0) {
+            Engine.Instances.splice(index, 1);
+        }
+
+        // Observables
+        this.onResizeObservable.clear();
+        this.onCanvasBlurObservable.clear();
+        this.onCanvasFocusObservable.clear();
+        this.onCanvasPointerOutObservable.clear();
+        this.onBeginFrameObservable.clear();
+        this.onEndFrameObservable.clear();
+    }
+
+    private _disableTouchAction(): void {
+        if (!this._renderingCanvas) {
+            return;
+        }
+
+        this._renderingCanvas.setAttribute("touch-action", "none");
+        this._renderingCanvas.style.touchAction = "none";
+        this._renderingCanvas.style.msTouchAction = "none";
+    }
+
+    // Loading screen
+
+    /**
+     * Display the loading screen
+     * @see http://doc.babylonjs.com/how_to/creating_a_custom_loading_screen
+     */
+    public displayLoadingUI(): void {
+        if (!DomManagement.IsWindowObjectExist()) {
+            return;
+        }
+        const loadingScreen = this.loadingScreen;
+        if (loadingScreen) {
+            loadingScreen.displayLoadingUI();
+        }
+    }
+
+    /**
+     * Hide the loading screen
+     * @see http://doc.babylonjs.com/how_to/creating_a_custom_loading_screen
+     */
+    public hideLoadingUI(): void {
+        if (!DomManagement.IsWindowObjectExist()) {
+            return;
+        }
+        const loadingScreen = this._loadingScreen;
+        if (loadingScreen) {
+            loadingScreen.hideLoadingUI();
+        }
+    }
+
+    /**
+     * Gets the current loading screen object
+     * @see http://doc.babylonjs.com/how_to/creating_a_custom_loading_screen
+     */
+    public get loadingScreen(): ILoadingScreen {
+        if (!this._loadingScreen && this._renderingCanvas) {
+            this._loadingScreen = Engine.DefaultLoadingScreenFactory(this._renderingCanvas);
+        }
+        return this._loadingScreen;
+    }
+
+    /**
+     * Sets the current loading screen object
+     * @see http://doc.babylonjs.com/how_to/creating_a_custom_loading_screen
+     */
+    public set loadingScreen(loadingScreen: ILoadingScreen) {
+        this._loadingScreen = loadingScreen;
+    }
+
+    /**
+     * Sets the current loading screen text
+     * @see http://doc.babylonjs.com/how_to/creating_a_custom_loading_screen
+     */
+    public set loadingUIText(text: string) {
+        this.loadingScreen.loadingUIText = text;
+    }
+
+    /**
+     * Sets the current loading screen background color
+     * @see http://doc.babylonjs.com/how_to/creating_a_custom_loading_screen
+     */
+    public set loadingUIBackgroundColor(color: string) {
+        this.loadingScreen.loadingUIBackgroundColor = color;
+    }
+
+    /** Pointerlock and fullscreen */
+
+    /**
+     * Ask the browser to promote the current element to pointerlock mode
+     * @param element defines the DOM element to promote
+     */
+    static _RequestPointerlock(element: HTMLElement): void {
+        element.requestPointerLock = element.requestPointerLock || (<any>element).msRequestPointerLock || (<any>element).mozRequestPointerLock || (<any>element).webkitRequestPointerLock;
+        if (element.requestPointerLock) {
+            element.requestPointerLock();
+        }
+    }
+
+    /**
+     * Asks the browser to exit pointerlock mode
+     */
+    static _ExitPointerlock(): void {
+        let anyDoc = document as any;
+        document.exitPointerLock = document.exitPointerLock || anyDoc.msExitPointerLock || anyDoc.mozExitPointerLock || anyDoc.webkitExitPointerLock;
+
+        if (document.exitPointerLock) {
+            document.exitPointerLock();
+        }
+    }
+
+    /**
+     * Ask the browser to promote the current element to fullscreen rendering mode
+     * @param element defines the DOM element to promote
+     */
+    static _RequestFullscreen(element: HTMLElement): void {
+        var requestFunction = element.requestFullscreen || (<any>element).msRequestFullscreen || (<any>element).webkitRequestFullscreen || (<any>element).mozRequestFullScreen;
+        if (!requestFunction) { return; }
+        requestFunction.call(element);
+    }
+
+    /**
+     * Asks the browser to exit fullscreen mode
+     */
+    static _ExitFullscreen(): void {
+        let anyDoc = document as any;
+
+        if (document.exitFullscreen) {
+            document.exitFullscreen();
+        }
+        else if (anyDoc.mozCancelFullScreen) {
+            anyDoc.mozCancelFullScreen();
+        }
+        else if (anyDoc.webkitCancelFullScreen) {
+            anyDoc.webkitCancelFullScreen();
+        }
+        else if (anyDoc.msCancelFullScreen) {
+            anyDoc.msCancelFullScreen();
+        }
+    }
+}