--- conflicted
+++ resolved
@@ -1,359 +1,349 @@
-import { InternalTexture, InternalTextureSource } from "../Materials/Textures/internalTexture";
-import { RenderTargetCreationOptions, TextureSize } from "../Materials/Textures/textureCreationOptions";
-import { Nullable } from "../types";
-import { Constants } from "./constants";
-import { ThinEngine } from "./thinEngine";
-
-/**
- * Wrapper around a render target (either single or multi textures)
- */
-export class RenderTargetWrapper {
-    protected _engine: ThinEngine;
-    private _size: TextureSize;
-    private _isCube: boolean;
-    private _isMulti: boolean;
-    private _textures: Nullable<InternalTexture[]> = null;
-
-    /** @hidden */
-    public _attachments: Nullable<number[]> = null;
-    /** @hidden */
-    public _generateStencilBuffer: boolean = false;
-    /** @hidden */
-    public _generateDepthBuffer: boolean = false;
-
-    /** @hidden */
-    public _depthStencilTexture: Nullable<InternalTexture>;
-    /** @hidden */
-    public _depthStencilTextureWithStencil: boolean = false;
-
-    /**
-     * Defines if the render target wrapper is for a cube texture or if false a 2d texture
-     */
-    public get isCube(): boolean {
-        return this._isCube;
-    }
-
-    /**
-     * Defines if the render target wrapper is for a single or multi target render wrapper
-     */
-    public get isMulti(): boolean {
-        return this._isMulti;
-    }
-
-    /**
-     * Defines if the render target wrapper is for a single or an array of textures
-     */
-    public get is2DArray(): boolean {
-        return this.layers > 0;
-    }
-
-    /**
-     * Gets the size of the render target wrapper (used for cubes, as width=height in this case)
-     */
-    public get size(): number {
-        return this.width;
-    }
-
-    /**
-     * Gets the width of the render target wrapper
-     */
-    public get width(): number {
-        return (<{ width: number; height: number }>this._size).width || <number>this._size;
-    }
-
-    /**
-     * Gets the height of the render target wrapper
-     */
-    public get height(): number {
-        return (<{ width: number; height: number }>this._size).height || <number>this._size;
-    }
-
-    /**
-     * Gets the number of layers of the render target wrapper (only used if is2DArray is true)
-     */
-    public get layers(): number {
-        return (<{ width: number; height: number; layers?: number }>this._size).layers || 0;
-    }
-
-    /**
-     * Gets the render texture. If this is a multi render target, gets the first texture
-     */
-    public get texture(): Nullable<InternalTexture> {
-        return this._textures?.[0] ?? null;
-    }
-
-    /**
-     * Gets the list of render textures. If we are not in a multi render target, the list will be null (use the texture getter instead)
-     */
-    public get textures(): Nullable<InternalTexture[]> {
-        return this._textures;
-    }
-
-    /**
-     * Gets the sample count of the render target
-     */
-    public get samples(): number {
-        return this.texture?.samples ?? 1;
-    }
-
-    /**
-     * Sets the sample count of the render target
-     * @param value sample count
-     * @param initializeBuffers If set to true, the engine will make an initializing call to drawBuffers (only used when isMulti=true).
-     * @param force true to force calling the update sample count engine function even if the current sample count is equal to value
-     * @returns the sample count that has been set
-     */
-    public setSamples(value: number, initializeBuffers = true, force = false): number {
-        if (this.samples === value && !force) {
-            return value;
-        }
-
-        return this._isMulti
-            ? this._engine.updateMultipleRenderTargetTextureSampleCount(this, value, initializeBuffers)
-            : this._engine.updateRenderTargetTextureSampleCount(this, value);
-    }
-
-    /**
-     * Initializes the render target wrapper
-     * @param isMulti true if the wrapper is a multi render target
-     * @param isCube true if the wrapper should render to a cube texture
-     * @param size size of the render target (width/height/layers)
-     * @param engine engine used to create the render target
-     */
-    constructor(isMulti: boolean, isCube: boolean, size: TextureSize, engine: ThinEngine) {
-        this._isMulti = isMulti;
-        this._isCube = isCube;
-        this._size = size;
-        this._engine = engine;
-        this._depthStencilTexture = null;
-    }
-
-    /**
-     * Sets the render target texture(s)
-     * @param textures texture(s) to set
-     */
-    public setTextures(textures: Nullable<InternalTexture> | Nullable<InternalTexture[]>): void {
-        if (Array.isArray(textures)) {
-            this._textures = textures;
-        } else if (textures) {
-            this._textures = [textures];
-        } else {
-            this._textures = null;
-        }
-    }
-
-    /**
-     * Set a texture in the textures array
-     * @param texture the texture to set
-     * @param index the index in the textures array to set
-     * @param disposePrevious If this function should dispose the previous texture
-     */
-    public setTexture(texture: InternalTexture, index: number = 0, disposePrevious: boolean = true): void {
-        if (!this._textures) {
-            this._textures = [];
-        }
-        if (this._textures[index] && disposePrevious) {
-            this._textures[index].dispose();
-        }
-
-        this._textures[index] = texture;
-    }
-
-    /**
-     * Creates the depth/stencil texture
-     * @param comparisonFunction Comparison function to use for the texture
-     * @param bilinearFiltering true if bilinear filtering should be used when sampling the texture
-     * @param generateStencil true if the stencil aspect should also be created
-     * @param samples sample count to use when creating the texture
-     * @param format format of the depth texture
-     * @returns the depth/stencil created texture
-     */
-    public createDepthStencilTexture(comparisonFunction: number = 0, bilinearFiltering: boolean = true, generateStencil: boolean = false, samples: number = 1, format: number = Constants.TEXTUREFORMAT_DEPTH16): InternalTexture {
-        this._depthStencilTexture?.dispose();
-
-        this._depthStencilTextureWithStencil = generateStencil;
-<<<<<<< HEAD
-        this._depthStencilTexture = this._engine.createDepthStencilTexture(
-            this._size,
-            {
-                bilinearFiltering,
-                comparisonFunction,
-                generateStencil,
-                isCube: this._isCube,
-                samples,
-            },
-            this
-        );
-=======
-        this._depthStencilTexture = this._engine.createDepthStencilTexture(this._size, {
-            bilinearFiltering,
-            comparisonFunction,
-            generateStencil,
-            isCube: this._isCube,
-            samples,
-            depthTextureFormat: format,
-        }, this);
->>>>>>> 79010610
-
-        return this._depthStencilTexture;
-    }
-
-    /**
-     * Shares the depth buffer of this render target with another render target.
-     * @hidden
-     * @param renderTarget Destination renderTarget
-     */
-    public _shareDepth(renderTarget: RenderTargetWrapper): void {
-        if (this._depthStencilTexture) {
-            if (renderTarget._depthStencilTexture) {
-                renderTarget._depthStencilTexture.dispose();
-            }
-
-            renderTarget._depthStencilTexture = this._depthStencilTexture;
-            this._depthStencilTexture.incrementReferences();
-        }
-    }
-
-    /** @hidden */
-    public _swapAndDie(target: Nullable<InternalTexture>): void {
-        if (target && this.texture) {
-            this.texture._swapAndDie(target);
-        }
-        this._textures = null;
-        this.dispose(true);
-    }
-
-    protected _cloneRenderTargetWrapper(): Nullable<RenderTargetWrapper> {
-        let rtw: Nullable<RenderTargetWrapper> = null;
-
-        if (this._isMulti) {
-            const textureArray = this.textures;
-            if (textureArray && textureArray.length > 0) {
-                let generateDepthTexture = false;
-                let textureCount = textureArray.length;
-
-                const lastTextureSource = textureArray[textureArray.length - 1]._source;
-                if (lastTextureSource === InternalTextureSource.Depth || lastTextureSource === InternalTextureSource.DepthStencil) {
-                    generateDepthTexture = true;
-                    textureCount--;
-                }
-
-                const samplingModes: number[] = [];
-                const types: number[] = [];
-
-                for (let i = 0; i < textureCount; ++i) {
-                    const texture = textureArray[i];
-
-                    samplingModes.push(texture.samplingMode);
-                    types.push(texture.type);
-                }
-
-                const optionsMRT = {
-                    samplingModes,
-                    generateMipMaps: textureArray[0].generateMipMaps,
-                    generateDepthBuffer: this._generateDepthBuffer,
-                    generateStencilBuffer: this._generateStencilBuffer,
-                    generateDepthTexture,
-                    types,
-                    textureCount,
-                };
-                const size = {
-                    width: this.width,
-                    height: this.height,
-                };
-
-                rtw = this._engine.createMultipleRenderTarget(size, optionsMRT);
-            }
-        } else {
-            let options = new RenderTargetCreationOptions();
-
-            options.generateDepthBuffer = this._generateDepthBuffer;
-            options.generateMipMaps = this.texture?.generateMipMaps ?? false;
-            options.generateStencilBuffer = this._generateStencilBuffer;
-            options.samplingMode = this.texture?.samplingMode;
-            options.type = this.texture?.type;
-            options.format = this.texture?.format;
-
-            if (this.isCube) {
-                rtw = this._engine.createRenderTargetCubeTexture(this.width, options);
-            } else {
-                let size = {
-                    width: this.width,
-                    height: this.height,
-                    layers: this.is2DArray ? this.texture?.depth : undefined,
-                };
-
-                rtw = this._engine.createRenderTargetTexture(size, options);
-            }
-            rtw.texture!.isReady = true;
-        }
-
-        return rtw;
-    }
-
-    protected _swapRenderTargetWrapper(target: RenderTargetWrapper): void {
-        if (this._textures && target._textures) {
-            for (let i = 0; i < this._textures.length; ++i) {
-                this._textures[i]._swapAndDie(target._textures[i], false);
-                target._textures[i].isReady = true;
-            }
-        }
-        if (this._depthStencilTexture && target._depthStencilTexture) {
-            this._depthStencilTexture._swapAndDie(target._depthStencilTexture);
-            target._depthStencilTexture.isReady = true;
-        }
-
-        this._textures = null;
-        this._depthStencilTexture = null;
-    }
-
-    /** @hidden */
-    public _rebuild(): void {
-        let rtw = this._cloneRenderTargetWrapper();
-        if (!rtw) {
-            return;
-        }
-
-        if (this._depthStencilTexture) {
-            const samplingMode = this._depthStencilTexture.samplingMode;
-            const bilinear =
-                samplingMode === Constants.TEXTURE_BILINEAR_SAMPLINGMODE ||
-                samplingMode === Constants.TEXTURE_TRILINEAR_SAMPLINGMODE ||
-                samplingMode === Constants.TEXTURE_LINEAR_LINEAR_MIPNEAREST;
-            rtw.createDepthStencilTexture(this._depthStencilTexture._comparisonFunction, bilinear, this._depthStencilTextureWithStencil, this._depthStencilTexture.samples);
-        }
-
-        if (this.samples > 1) {
-            rtw.setSamples(this.samples);
-        }
-
-        rtw._swapRenderTargetWrapper(this);
-        rtw.dispose();
-    }
-
-    /**
-     * Releases the internal render textures
-     */
-    public releaseTextures(): void {
-        if (this._textures) {
-            for (let i = 0; i < this._textures?.length ?? 0; ++i) {
-                this._textures[i].dispose();
-            }
-        }
-        this._textures = null;
-    }
-
-    /**
-     * Disposes the whole render target wrapper
-     * @param disposeOnlyFramebuffers true if only the frame buffers should be released (used for the WebGL engine). If false, all the textures will also be released
-     */
-    public dispose(disposeOnlyFramebuffers = false): void {
-        if (!disposeOnlyFramebuffers) {
-            this._depthStencilTexture?.dispose();
-            this._depthStencilTexture = null;
-            this.releaseTextures();
-        }
-
-        this._engine._releaseRenderTargetWrapper(this);
-    }
-}
+import { InternalTexture, InternalTextureSource } from "../Materials/Textures/internalTexture";
+import { RenderTargetCreationOptions, TextureSize } from "../Materials/Textures/textureCreationOptions";
+import { Nullable } from "../types";
+import { Constants } from "./constants";
+import { ThinEngine } from "./thinEngine";
+
+/**
+ * Wrapper around a render target (either single or multi textures)
+ */
+export class RenderTargetWrapper {
+    protected _engine: ThinEngine;
+    private _size: TextureSize;
+    private _isCube: boolean;
+    private _isMulti: boolean;
+    private _textures: Nullable<InternalTexture[]> = null;
+
+    /** @hidden */
+    public _attachments: Nullable<number[]> = null;
+    /** @hidden */
+    public _generateStencilBuffer: boolean = false;
+    /** @hidden */
+    public _generateDepthBuffer: boolean = false;
+
+    /** @hidden */
+    public _depthStencilTexture: Nullable<InternalTexture>;
+    /** @hidden */
+    public _depthStencilTextureWithStencil: boolean = false;
+
+    /**
+     * Defines if the render target wrapper is for a cube texture or if false a 2d texture
+     */
+    public get isCube(): boolean {
+        return this._isCube;
+    }
+
+    /**
+     * Defines if the render target wrapper is for a single or multi target render wrapper
+     */
+    public get isMulti(): boolean {
+        return this._isMulti;
+    }
+
+    /**
+     * Defines if the render target wrapper is for a single or an array of textures
+     */
+    public get is2DArray(): boolean {
+        return this.layers > 0;
+    }
+
+    /**
+     * Gets the size of the render target wrapper (used for cubes, as width=height in this case)
+     */
+    public get size(): number {
+        return this.width;
+    }
+
+    /**
+     * Gets the width of the render target wrapper
+     */
+    public get width(): number {
+        return (<{ width: number; height: number }>this._size).width || <number>this._size;
+    }
+
+    /**
+     * Gets the height of the render target wrapper
+     */
+    public get height(): number {
+        return (<{ width: number; height: number }>this._size).height || <number>this._size;
+    }
+
+    /**
+     * Gets the number of layers of the render target wrapper (only used if is2DArray is true)
+     */
+    public get layers(): number {
+        return (<{ width: number; height: number; layers?: number }>this._size).layers || 0;
+    }
+
+    /**
+     * Gets the render texture. If this is a multi render target, gets the first texture
+     */
+    public get texture(): Nullable<InternalTexture> {
+        return this._textures?.[0] ?? null;
+    }
+
+    /**
+     * Gets the list of render textures. If we are not in a multi render target, the list will be null (use the texture getter instead)
+     */
+    public get textures(): Nullable<InternalTexture[]> {
+        return this._textures;
+    }
+
+    /**
+     * Gets the sample count of the render target
+     */
+    public get samples(): number {
+        return this.texture?.samples ?? 1;
+    }
+
+    /**
+     * Sets the sample count of the render target
+     * @param value sample count
+     * @param initializeBuffers If set to true, the engine will make an initializing call to drawBuffers (only used when isMulti=true).
+     * @param force true to force calling the update sample count engine function even if the current sample count is equal to value
+     * @returns the sample count that has been set
+     */
+    public setSamples(value: number, initializeBuffers = true, force = false): number {
+        if (this.samples === value && !force) {
+            return value;
+        }
+
+        return this._isMulti
+            ? this._engine.updateMultipleRenderTargetTextureSampleCount(this, value, initializeBuffers)
+            : this._engine.updateRenderTargetTextureSampleCount(this, value);
+    }
+
+    /**
+     * Initializes the render target wrapper
+     * @param isMulti true if the wrapper is a multi render target
+     * @param isCube true if the wrapper should render to a cube texture
+     * @param size size of the render target (width/height/layers)
+     * @param engine engine used to create the render target
+     */
+    constructor(isMulti: boolean, isCube: boolean, size: TextureSize, engine: ThinEngine) {
+        this._isMulti = isMulti;
+        this._isCube = isCube;
+        this._size = size;
+        this._engine = engine;
+        this._depthStencilTexture = null;
+    }
+
+    /**
+     * Sets the render target texture(s)
+     * @param textures texture(s) to set
+     */
+    public setTextures(textures: Nullable<InternalTexture> | Nullable<InternalTexture[]>): void {
+        if (Array.isArray(textures)) {
+            this._textures = textures;
+        } else if (textures) {
+            this._textures = [textures];
+        } else {
+            this._textures = null;
+        }
+    }
+
+    /**
+     * Set a texture in the textures array
+     * @param texture the texture to set
+     * @param index the index in the textures array to set
+     * @param disposePrevious If this function should dispose the previous texture
+     */
+    public setTexture(texture: InternalTexture, index: number = 0, disposePrevious: boolean = true): void {
+        if (!this._textures) {
+            this._textures = [];
+        }
+        if (this._textures[index] && disposePrevious) {
+            this._textures[index].dispose();
+        }
+
+        this._textures[index] = texture;
+    }
+
+    /**
+     * Creates the depth/stencil texture
+     * @param comparisonFunction Comparison function to use for the texture
+     * @param bilinearFiltering true if bilinear filtering should be used when sampling the texture
+     * @param generateStencil true if the stencil aspect should also be created
+     * @param samples sample count to use when creating the texture
+     * @param format format of the depth texture
+     * @returns the depth/stencil created texture
+     */
+    public createDepthStencilTexture(comparisonFunction: number = 0, bilinearFiltering: boolean = true, generateStencil: boolean = false, samples: number = 1, format: number = Constants.TEXTUREFORMAT_DEPTH16): InternalTexture {
+        this._depthStencilTexture?.dispose();
+
+        this._depthStencilTextureWithStencil = generateStencil;
+        this._depthStencilTexture = this._engine.createDepthStencilTexture(
+            this._size,
+            {
+                bilinearFiltering,
+                comparisonFunction,
+                generateStencil,
+                isCube: this._isCube,
+                samples,
+                depthTextureFormat: format,
+            },
+            this
+        );
+
+        return this._depthStencilTexture;
+    }
+
+    /**
+     * Shares the depth buffer of this render target with another render target.
+     * @hidden
+     * @param renderTarget Destination renderTarget
+     */
+    public _shareDepth(renderTarget: RenderTargetWrapper): void {
+        if (this._depthStencilTexture) {
+            if (renderTarget._depthStencilTexture) {
+                renderTarget._depthStencilTexture.dispose();
+            }
+
+            renderTarget._depthStencilTexture = this._depthStencilTexture;
+            this._depthStencilTexture.incrementReferences();
+        }
+    }
+
+    /** @hidden */
+    public _swapAndDie(target: Nullable<InternalTexture>): void {
+        if (target && this.texture) {
+            this.texture._swapAndDie(target);
+        }
+        this._textures = null;
+        this.dispose(true);
+    }
+
+    protected _cloneRenderTargetWrapper(): Nullable<RenderTargetWrapper> {
+        let rtw: Nullable<RenderTargetWrapper> = null;
+
+        if (this._isMulti) {
+            const textureArray = this.textures;
+            if (textureArray && textureArray.length > 0) {
+                let generateDepthTexture = false;
+                let textureCount = textureArray.length;
+
+                const lastTextureSource = textureArray[textureArray.length - 1]._source;
+                if (lastTextureSource === InternalTextureSource.Depth || lastTextureSource === InternalTextureSource.DepthStencil) {
+                    generateDepthTexture = true;
+                    textureCount--;
+                }
+
+                const samplingModes: number[] = [];
+                const types: number[] = [];
+
+                for (let i = 0; i < textureCount; ++i) {
+                    const texture = textureArray[i];
+
+                    samplingModes.push(texture.samplingMode);
+                    types.push(texture.type);
+                }
+
+                const optionsMRT = {
+                    samplingModes,
+                    generateMipMaps: textureArray[0].generateMipMaps,
+                    generateDepthBuffer: this._generateDepthBuffer,
+                    generateStencilBuffer: this._generateStencilBuffer,
+                    generateDepthTexture,
+                    types,
+                    textureCount,
+                };
+                const size = {
+                    width: this.width,
+                    height: this.height,
+                };
+
+                rtw = this._engine.createMultipleRenderTarget(size, optionsMRT);
+            }
+        } else {
+            let options = new RenderTargetCreationOptions();
+
+            options.generateDepthBuffer = this._generateDepthBuffer;
+            options.generateMipMaps = this.texture?.generateMipMaps ?? false;
+            options.generateStencilBuffer = this._generateStencilBuffer;
+            options.samplingMode = this.texture?.samplingMode;
+            options.type = this.texture?.type;
+            options.format = this.texture?.format;
+
+            if (this.isCube) {
+                rtw = this._engine.createRenderTargetCubeTexture(this.width, options);
+            } else {
+                let size = {
+                    width: this.width,
+                    height: this.height,
+                    layers: this.is2DArray ? this.texture?.depth : undefined,
+                };
+
+                rtw = this._engine.createRenderTargetTexture(size, options);
+            }
+            rtw.texture!.isReady = true;
+        }
+
+        return rtw;
+    }
+
+    protected _swapRenderTargetWrapper(target: RenderTargetWrapper): void {
+        if (this._textures && target._textures) {
+            for (let i = 0; i < this._textures.length; ++i) {
+                this._textures[i]._swapAndDie(target._textures[i], false);
+                target._textures[i].isReady = true;
+            }
+        }
+        if (this._depthStencilTexture && target._depthStencilTexture) {
+            this._depthStencilTexture._swapAndDie(target._depthStencilTexture);
+            target._depthStencilTexture.isReady = true;
+        }
+
+        this._textures = null;
+        this._depthStencilTexture = null;
+    }
+
+    /** @hidden */
+    public _rebuild(): void {
+        let rtw = this._cloneRenderTargetWrapper();
+        if (!rtw) {
+            return;
+        }
+
+        if (this._depthStencilTexture) {
+            const samplingMode = this._depthStencilTexture.samplingMode;
+            const bilinear =
+                samplingMode === Constants.TEXTURE_BILINEAR_SAMPLINGMODE ||
+                samplingMode === Constants.TEXTURE_TRILINEAR_SAMPLINGMODE ||
+                samplingMode === Constants.TEXTURE_LINEAR_LINEAR_MIPNEAREST;
+            rtw.createDepthStencilTexture(this._depthStencilTexture._comparisonFunction, bilinear, this._depthStencilTextureWithStencil, this._depthStencilTexture.samples);
+        }
+
+        if (this.samples > 1) {
+            rtw.setSamples(this.samples);
+        }
+
+        rtw._swapRenderTargetWrapper(this);
+        rtw.dispose();
+    }
+
+    /**
+     * Releases the internal render textures
+     */
+    public releaseTextures(): void {
+        if (this._textures) {
+            for (let i = 0; i < this._textures?.length ?? 0; ++i) {
+                this._textures[i].dispose();
+            }
+        }
+        this._textures = null;
+    }
+
+    /**
+     * Disposes the whole render target wrapper
+     * @param disposeOnlyFramebuffers true if only the frame buffers should be released (used for the WebGL engine). If false, all the textures will also be released
+     */
+    public dispose(disposeOnlyFramebuffers = false): void {
+        if (!disposeOnlyFramebuffers) {
+            this._depthStencilTexture?.dispose();
+            this._depthStencilTexture = null;
+            this.releaseTextures();
+        }
+
+        this._engine._releaseRenderTargetWrapper(this);
+    }
+}