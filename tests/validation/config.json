<<<<<<< HEAD
﻿{
    "root": "https://cdn.babylonjs.com",
    "tests": [

        {
            "title": "Sprites",
            "playgroundId": "#ZX8DJ3#1",
            "referenceImage": "Sprites.png"
        },
        {
            "title": "Procedural texture with NME",
            "renderCount": 2,
            "playgroundId": "#8S19ZC#3",
            "referenceImage": "procedural_nme.png"
        },
        {
            "title": "EXT_texture_webp",
            "playgroundId": "#LSAUH2#2",
            "referenceImage": "webp.png"
        },
        {
            "title": "CSGVertColor",
            "playgroundId": "#R0H1IX#0",
            "referenceImage": "csgVertColor.png"
        },
        {
            "title": "Particle subemitters",
            "playgroundId": "#1LK70I#20",
            "renderCount": 50,
            "referenceImage": "subemitters.png"
        },
        {
            "title": "Black and White post-process",
            "playgroundId": "#N55Q2M#0",
            "referenceImage": "bwpp.png"
        },
        {
            "title": "Sprite maps",
            "playgroundId": "#ARLADE#23",
            "referenceImage": "sprite-maps.png",
            "excludeFromAutomaticTesting": true
        },
        {
            "title": "Point light shadows",
            "playgroundId": "#U2F7P9#4",
            "referenceImage": "point-light-shadows.png"
        },
        {
            "title": "Node material 0",
            "playgroundId": "#M5VQE9#20",
            "referenceImage": "node-material0.png",
            "renderCount": 5,
            "excludeFromAutomaticTesting": true,
            "excludedEngines": ["webgpu"]
        },
        {
            "title": "Node material 1",
            "playgroundId": "#QJ71C6#1",
            "referenceImage": "node-material1.png",
            "renderCount": 20
        },
        {
            "title": "Node material 2",
            "playgroundId": "#WYM31D#4",
            "referenceImage": "node-material2.png"
        },
        {
            "title": "Node material 3",
            "playgroundId": "#LWGVT0#2",
            "referenceImage": "node-material3.png"
        },
        {
            "title": "Node material 4",
            "playgroundId": "#ZYGRII#1",
            "referenceImage": "node-material4.png"
        },
        {
            "title": "Node material 5",
            "playgroundId": "#V8VH7B#0",
            "referenceImage": "node-material5.png"
        },
        {
            "title": "Node material 6",
            "playgroundId": "#2XY3Z4#1",
            "referenceImage": "node-material6.png"
        },
        {
            "title": "Node material PBR 1",
            "playgroundId": "#D8AK3Z#17",
            "renderCount": 5,
            "referenceImage": "node-material-pbr-1.png"
        },
        {
            "title": "Basis loader",
            "playgroundId": "#4RN0VF#64",
            "referenceImage": "basis.png"
        },
        {
            "title": "Unindexed mesh",
            "playgroundId": "#4IHSY2#0",
            "referenceImage": "unindexedmesh.png"
        },
        {
            "title": "LOD + Billboards + Instances",
            "playgroundId": "#UAIZCS#0",
            "referenceImage": "lodbillboardinstances.png",
            "excludedEngines": ["webgpu"]
        },
        {
            "title": "Nested BBG",
            "playgroundId": "#ZG0C8B#1",
            "renderCount": 10,
            "referenceImage": "nested_BBG.png"
        },
        {
            "title": "Weighted animations",
            "playgroundId": "#LL5BIQ#72",
            "renderCount": 50,
            "referenceImage": "weighted animations.png"
        },
        {
            "title": "Anisotropic",
            "playgroundId": "#MAXCNU#1",
            "referenceImage": "anisotropic.png"
        },
        {
            "title": "Clear Coat",
            "playgroundId": "#YACNQS#2",
            "referenceImage": "clearCoat.png"
        },
        {
            "title": "GUI Transform StackPanel",
            "renderCount": 5,
            "playgroundId": "#BS60AB#0",
            "referenceImage": "TransformStackPanel.png"
        },
        {
            "title": "GUI StackPanel",
            "renderCount": 5,
            "playgroundId": "#LLVZ90#0",
            "referenceImage": "StackPanel.png"
        },
        {
            "title": "Camera rig",
            "playgroundId": "#ATL1CS#12",
            "referenceImage": "cameraRig.png"
        },
        {
            "title": "Sliders",
            "renderCount": 5,
            "playgroundId": "#HATGQZ#3",
            "referenceImage": "Sliders.png",
            "excludeFromAutomaticTesting": true
        },
        {
            "title": "Pointers",
            "renderCount": 5,
            "playgroundId": "#1GLEJK#5",
            "referenceImage": "pointers.png",
            "excludeFromAutomaticTesting": true
        },
        {
            "title": "LineEdgesRenderer",
            "playgroundId": "#T90MQ4#14",
            "renderCount": 50,
            "referenceImage": "LineEdgesRenderer.png"
        },
        {
            "title": "Solid particle system",
            "playgroundId": "#WCDZS#92",
            "renderCount": 150,
            "referenceImage": "sps.png"
        },
        {
            "title": "Simulate pointer",
            "playgroundId": "#8MGKWK#269",
            "referenceImage": "simulatePointer.png"
        },
        {
            "title": "Color Grading",
            "playgroundId": "#8EDB5N#2",
            "referenceImage": "colorGrading.png"
        },
        {
            "title": "Ribbon morphing",
            "playgroundId": "#ACKC2#1",
            "renderCount": 50,
            "referenceImage": "ribbon morphing.png"
        },
        {
            "title": "Clip planes",
            "renderCount": 5,
            "playgroundId": "#Y6W087#0",
            "referenceImage": "clipplanes.png"
        },
        {
            "title": "ShadowOnlyMaterial",
            "playgroundId": "#1KF7V1#18",
            "referenceImage": "shadowOnlyMaterial.png"
        },
        {
            "title": "Gizmos",
            "playgroundId": "#8GY6J8#48",
            "renderCount": 50,
            "referenceImage": "Gizmos.png"
        },
        {
            "title": "GUI3D SpherePanel",
            "playgroundId": "#HB4C01#9",
            "renderCount": 50,
            "referenceImage": "spherepanel.png"
        },
        {
            "title": "Particle Helper",
            "playgroundId": "#1VGT5D#2",
            "renderCount": 50,
            "referenceImage": "particle_helper.png"
        },
        {
            "title": "Chibi Rex",
            "playgroundId": "#QATUCH#11",
            "renderCount": 50,
            "referenceImage": "chibi_rex.png"
        },
        {
            "title": "Yeti",
            "playgroundId": "#QATUCH#3",
            "renderCount": 150,
            "referenceImage": "yeti.png"
        },
        {
            "title": "Sponza",
            "sceneFolder": "/Scenes/Sponza/",
            "sceneFilename": "Sponza.babylon",
            "referenceImage": "Sponza.png"
        },
        {
            "title": "Windows cafe",
            "sceneFolder": "/Scenes/WCafe/",
            "sceneFilename": "WCafe.babylon",
            "referenceImage": "WCafe.png"
        },
        {
            "title": "Espilit",
            "sceneFolder": "/Scenes/Espilit/",
            "sceneFilename": "espilit.babylon",
            "referenceImage": "Espilit.png"
        },
        {
            "title": "The car",
            "sceneFolder": "/Scenes/TheCar/",
            "sceneFilename": "TheCar.binary.babylon",
            "referenceImage": "TheCar.png",
            "errorRatio": 5
        },
        {
            "title": "Viper",
            "sceneFolder": "/Scenes/Viper/",
            "sceneFilename": "Viper.babylon",
            "referenceImage": "Viper.png"
        },
        {
            "title": "Retail",
            "sceneFolder": "/Scenes/Retail/",
            "sceneFilename": "Retail.babylon",
            "referenceImage": "retail.png"
        },
        {
            "title": "Hill Valley",
            "sceneFolder": "/Scenes/hillvalley/",
            "sceneFilename": "HillValley.incremental.babylon",
            "referenceImage": "Hillvalley.png"
        },
        {
            "title": "Heart",
            "sceneFolder": "/Scenes/Heart/",
            "sceneFilename": "Heart.babylon",
            "referenceImage": "Heart.png"
        },
        {
            "title": "Mansion",
            "sceneFolder": "/Scenes/Mansion/",
            "sceneFilename": "Mansion.babylon",
            "referenceImage": "mansion.png",
            "excludeFromAutomaticTesting": true
        },
        {
            "title": "SpaceDeK",
            "sceneFolder": "/Scenes/SpaceDek/",
            "sceneFilename": "SpaceDek.babylon",
            "referenceImage": "SpaceDeK.png",
            "errorRatio": 5
        },
        {
            "title": "Flat2009",
            "sceneFolder": "/Scenes/Flat2009/",
            "sceneFilename": "Flat2009.babylon",
            "referenceImage": "Flat2009.png"
        },
        {
            "title": "CSG",
            "scriptToRun": "/Demos/CSG/csg.js",
            "functionToCall": "CreateCSGTestScene",
            "referenceImage": "csg.png"
        },
        {
            "title": "Charting",
            "renderCount": 20,
            "scriptToRun": "/Demos/Charting/charting.js",
            "functionToCall": "CreateChartingTestScene",
            "referenceImage": "charting.png"
        },
        {
            "title": "Fog",
            "scriptToRun": "/Demos/Fog/fog.js",
            "functionToCall": "CreateFogScene",
            "referenceImage": "fog.png"
        },
        {
            "title": "Polygon",
            "scriptToRun": "/Demos/Polygon/polygon.js",
            "functionToCall": "CreatePolygonScene",
            "referenceImage": "polygon.png"
        },
        {
            "title": "Soft Shadows",
            "playgroundId": "#0YYQ3N#0",
            "referenceImage": "softShadows.png"
        },
        {
            "title": "Soft Shadows (Right Handed)",
            "playgroundId": "#0YYQ3N#2",
            "referenceImage": "softShadowsRightHanded.png"
        },
        {
            "title": "Fresnel",
            "playgroundId": "#603JUZ#1",
            "referenceImage": "fresnel.png"
        },
        {
            "title": "Highlights",
            "scriptToRun": "/Demos/Highlights/highlights.js",
            "functionToCall": "CreateHighlightsScene",
            "referenceImage": "highlights.png",
            "rootPath": "/Demos/Highlights/",
            "replaceUrl": "room.hdr, reflectivity.png, albedo.png"
        },
        {
            "title": "Lines",
            "scriptToRun": "/Demos/Lines/lines.js",
            "functionToCall": "CreateLinesTestScene",
            "referenceImage": "lines.png",
            "replace": "updateVerticesDataDirectly, updateVerticesData"
        },
        {
            "title": "Capsule",
            "renderCount": 10,
            "playgroundId": "#JAFIIU#2",
            "referenceImage": "CreateCapsule.png"
        },
        {
            "title": "Bones",
            "scriptToRun": "/Demos/Bones/bones.js",
            "functionToCall": "CreateBonesTestScene",
            "referenceImage": "bones.png",
            "replace": "Dude.babylon, dude.babylon"
        },
        {
            "title": "LOD",
            "renderCount": 10,
            "playgroundId": "#FFMFW5#0",
            "referenceImage": "lod.png",
            "errorRatio": 5
        },
        {
            "title": "Lens",
            "scriptToRun": "/Demos/Lens/lensFlares.js",
            "functionToCall": "CreateLensFlaresTestScene",
            "referenceImage": "lens.png",
            "rootPath": "/Demos/Lens/",
            "replaceUrl": "lens4.png, lens5.png"
        },
        {
            "title": "Self shadowing",
            "scriptToRun": "/Demos/SelfShadowing/shadows.js",
            "functionToCall": "CreateShadowsTestScene",
            "referenceImage": "selfShadowing.png"
        },
        {
            "title": "Advanced shadows",
            "renderCount": 20,
            "playgroundId": "#SLV8LW#0",
            "referenceImage": "advancedShadows.png"
        },
        {
            "title": "Advanced shadows (right handed)",
            "renderCount": 20,
            "playgroundId": "#B48X7G#32",
            "referenceImage": "advancedShadows2.png"
        },
        {
            "title": "point light shadows",
            "playgroundId": "#XDNVAY#1",
            "referenceImage": "pointLightShadows.png"
        },
        {
            "title": "Shadow depth wrappers",
            "playgroundId": "#PNQRY1#73",
            "referenceImage": "shadowDepthWrappers.png",
            "renderCount": 20
        },
        {
            "title": "Displacement map",
            "playgroundId": "#WZ8JL4#0",
            "referenceImage": "displacementMap.png"
        },
        {
            "title": "Normals",
            "playgroundId": "#WXKLLJ#2",
            "referenceImage": "normals.png"
        },
        {
            "title": "Custom render target",
            "renderCount": 20,
            "scriptToRun": "/Demos/CustomRenderTarget/customRenderTarget.js",
            "functionToCall": "CreateCustomRenderTargetTestScene",
            "referenceImage": "customRTT.png"
        },
        {
            "title": "Draco Mesh Compression",
            "playgroundId": "#22MFU2#4",
            "referenceImage": "draco.png"
        },
        {
            "title": "GLTF Normals",
            "playgroundId": "#SMEAEB#0",
            "referenceImage": "gltfnormals.png"
        },
        {
            "title": "GLTF Animation Node",
            "renderCount": 2,
            "playgroundId": "#DS8AA7#18",
            "replace": "__folder__, Animation_Node, __page__, 0",
            "referenceImage": "gltfAnimationNode.png"
        },
        {
            "title": "GLTF Animation Node Misc",
            "renderCount": 2,
            "playgroundId": "#DS8AA7#18",
            "replace": "__folder__, Animation_NodeMisc, __page__, 0",
            "referenceImage": "gltfAnimationNodeMisc.png"
        },
        {
            "title": "GLTF Animation Skin (0)",
            "renderCount": 2,
            "playgroundId": "#DS8AA7#18",
            "replace": "__folder__, Animation_Skin, __page__, 0",
            "referenceImage": "gltfAnimationSkin0.png",
            "excludedEngines": ["webgpu"]
        },
        {
            "title": "GLTF Animation Skin (1)",
            "renderCount": 2,
            "playgroundId": "#DS8AA7#18",
            "replace": "__folder__, Animation_Skin, __page__, 1",
            "referenceImage": "gltfAnimationSkin1.png",
            "excludedEngines": ["webgpu"]
        },
        {
            "title": "GLTF Animation Skin Type",
            "playgroundId": "#DS8AA7#18",
            "replace": "__folder__, Animation_SkinType, __page__, 0",
            "referenceImage": "gltfAnimationSkinType.png",
            "excludedEngines": ["webgpu"]
        },
        {
            "title": "GLTF Buffer Interleaved",
            "playgroundId": "#DS8AA7#18",
            "replace": "__folder__, Buffer_Interleaved, __page__, 0",
            "referenceImage": "gltfBufferInterleaved.png"
        },
        {
            "title": "GLTF Material",
            "playgroundId": "#DS8AA7#18",
            "replace": "__folder__, Material, __page__, 0",
            "referenceImage": "gltfMaterial.png"
        },
        {
            "title": "GLTF Material Alpha Blend",
            "playgroundId": "#DS8AA7#18",
            "replace": "__folder__, Material_AlphaBlend, __page__, 0",
            "referenceImage": "gltfMaterialAlphaBlend.png"
        },
        {
            "title": "GLTF Material Alpha Mask",
            "playgroundId": "#DS8AA7#18",
            "replace": "__folder__, Material_AlphaMask, __page__, 0",
            "referenceImage": "gltfMaterialAlphaMask.png"
        },
        {
            "title": "GLTF Material Double Sided (Front)",
            "playgroundId": "#DS8AA7#18",
            "replace": "__folder__, Material_DoubleSided, __page__, 0",
            "referenceImage": "gltfMaterialDoubleSidedFront.png"
        },
        {
            "title": "GLTF Material Double Sided (Back)",
            "playgroundId": "#DS8AA7#18",
            "replace": "__folder__, Material_DoubleSided, __page__, 0, alpha = Math.PI / 2, alpha = -Math.PI / 2",
            "referenceImage": "gltfMaterialDoubleSidedBack.png"
        },
        {
            "title": "GLTF Material Metallic Roughness (0)",
            "playgroundId": "#DS8AA7#18",
            "replace": "__folder__, Material_MetallicRoughness, __page__, 0",
            "referenceImage": "gltfMaterialMetallicRoughness0.png"
        },
        {
            "title": "GLTF Material Metallic Roughness (1)",
            "playgroundId": "#DS8AA7#18",
            "replace": "__folder__, Material_MetallicRoughness, __page__, 1",
            "referenceImage": "gltfMaterialMetallicRoughness1.png"
        },
        {
            "title": "GLTF Material Mixed",
            "playgroundId": "#DS8AA7#18",
            "replace": "__folder__, Material_Mixed, __page__, 0",
            "referenceImage": "gltfMaterialMixed.png"
        },
        {
            "title": "GLTF Material Specular Glossiness (0)",
            "playgroundId": "#DS8AA7#18",
            "replace": "__folder__, Material_SpecularGlossiness, __page__, 0",
            "referenceImage": "gltfMaterialSpecularGlossiness0.png"
        },
        {
            "title": "GLTF Material Specular Glossiness (1)",
            "playgroundId": "#DS8AA7#18",
            "replace": "__folder__, Material_SpecularGlossiness, __page__, 1",
            "referenceImage": "gltfMaterialSpecularGlossiness1.png"
        },
        {
            "title": "GLTF Mesh Primitive Attribute",
            "playgroundId": "#DS8AA7#18",
            "replace": "__folder__, Mesh_PrimitiveAttribute, __page__, 0",
            "referenceImage": "gltfMeshPrimitiveAttribute.png"
        },
        {
            "title": "GLTF Mesh Primitive Mode (0)",
            "playgroundId": "#DS8AA7#18",
            "replace": "__folder__, Mesh_PrimitiveMode, __page__, 0",
            "referenceImage": "gltfMeshPrimitiveMode0.png",
            "excludedEngines": ["webgpu"]
        },
        {
            "title": "GLTF Mesh Primitive Mode (1)",
            "playgroundId": "#DS8AA7#18",
            "replace": "__folder__, Mesh_PrimitiveMode, __page__, 1",
            "referenceImage": "gltfMeshPrimitiveMode1.png",
            "excludedEngines": ["webgpu"]
        },
        {
            "title": "GLTF Mesh Primitive Vertex Color",
            "renderCount": 5,
            "playgroundId": "#DS8AA7#18",
            "replace": "__folder__, Mesh_PrimitiveVertexColor, __page__, 0",
            "referenceImage": "gltfMeshPrimitiveVertexColor.png"
        },
        {
            "title": "GLTF Mesh Primitives",
            "playgroundId": "#DS8AA7#18",
            "replace": "__folder__, Mesh_Primitives, __page__, 0",
            "referenceImage": "gltfMeshPrimitives.png"
        },
        {
            "title": "GLTF Mesh Primitives UV (0)",
            "playgroundId": "#DS8AA7#18",
            "replace": "__folder__, Mesh_PrimitivesUV, __page__, 0",
            "referenceImage": "gltfMeshPrimitivesUV0.png"
        },
        {
            "title": "GLTF Mesh Primitives UV (1)",
            "playgroundId": "#DS8AA7#18",
            "replace": "__folder__, Mesh_PrimitivesUV, __page__, 1",
            "referenceImage": "gltfMeshPrimitivesUV1.png"
        },
        {
            "title": "GLTF Node Attribute (0)",
            "playgroundId": "#DS8AA7#18",
            "replace": "__folder__, Node_Attribute, __page__, 0",
            "referenceImage": "gltfNodeAttribute0.png"
        },
        {
            "title": "GLTF Node Attribute (1)",
            "playgroundId": "#DS8AA7#18",
            "replace": "__folder__, Node_Attribute, __page__, 1",
            "referenceImage": "gltfNodeAttribute1.png"
        },
        {
            "title": "GLTF Node NegativeScale (0)",
            "playgroundId": "#DS8AA7#18",
            "replace": "__folder__, Node_NegativeScale, __page__, 0",
            "referenceImage": "gltfNodeNegativeScale0.png"
        },
        {
            "title": "GLTF Node NegativeScale (1)",
            "playgroundId": "#DS8AA7#18",
            "replace": "__folder__, Node_NegativeScale, __page__, 1",
            "referenceImage": "gltfNodeNegativeScale1.png"
        },
        {
            "title": "GLTF Texture Sampler (0)",
            "playgroundId": "#DS8AA7#18",
            "replace": "__folder__, Texture_Sampler, __page__, 0",
            "referenceImage": "gltfTextureSampler0.png"
        },
        {
            "title": "GLTF Texture Sampler (1)",
            "playgroundId": "#DS8AA7#18",
            "replace": "__folder__, Texture_Sampler, __page__, 1",
            "referenceImage": "gltfTextureSampler1.png"
        },
        {
            "title": "GLTF Sheen",
            "playgroundId": "#YG3BBF#2",
            "referenceImage": "glTFSheen.png"
        },
        {
            "title": "GLTF ClearCoat",
            "playgroundId": "#YG3BBF#4",
            "referenceImage": "glTFClearCoat.png",
            "renderCount": 50,
            "excludeFromAutomaticTesting": true
        },
        {
            "title": "GLTF Alpha Blend",
            "playgroundId": "#SYQW69#579",
            "referenceImage": "glTFAlphaBlend.png",
            "renderCount": 1
        },
        {
            "title": "GLTF Serializer with Negative World Matrix",
            "playgroundId": "#KX53VK#35",
            "referenceImage": "glTFSerializerNegativeWorldMatrix.png",
            "errorRatio": 1.1
        },
        {
            "title": "GLTF Serializer with Negative World Matrix (Right Handed)",
            "playgroundId": "#KX53VK#36",
            "referenceImage": "glTFSerializerNegativeWorldMatrix_Right.png",
            "errorRatio": 1.1
        },
        {
            "title": "GLTF Serializer Skinning and Animation",
            "playgroundId": "#DMZBX1#1",
            "referenceImage": "gltfSerializerSkinningAndAnimation.png"
        },
        {
            "title": "GLTF Serializer Skinning and Animation (Right Handed)",
            "playgroundId": "#DMZBX1#2",
            "referenceImage": "gltfSerializerSkinningAndAnimation.png"
        },
        {
            "title": "GLTF Serializer Morph Target Animation",
            "renderCount": 2,
            "playgroundId": "#84M2SR#23",
            "referenceImage": "gltfSerializerMorphTargetAnimation.png"
        },
        {
            "title": "GLTF Serializer Morph Target Animation Group",
            "playgroundId": "#T087A8#27",
            "referenceImage": "gltfSerializerMorphTargetAnimationGroup.png"
        },
        {
            "title": "GLTF Buggy with Draco Mesh Compression",
            "playgroundId": "#JNW207#1",
            "referenceImage": "gltfBuggyDraco.png"
        },
        {
            "title": "GLTF Buggy with Meshopt Compression",
            "playgroundId": "#CIYTF6#0",
            "referenceImage": "gltfBuggyMeshopt.png",
            "excludedEngines": ["webgpu"]
        },
        {
            "title": "GLTF BoomBox with Unlit Material",
            "playgroundId": "#GYM97C#2",
            "referenceImage": "gltfUnlit.png"
        },
        {
            "title": "GLTF Extension KHR_texture_transform",
            "playgroundId": "#RNT7K4#2",
            "referenceImage": "gltfExtensionKhrTextureTransform.png"
        },
        {
            "title": "GLTF Extension KHR_materials_volume",
            "playgroundId": "#YG3BBF#16",
            "referenceImage": "gltfExtensionKhrMaterialsVolume.png"
        },
        {
            "title": "Asset Containers",
            "playgroundId": "#P3U079#19",
            "referenceImage": "assetContainer.png"
        },
        {
            "title": "Enable disable post process",
            "playgroundId": "#1VI6WV#19",
            "renderCount": 50,
            "referenceImage": "enableDisablePostProcess.png"
        },
        {
            "title": "Sharpen",
            "playgroundId": "#NAW8EA#1",
            "renderCount": 20,
            "referenceImage": "sharpen.png"
        },
        {
            "title": "Depth of field",
            "playgroundId": "#IDSQK2#53",
            "renderCount": 20,
            "referenceImage": "depthOfField.png"
        },
        {
            "title": "Chromatic aberration",
            "playgroundId": "#NAW8EA#0",
            "renderCount": 20,
            "referenceImage": "chromaticAberration.png"
        },
        {
            "title": "Default pipeline",
            "playgroundId": "#NAW8EA#6",
            "renderCount": 20,
            "referenceImage": "defaultPipeline.png"
        },
        {
            "title": "Kernel Blur",
            "playgroundId": "#Y0WKT0#0",
            "referenceImage": "KernelBlur.png"
        },
        {
            "title": "GLTF Mesh Primitive Attribute Test",
            "playgroundId": "#G1FXQ4#0",
            "referenceImage": "gltfMeshPrimAttribTest.png"
        },
        {
            "title": "PBR glossy",
            "playgroundId": "#DFQKIR#0",
            "referenceImage": "pbrglossy.png"
        },
        {
            "title": "PBR rough",
            "playgroundId": "#PI9IE8#4",
            "referenceImage": "pbrrough.png"
        },
        {
            "title": "Particles",
            "renderCount": 100,
            "playgroundId": "#G3ZYFU#2",
            "referenceImage": "particles.png"
        },
        {
            "title": "Reflection probes",
            "renderCount": 20,
            "scriptToRun": "/Demos/RefProbe/reflectionProbe.js",
            "functionToCall": "CreateReflectionProbeTestScene ",
            "referenceImage": "refprobe.png"
        },
        {
            "title": "PBRMetallicRoughnessMaterial",
            "playgroundId": "#2FDQT5#13",
            "referenceImage": "PBRMetallicRoughnessMaterial.png"
        },
        {
            "title": "PBRSpecularGlossinessMaterial",
            "playgroundId": "#Z1VL3V#4",
            "referenceImage": "PBRSpecularGlossinessMaterial.png"
        },
        {
            "title": "PBR",
            "playgroundId": "#LCA0Q4#27",
            "referenceImage": "pbr.png"
        },
        {
            "title": "PBR refraction",
            "playgroundId": "#LCA0Q4#26",
            "referenceImage": "pbr_refraction.png"
        },
        {
            "title": "PBR shader code coverage 1",
            "playgroundId": "#QI7TL3#16",
            "referenceImage": "pbr_codecoverage1.png"
        },
        {
            "title": "PBR shader code coverage 2",
            "playgroundId": "#QI7TL3#17",
            "referenceImage": "pbr_codecoverage2.png"
        },
        {
            "title": "PBR shader code coverage 3",
            "playgroundId": "#QI7TL3#18",
            "referenceImage": "pbr_codecoverage3.png"
        },
        {
            "title": "Texture cache",
            "playgroundId": "#3TFH5I#0",
            "referenceImage": "texture cache.png",
            "excludedEngines": ["webgl1"]
        },
        {
            "title": "MultiSample render targets",
            "renderCount": 20,
            "playgroundId": "#12MKMN#0",
            "referenceImage": "MultiSample render targets.png"
        },
        {
            "title": "Default rendering pipeline",
            "playgroundId": "#5XB8YT#2",
            "referenceImage": "DefaultRenderingPipeline.png"
        },
        {
            "title": "Billboard",
            "playgroundId": "#UJEIL#13",
            "referenceImage": "Billboard.png"
        },
        {
            "title": "setParent",
            "playgroundId": "#JD49CT#2",
            "referenceImage": "setParent.png"
        },
        {
            "title": "GUI",
            "renderCount": 5,
            "scriptToRun": "/Demos/GUI/gui.js",
            "functionToCall": "createScene",
            "referenceImage": "GUI.png"
        },
        {
            "title": "Up Vector",
            "playgroundId": "#2FNBTG#27",
            "referenceImage": "upVector.png"
        },
        {
            "title": "Procedural textures",
            "scriptToRun": "/Demos/Procedural/proceduralTexture.js",
            "functionToCall": "CreateProceduralTextureTestScene",
            "referenceImage": "procedural.png",
            "replace": "./land, https://cdn.rawgit.com/BabylonJS/Website/06ecbea7/Demos/Procedural/land",
            "excludeFromAutomaticTesting": true
        },
        {
            "title": "Instances",
            "renderCount": 50,
            "scriptToRun": "/Demos/Instances/instances.js",
            "functionToCall": "CreateInstancesTestScene",
            "referenceImage": "instances.png",
            "replace": "ground., Ground.",
            "excludeFromAutomaticTesting": true
        },
        {
            "title": "Instanced Bones",
            "playgroundId": "#2YLJ1L#2",
            "referenceImage": "instancedBones.png",
            "excludedEngines": ["webgpu"]
        },
        {
            "title": "Thin Instances",
            "playgroundId": "#V1JE4Z#1",
            "referenceImage": "thinInstances.png"
        },
        {
            "title": "Light Projection Texture",
            "playgroundId": "#CQNGRK#0",
            "referenceImage": "LightProjectionTexture.png"
        },
        {
            "title": "GlowLayer",
            "playgroundId": "#LRFB2D#1",
            "referenceImage": "GlowLayer.png"
        },
        {
            "title": "Local cubemaps",
            "renderCount": 2,
            "playgroundId": "#RNASML#4",
            "referenceImage": "local cubemaps.png"
        },
        {
            "title": "TGA",
            "renderCount": 5,
            "playgroundId": "#ZI77S7#0",
            "referenceImage": "tga.png"
        },
        {
            "title": "DDS",
            "playgroundId": "#ZI77S7#3",
            "referenceImage": "dds.png"
        },
        {
            "title": "DDS2D",
            "playgroundId": "#I2MSBE#0",
            "referenceImage": "dds2d.png"
        },
        {
            "title": "LightFalloff spots",
            "playgroundId": "#20OAV9#3311",
            "referenceImage": "lightFalloffSpots.png"
        },
        {
            "title": "LightFalloff point lights",
            "playgroundId": "#20OAV9#3312",
            "referenceImage": "lightFalloffPointLights.png"
        },
        {
            "title": "MeshSimplification",
            "playgroundId": "#1ED15P#35",
            "referenceImage": "meshSimplification.png"
        },
        {
            "title": "SSAO2",
            "playgroundId": "#XT1HAS#1",
            "referenceImage": "ssao2.png",
            "renderCount": 200,
            "excludedEngines": ["webgl1"],
            "excludeFromAutomaticTesting": true
        },
        {
            "title": "DepthRenderer",
            "playgroundId": "#3HPMAA#0",
            "renderCount": 50,
            "referenceImage": "depthRenderer.png"
        },
        {
            "title": "Edges",
            "playgroundId": "#TYAHX#114",
            "referenceImage": "edges.png"
        },
        {
            "title": "Outline",
            "playgroundId": "#10WJ5S#6",
            "referenceImage": "outline.png"
        },
        {
            "title": "Visibility",
            "playgroundId": "#PXC9CF#2",
            "referenceImage": "visibility.png"
        },
        {
            "title": "GLTF Extension EXT_mesh_gpu_instancing",
            "playgroundId": "#QFIGLW#9",
            "renderCount": 10,
            "referenceImage": "gltfExtensionExtMeshGpuInstancingTest.png"
        },
        {
            "title": "Realtime Filtering",
            "playgroundId": "#FEEK7G#118",
            "renderCount": 5,
            "referenceImage": "realtimeFiltering.png"
        },
        {
            "title": "GLTF Extension KHR_materials_variants",
            "playgroundId": "#BKGTKL#3",
            "referenceImage": "gltfExtensionKhrMaterialsVariants.png"
        },
        {
            "title": "OBJ loader test",
            "playgroundId": "#SYQW69#311",
            "referenceImage": "objTestLoader.png",
            "renderCount": 10
        },
        {
            "title": "KTX2 decoder test",
            "playgroundId": "#EIJH8L#27",
            "renderCount": 5,
            "referenceImage": "ktx2decoder.png",
            "excludeFromAutomaticTesting": true
        },
        {
            "title": "Motion Blur",
            "playgroundId": "#E5YGEL#2",
            "referenceImage": "motionBlur.png",
            "renderCount": 10,
            "excludedEngines": ["webgl1"],
            "excludeFromAutomaticTesting": true
        },
        {
            "title": "Screen space reflections",
            "playgroundId": "#PIZ1GK#172",
            "referenceImage": "ssr.png",
            "renderCount": 10,
            "excludedEngines": ["webgl1"],
            "excludeFromAutomaticTesting": true
        },
        {
            "title": "Geometry buffer renderer",
            "playgroundId": "#PIZ1GK#173",
            "referenceImage": "geometrybufferrenderer.png",
            "renderCount": 10,
            "excludedEngines": ["webgl1", "webgpu"],
            "excludeFromAutomaticTesting": true
        },
        {
            "title": "Shadows and LODs",
            "playgroundId": "#F7KZ7C#9",
            "referenceImage": "shadowsandlod.png"
        },
        {
            "title": "Shadows CSM and LODs",
            "playgroundId": "#24HWT9#0",
            "referenceImage": "shadowscsmandlod.png",
            "excludedEngines": [
                "webgl1"
            ]
        },
        {
            "title": "Glow layer and LODs",
            "playgroundId": "#UNS6ZV#2",
            "referenceImage": "glowlayerandlods.png"
        },
        {
            "title": "Shadows with instances in left handed system",
            "renderCount": 10,
            "playgroundId": "#MSAHKR#12",
            "referenceImage": "shadowsinstancesleft.png"
        },
        {
            "title": "Shadows with instances in right handed system",
            "renderCount": 10,
            "playgroundId": "#MSAHKR#13",
            "referenceImage": "shadowsinstancesright.png"
        },
        {
            "title": "Instances with color buffer",
            "playgroundId": "#YPABS1#91",
            "referenceImage": "instancecolors.png"
        },
        {
            "title": "Prepass SSAO + particles",
            "renderCount": 50,
            "playgroundId": "#65MUMZ#46",
            "excludedEngines": ["webgl1"],
            "referenceImage": "prepass-ssao-particles.png"
        },
        {
            "title": "Prepass SSAO + instances",
            "renderCount": 10,
            "playgroundId": "#YB006J#383",
            "excludedEngines": ["webgl1"],
            "referenceImage": "prepass-ssao-instances.png"
        },
        {
            "title": "Prepass SSAO + instanced bones",
            "renderCount": 50,
            "playgroundId": "#0K8EYN#197",
            "excludedEngines": ["webgl1", "webgpu"],
            "referenceImage": "prepass-ssao-instanced-bones.png"
        },
        {
            "title": "Prepass SSAO + depth of field",
            "renderCount": 10,
            "playgroundId": "#8F5HYV#14",
            "excludedEngines": ["webgl1"],
            "referenceImage": "prepass-ssao-dof.png"
        },
        {
            "title": "Prepass + mirror, without postprocess",
            "renderCount": 10,
            "playgroundId": "#PIZ1GK#212",
            "excludedEngines": ["webgl1", "webgpu"],
            "referenceImage": "prepass-mirror-without-pp.png"
        },
        {
            "title": "Prepass + mirror, with postprocesses",
            "renderCount": 10,
            "playgroundId": "#PIZ1GK#213",
            "excludedEngines": ["webgl1", "webgpu"],
            "referenceImage": "prepass-mirror-with-pp.png"
        },
        {
            "title": "Prepass SSAO + sprites",
            "renderCount": 10,
            "playgroundId": "#9RI8CG#187",
            "excludedEngines": ["webgl1"],
            "referenceImage": "prepass-ssao-sprites.png"
        },
        {
            "title": "Prepass SSAO + glow layer",
            "renderCount": 30,
            "playgroundId": "#LRFB2D#114",
            "excludedEngines": ["webgl1"],
            "referenceImage": "prepass-ssao-glow-layer.png"
        },
        {
            "title": "Prepass SSAO + bounding box renderer",
            "renderCount": 10,
            "playgroundId": "#4F33I3#35",
            "excludedEngines": ["webgl1"],
            "referenceImage": "prepass-ssao-bbr.png"
        },
        {
            "title": "Prepass SSAO + line edges renderer",
            "renderCount": 10,
            "playgroundId": "#T90MQ4#3",
            "excludedEngines": ["webgl1"],
            "referenceImage": "prepass-ssao-line-edges.png"
        },
        {
            "title": "Prepass SSAO + B&W post process",
            "renderCount": 10,
            "playgroundId": "#N55Q2M#8",
            "excludedEngines": ["webgl1"],
            "referenceImage": "prepass-ssao-b-and-w.png"
        },
        {
            "title": "Prepass SSAO + clip planes",
            "renderCount": 10,
            "playgroundId": "#Y6W087#71",
            "excludedEngines": ["webgl1"],
            "referenceImage": "prepass-ssao-clip-planes.png"
        },
        {
            "title": "Prepass SSAO + GUI",
            "renderCount": 10,
            "playgroundId": "#LLVZ90#4",
            "excludedEngines": ["webgl1"],
            "referenceImage": "prepass-ssao-gui.png"
        },
        {
            "title": "Prepass SSAO + LOD",
            "renderCount": 10,
            "playgroundId": "#FFMFW5#29",
            "excludedEngines": ["webgl1"],
            "referenceImage": "prepass-ssao-lod.png"
        },
        {
            "title": "Prepass SSAO + shadow only",
            "renderCount": 10,
            "playgroundId": "#1KF7V1#55",
            "excludedEngines": ["webgl1"],
            "referenceImage": "prepass-ssao-shadow-only.png"
        },
        {
            "title": "Prepass SSAO + highlight layer",
            "renderCount": 10,
            "playgroundId": "#1KUJ0A#416",
            "excludedEngines": ["webgl1"],
            "referenceImage": "prepass-ssao-highlight-layer.png"
        },
        {
            "title": "Prepass SSAO + point light",
            "renderCount": 10,
            "playgroundId": "#XDNVAY#6",
            "excludedEngines": ["webgl1"],
            "referenceImage": "prepass-ssao-point-light.png"
        },
        {
            "title": "Prepass SSAO + on/off post-process",
            "renderCount": 10,
            "playgroundId": "#1VI6WV#20",
            "excludedEngines": ["webgl1"],
            "referenceImage": "prepass-ssao-on-off-pp.png"
        },
        {
            "title": "Prepass SSAO + thin instances",
            "renderCount": 10,
            "playgroundId": "#V1JE4Z#25",
            "excludedEngines": ["webgl1"],
            "referenceImage": "prepass-ssao-thin-instances.png"
        },
        {
            "title": "Prepass SSAO + depth renderer",
            "renderCount": 10,
            "playgroundId": "#3HPMAA#1",
            "excludedEngines": ["webgl1"],
            "referenceImage": "prepass-ssao-depth-renderer.png"
        },
        {
            "title": "Prepass SSAO + visibility",
            "renderCount": 30,
            "playgroundId": "#PXC9CF#4",
            "excludedEngines": ["webgl1"],
            "referenceImage": "prepass-ssao-visibility.png"
        },
        {
            "title": "Prepass SSAO + default pipeline",
            "renderCount": 10,
            "playgroundId": "#NAW8EA#7",
            "excludedEngines": ["webgl1"],
            "referenceImage": "prepass-ssao-default-pipeline.png"
        },
        {
            "title": "Prepass MBlur + Lens",
            "renderCount": 10,
            "playgroundId": "#ZEB7H6#23",
            "excludedEngines": ["webgl1"],
            "referenceImage": "prepass-mb-lens.png"
        },
        {
            "title": "Prepass SSAO + MSAA",
            "renderCount": 10,
            "playgroundId": "#12MKMN#7",
            "excludedEngines": ["webgl1"],
            "referenceImage": "prepass-ssao-msaa.png"
        },
        {
            "title": "Scissor test",
            "renderCount": 10,
            "playgroundId": "#W7E7CF#12",
            "excludedEngines": ["webgl1"],
            "referenceImage": "scissor-test.png"
        },
        {
            "title": "Refraction local cube map STD",
            "renderCount": 1,
            "playgroundId": "#RJN64I#7",
            "referenceImage": "refraction-local-std.png"
        },
        {
            "title": "Refraction local cube map PBR",
            "renderCount": 1,
            "playgroundId": "#RJN64I#5",
            "referenceImage": "refraction-local-pbr.png"
        },
        {
            "title": "Instances + motion blur",
            "renderCount": 10,
            "playgroundId": "#YB006J#402",
            "referenceImage": "instances-mb.png"
        },
        {
            "title": "Instances + GBR + motion blur",
            "renderCount": 10,
            "playgroundId": "#YB006J#403",
            "referenceImage": "instances-gbr-mb.png"
        },
        {
            "title": "Instances manual update + motion blur",
            "renderCount": 10,
            "playgroundId": "#HJGC2G#50",
            "referenceImage": "instances-mb-manual.png"
        },
        {
            "title": "Thin instances + motion blur",
            "renderCount": 10,
            "playgroundId": "#HJGC2G#51",
            "referenceImage": "thin-instances-mb.png"
        },
        {
            "title": "Thin instances + motion blur + manual",
            "renderCount": 10,
            "playgroundId": "#HJGC2G#52",
            "referenceImage": "thin-instances-mb.png"
        },
        {
            "title": "Thin instances + dynamic buffer resize",
            "renderCount": 10,
            "playgroundId": "#217750#33",
            "referenceImage": "thin-instances-buffer-resize.png"
        },
        {
            "title": "Instances + render self motion blur",
            "renderCount": 10,
            "playgroundId": "#217750#34",
            "referenceImage": "instances-renderself-mb.png"
        },
        {
            "title": "Thin instances + render self motion blur",
            "renderCount": 10,
            "playgroundId": "#217750#35",
            "referenceImage": "thin-instances-renderself-mb.png"
        }
    ]
}
=======
﻿{
    "root": "https://cdn.babylonjs.com",
    "tests": [

        {
            "title": "Sprites",
            "playgroundId": "#ZX8DJ3#1",
            "referenceImage": "Sprites.png"
        },
        {
            "title": "Procedural texture with NME",       
            "renderCount": 2,
            "playgroundId": "#8S19ZC#3",            
            "referenceImage": "procedural_nme.png"
        },
        {
            "title": "EXT_texture_webp",
            "playgroundId": "#LSAUH2#2",
            "referenceImage": "webp.png"
        },
        {
            "title": "CSGVertColor",
            "playgroundId": "#R0H1IX#0",
            "referenceImage": "csgVertColor.png"
        },
        {
            "title": "Particle subemitters",
            "playgroundId": "#1LK70I#20",
            "renderCount": 50,
            "referenceImage": "subemitters.png"
        },
        {
            "title": "Black and White post-process",
            "playgroundId": "#N55Q2M#0",
            "referenceImage": "bwpp.png"
        },
        {
            "title": "Sprite maps",
            "playgroundId": "#ARLADE#23",
            "referenceImage": "sprite-maps.png",
            "excludeFromAutomaticTesting": true
        },              
        {
            "title": "Point light shadows",
            "playgroundId": "#U2F7P9#4",
            "referenceImage": "point-light-shadows.png"
        },
        {
            "title": "Node material 0",
            "playgroundId": "#M5VQE9#20",
            "referenceImage": "node-material0.png",
            "renderCount": 5,
            "excludeFromAutomaticTesting": true,
            "excludedEngines": ["webgpu"]
        },
        {
            "title": "Node material 1",
            "playgroundId": "#QJ71C6#1",
            "referenceImage": "node-material1.png",
            "renderCount": 20
        },
        {
            "title": "Node material 2",
            "playgroundId": "#WYM31D#4",
            "referenceImage": "node-material2.png"
        },
        {
            "title": "Node material 3",
            "playgroundId": "#LWGVT0#2",
            "referenceImage": "node-material3.png"
        },
        {
            "title": "Node material 4",
            "playgroundId": "#ZYGRII#1",
            "referenceImage": "node-material4.png"
        },
        {
            "title": "Node material 5",
            "playgroundId": "#V8VH7B#0",
            "referenceImage": "node-material5.png"
        },
        {
            "title": "Node material 6",
            "playgroundId": "#2XY3Z4#1",
            "referenceImage": "node-material6.png"
        },
        {
            "title": "Node material PBR 1",
            "playgroundId": "#D8AK3Z#17",
            "renderCount": 5,
            "referenceImage": "node-material-pbr-1.png"
        },
        {
            "title": "Basis loader",
            "playgroundId": "#4RN0VF#64",
            "referenceImage": "basis.png"
        },
        {
            "title": "Unindexed mesh",
            "playgroundId": "#4IHSY2#0",
            "referenceImage": "unindexedmesh.png"
        },
        {
            "title": "LOD + Billboards + Instances",
            "playgroundId": "#UAIZCS#0",
            "referenceImage": "lodbillboardinstances.png",
            "excludedEngines": ["webgpu"]
        },
        {
            "title": "Nested BBG",
            "playgroundId": "#ZG0C8B#1",
            "renderCount": 10,
            "referenceImage": "nested_BBG.png"
        },
        {
            "title": "Weighted animations",
            "playgroundId": "#LL5BIQ#72",
            "renderCount": 50,
            "referenceImage": "weighted animations.png"
        },
        {
            "title": "Anisotropic",
            "playgroundId": "#MAXCNU#1",
            "referenceImage": "anisotropic.png"
        },
        {
            "title": "Clear Coat",
            "playgroundId": "#YACNQS#2",
            "referenceImage": "clearCoat.png"
        },
        {
            "title": "GUI Transform StackPanel",
            "renderCount": 5,
            "playgroundId": "#BS60AB#0",
            "referenceImage": "TransformStackPanel.png"
        },
        {
            "title": "GUI StackPanel",
            "renderCount": 5,
            "playgroundId": "#LLVZ90#0",
            "referenceImage": "StackPanel.png"
        },
        {
            "title": "Camera rig",
            "playgroundId": "#ATL1CS#12",
            "referenceImage": "cameraRig.png"
        },
        {
            "title": "Sliders",
            "renderCount": 5,
            "playgroundId": "#HATGQZ#3",
            "referenceImage": "Sliders.png",
            "excludeFromAutomaticTesting": true
        },
        {
            "title": "Pointers",
            "renderCount": 5,
            "playgroundId": "#1GLEJK#5",
            "referenceImage": "pointers.png",
            "excludeFromAutomaticTesting": true
        },
        {
            "title": "LineEdgesRenderer",
            "playgroundId": "#T90MQ4#14",
            "renderCount": 50,
            "referenceImage": "LineEdgesRenderer.png"
        },
        {
            "title": "Solid particle system",
            "playgroundId": "#WCDZS#92",
            "renderCount": 150,
            "referenceImage": "sps.png"
        },
        {
            "title": "Simulate pointer",
            "playgroundId": "#8MGKWK#269",
            "referenceImage": "simulatePointer.png"
        },
        {
            "title": "Color Grading",
            "playgroundId": "#8EDB5N#2",
            "referenceImage": "colorGrading.png"
        },
        {
            "title": "Ribbon morphing",
            "playgroundId": "#ACKC2#1",
            "renderCount": 50,
            "referenceImage": "ribbon morphing.png"
        },
        {
            "title": "Clip planes",
            "renderCount": 5,
            "playgroundId": "#Y6W087#0",
            "referenceImage": "clipplanes.png"
        },
        {
            "title": "ShadowOnlyMaterial",
            "playgroundId": "#1KF7V1#18",
            "referenceImage": "shadowOnlyMaterial.png"
        },
        {
            "title": "Gizmos",
            "playgroundId": "#8GY6J8#48",
            "renderCount": 50,
            "referenceImage": "Gizmos.png"
        },
        {
            "title": "GUI3D SpherePanel",
            "playgroundId": "#HB4C01#9",
            "renderCount": 50,
            "referenceImage": "spherepanel.png"
        },
        {
            "title": "Particle Helper",
            "playgroundId": "#1VGT5D#2",
            "renderCount": 50,
            "referenceImage": "particle_helper.png"
        },
        {
            "title": "Chibi Rex",
            "playgroundId": "#QATUCH#11",
            "renderCount": 50,
            "referenceImage": "chibi_rex.png"
        },
        {
            "title": "Yeti",
            "playgroundId": "#QATUCH#3",
            "renderCount": 150,
            "referenceImage": "yeti.png"
        },
        {
            "title": "Sponza",
            "sceneFolder": "/Scenes/Sponza/",
            "sceneFilename": "Sponza.babylon",
            "referenceImage": "Sponza.png"
        },
        {
            "title": "Windows cafe",
            "sceneFolder": "/Scenes/WCafe/",
            "sceneFilename": "WCafe.babylon",
            "referenceImage": "WCafe.png"
        },
        {
            "title": "Espilit",
            "sceneFolder": "/Scenes/Espilit/",
            "sceneFilename": "espilit.babylon",
            "referenceImage": "Espilit.png"
        },
        {
            "title": "The car",
            "sceneFolder": "/Scenes/TheCar/",
            "sceneFilename": "TheCar.binary.babylon",
            "referenceImage": "TheCar.png",
            "errorRatio": 5
        },
        {
            "title": "Viper",
            "sceneFolder": "/Scenes/Viper/",
            "sceneFilename": "Viper.babylon",
            "referenceImage": "Viper.png"
        },
        {
            "title": "Retail",
            "sceneFolder": "/Scenes/Retail/",
            "sceneFilename": "Retail.babylon",
            "referenceImage": "retail.png"
        },
        {
            "title": "Hill Valley",
            "sceneFolder": "/Scenes/hillvalley/",
            "sceneFilename": "HillValley.incremental.babylon",
            "referenceImage": "Hillvalley.png"
        },
        {
            "title": "Heart",
            "sceneFolder": "/Scenes/Heart/",
            "sceneFilename": "Heart.babylon",
            "referenceImage": "Heart.png"
        },
        {
            "title": "Mansion",
            "sceneFolder": "/Scenes/Mansion/",
            "sceneFilename": "Mansion.babylon",
            "referenceImage": "mansion.png",
            "excludeFromAutomaticTesting": true
        },
        {
            "title": "SpaceDeK",
            "sceneFolder": "/Scenes/SpaceDek/",
            "sceneFilename": "SpaceDek.babylon",
            "referenceImage": "SpaceDeK.png",
            "errorRatio": 5
        },
        {
            "title": "Flat2009",
            "sceneFolder": "/Scenes/Flat2009/",
            "sceneFilename": "Flat2009.babylon",
            "referenceImage": "Flat2009.png"
        },
        {
            "title": "CSG",
            "scriptToRun": "/Demos/CSG/csg.js",
            "functionToCall": "CreateCSGTestScene",
            "referenceImage": "csg.png"
        },
        {
            "title": "Charting",
            "renderCount": 20,
            "scriptToRun": "/Demos/Charting/charting.js",
            "functionToCall": "CreateChartingTestScene",
            "referenceImage": "charting.png"
        },
        {
            "title": "Fog",
            "scriptToRun": "/Demos/Fog/fog.js",
            "functionToCall": "CreateFogScene",
            "referenceImage": "fog.png"
        },
        {
            "title": "Polygon",
            "scriptToRun": "/Demos/Polygon/polygon.js",
            "functionToCall": "CreatePolygonScene",
            "referenceImage": "polygon.png"
        },
        {
            "title": "Soft Shadows",
            "playgroundId": "#0YYQ3N#0",
            "referenceImage": "softShadows.png"
        },
        {
            "title": "Soft Shadows (Right Handed)",
            "playgroundId": "#0YYQ3N#2",
            "referenceImage": "softShadowsRightHanded.png"
        },
        {
            "title": "Fresnel",
            "playgroundId": "#603JUZ#1",
            "referenceImage": "fresnel.png"
        },
        {
            "title": "Highlights",
            "scriptToRun": "/Demos/Highlights/highlights.js",
            "functionToCall": "CreateHighlightsScene",
            "referenceImage": "highlights.png",
            "rootPath": "/Demos/Highlights/",
            "replaceUrl": "room.hdr, reflectivity.png, albedo.png"
        },
        {
            "title": "Lines",
            "scriptToRun": "/Demos/Lines/lines.js",
            "functionToCall": "CreateLinesTestScene",
            "referenceImage": "lines.png",
            "replace": "updateVerticesDataDirectly, updateVerticesData"
        },
        {
            "title": "Capsule",
            "renderCount": 10,
            "playgroundId": "#JAFIIU#2",
            "referenceImage": "CreateCapsule.png"
        },
        {
            "title": "Bones",
            "scriptToRun": "/Demos/Bones/bones.js",
            "functionToCall": "CreateBonesTestScene",
            "referenceImage": "bones.png",
            "replace": "Dude.babylon, dude.babylon"
        },
        {
            "title": "LOD",
            "renderCount": 10,
            "playgroundId": "#FFMFW5#0",
            "referenceImage": "lod.png",
            "errorRatio": 5
        },
        {
            "title": "Lens",
            "scriptToRun": "/Demos/Lens/lensFlares.js",
            "functionToCall": "CreateLensFlaresTestScene",
            "referenceImage": "lens.png",
            "rootPath": "/Demos/Lens/",
            "replaceUrl": "lens4.png, lens5.png"
        },
        {
            "title": "Self shadowing",
            "scriptToRun": "/Demos/SelfShadowing/shadows.js",
            "functionToCall": "CreateShadowsTestScene",
            "referenceImage": "selfShadowing.png"
        },
        {
            "title": "Advanced shadows",
            "renderCount": 20,
            "playgroundId": "#SLV8LW#0",
            "referenceImage": "advancedShadows.png"
        },
        {
            "title": "Advanced shadows (right handed)",
            "renderCount": 20,
            "playgroundId": "#B48X7G#32",
            "referenceImage": "advancedShadows2.png"
        },
        {
            "title": "point light shadows",
            "playgroundId": "#XDNVAY#1",
            "referenceImage": "pointLightShadows.png"
        },
        {
            "title": "Shadow depth wrappers",
            "playgroundId": "#PNQRY1#73",
            "referenceImage": "shadowDepthWrappers.png",
            "renderCount": 20
        },
        {
            "title": "Displacement map",
            "playgroundId": "#WZ8JL4#0",
            "referenceImage": "displacementMap.png"
        },
        {
            "title": "Normals",
            "playgroundId": "#WXKLLJ#2",
            "referenceImage": "normals.png"
        },
        {
            "title": "Custom render target",
            "renderCount": 20,
            "scriptToRun": "/Demos/CustomRenderTarget/customRenderTarget.js",
            "functionToCall": "CreateCustomRenderTargetTestScene",
            "referenceImage": "customRTT.png"
        },
        {
            "title": "Draco Mesh Compression",
            "playgroundId": "#22MFU2#4",
            "referenceImage": "draco.png"
        },
        {
            "title": "GLTF Normals",
            "playgroundId": "#SMEAEB#0",
            "referenceImage": "gltfnormals.png"
        },
        {
            "title": "GLTF Animation Node",
            "renderCount": 2,
            "playgroundId": "#DS8AA7#18",
            "replace": "__folder__, Animation_Node, __page__, 0",
            "referenceImage": "gltfAnimationNode.png"
        },
        {
            "title": "GLTF Animation Node Misc",
            "renderCount": 2,
            "playgroundId": "#DS8AA7#18",
            "replace": "__folder__, Animation_NodeMisc, __page__, 0",
            "referenceImage": "gltfAnimationNodeMisc.png"
        },
        {
            "title": "GLTF Animation Skin (0)",
            "renderCount": 2,
            "playgroundId": "#DS8AA7#18",
            "replace": "__folder__, Animation_Skin, __page__, 0",
            "referenceImage": "gltfAnimationSkin0.png"
        },
        {
            "title": "GLTF Animation Skin (1)",
            "renderCount": 2,
            "playgroundId": "#DS8AA7#18",
            "replace": "__folder__, Animation_Skin, __page__, 1",
            "referenceImage": "gltfAnimationSkin1.png"
        },
        {
            "title": "GLTF Animation Skin Type",
            "playgroundId": "#DS8AA7#18",
            "replace": "__folder__, Animation_SkinType, __page__, 0",
            "referenceImage": "gltfAnimationSkinType.png"
        },
        {
            "title": "GLTF Buffer Interleaved",
            "playgroundId": "#DS8AA7#18",
            "replace": "__folder__, Buffer_Interleaved, __page__, 0",
            "referenceImage": "gltfBufferInterleaved.png"
        },
        {
            "title": "GLTF Material",
            "playgroundId": "#DS8AA7#18",
            "replace": "__folder__, Material, __page__, 0",
            "referenceImage": "gltfMaterial.png"
        },
        {
            "title": "GLTF Material Alpha Blend",
            "playgroundId": "#DS8AA7#18",
            "replace": "__folder__, Material_AlphaBlend, __page__, 0",
            "referenceImage": "gltfMaterialAlphaBlend.png"
        },
        {
            "title": "GLTF Material Alpha Mask",
            "playgroundId": "#DS8AA7#18",
            "replace": "__folder__, Material_AlphaMask, __page__, 0",
            "referenceImage": "gltfMaterialAlphaMask.png"
        },
        {
            "title": "GLTF Material Double Sided (Front)",
            "playgroundId": "#DS8AA7#18",
            "replace": "__folder__, Material_DoubleSided, __page__, 0",
            "referenceImage": "gltfMaterialDoubleSidedFront.png"
        },
        {
            "title": "GLTF Material Double Sided (Back)",
            "playgroundId": "#DS8AA7#18",
            "replace": "__folder__, Material_DoubleSided, __page__, 0, alpha = Math.PI / 2, alpha = -Math.PI / 2",
            "referenceImage": "gltfMaterialDoubleSidedBack.png"
        },
        {
            "title": "GLTF Material Metallic Roughness (0)",
            "playgroundId": "#DS8AA7#18",
            "replace": "__folder__, Material_MetallicRoughness, __page__, 0",
            "referenceImage": "gltfMaterialMetallicRoughness0.png"
        },
        {
            "title": "GLTF Material Metallic Roughness (1)",
            "playgroundId": "#DS8AA7#18",
            "replace": "__folder__, Material_MetallicRoughness, __page__, 1",
            "referenceImage": "gltfMaterialMetallicRoughness1.png"
        },
        {
            "title": "GLTF Material Mixed",
            "playgroundId": "#DS8AA7#18",
            "replace": "__folder__, Material_Mixed, __page__, 0",
            "referenceImage": "gltfMaterialMixed.png"
        },
        {
            "title": "GLTF Material Specular Glossiness (0)",
            "playgroundId": "#DS8AA7#18",
            "replace": "__folder__, Material_SpecularGlossiness, __page__, 0",
            "referenceImage": "gltfMaterialSpecularGlossiness0.png"
        },
        {
            "title": "GLTF Material Specular Glossiness (1)",
            "playgroundId": "#DS8AA7#18",
            "replace": "__folder__, Material_SpecularGlossiness, __page__, 1",
            "referenceImage": "gltfMaterialSpecularGlossiness1.png"
        },
        {
            "title": "GLTF Mesh Primitive Attribute",
            "playgroundId": "#DS8AA7#18",
            "replace": "__folder__, Mesh_PrimitiveAttribute, __page__, 0",
            "referenceImage": "gltfMeshPrimitiveAttribute.png"
        },
        {
            "title": "GLTF Mesh Primitive Mode (0)",
            "playgroundId": "#DS8AA7#18",
            "replace": "__folder__, Mesh_PrimitiveMode, __page__, 0",
            "referenceImage": "gltfMeshPrimitiveMode0.png",
            "excludedEngines": ["webgpu"]
        },
        {
            "title": "GLTF Mesh Primitive Mode (1)",
            "playgroundId": "#DS8AA7#18",
            "replace": "__folder__, Mesh_PrimitiveMode, __page__, 1",
            "referenceImage": "gltfMeshPrimitiveMode1.png",
            "excludedEngines": ["webgpu"]
        },
        {
            "title": "GLTF Mesh Primitive Vertex Color",
            "renderCount": 5,
            "playgroundId": "#DS8AA7#18",
            "replace": "__folder__, Mesh_PrimitiveVertexColor, __page__, 0",
            "referenceImage": "gltfMeshPrimitiveVertexColor.png"
        },
        {
            "title": "GLTF Mesh Primitives",
            "playgroundId": "#DS8AA7#18",
            "replace": "__folder__, Mesh_Primitives, __page__, 0",
            "referenceImage": "gltfMeshPrimitives.png"
        },
        {
            "title": "GLTF Mesh Primitives UV (0)",
            "playgroundId": "#DS8AA7#18",
            "replace": "__folder__, Mesh_PrimitivesUV, __page__, 0",
            "referenceImage": "gltfMeshPrimitivesUV0.png"
        },
        {
            "title": "GLTF Mesh Primitives UV (1)",
            "playgroundId": "#DS8AA7#18",
            "replace": "__folder__, Mesh_PrimitivesUV, __page__, 1",
            "referenceImage": "gltfMeshPrimitivesUV1.png"
        },
        {
            "title": "GLTF Node Attribute (0)",
            "playgroundId": "#DS8AA7#18",
            "replace": "__folder__, Node_Attribute, __page__, 0",
            "referenceImage": "gltfNodeAttribute0.png"
        },
        {
            "title": "GLTF Node Attribute (1)",
            "playgroundId": "#DS8AA7#18",
            "replace": "__folder__, Node_Attribute, __page__, 1",
            "referenceImage": "gltfNodeAttribute1.png"
        },
        {
            "title": "GLTF Node NegativeScale (0)",
            "playgroundId": "#DS8AA7#18",
            "replace": "__folder__, Node_NegativeScale, __page__, 0",
            "referenceImage": "gltfNodeNegativeScale0.png"
        },
        {
            "title": "GLTF Node NegativeScale (1)",
            "playgroundId": "#DS8AA7#18",
            "replace": "__folder__, Node_NegativeScale, __page__, 1",
            "referenceImage": "gltfNodeNegativeScale1.png"
        },
        {
            "title": "GLTF Texture Sampler (0)",
            "playgroundId": "#DS8AA7#18",
            "replace": "__folder__, Texture_Sampler, __page__, 0",
            "referenceImage": "gltfTextureSampler0.png"
        },
        {
            "title": "GLTF Texture Sampler (1)",
            "playgroundId": "#DS8AA7#18",
            "replace": "__folder__, Texture_Sampler, __page__, 1",
            "referenceImage": "gltfTextureSampler1.png"
        },
        {
            "title": "GLTF Sheen",
            "playgroundId": "#YG3BBF#2",
            "referenceImage": "glTFSheen.png"
        },
        {
            "title": "GLTF ClearCoat",
            "playgroundId": "#YG3BBF#4",
            "referenceImage": "glTFClearCoat.png",
            "renderCount": 50,
            "excludeFromAutomaticTesting": true
        },
        {
            "title": "GLTF Alpha Blend",
            "playgroundId": "#SYQW69#579",
            "referenceImage": "glTFAlphaBlend.png",
            "renderCount": 1
        },
        {
            "title": "GLTF Serializer with Negative World Matrix",
            "playgroundId": "#KX53VK#35",
            "referenceImage": "glTFSerializerNegativeWorldMatrix.png",
            "errorRatio": 1.1
        },
        {
            "title": "GLTF Serializer with Negative World Matrix (Right Handed)",
            "playgroundId": "#KX53VK#36",
            "referenceImage": "glTFSerializerNegativeWorldMatrix_Right.png",
            "errorRatio": 1.1
        },
        {
            "title": "GLTF Serializer Skinning and Animation",
            "playgroundId": "#DMZBX1#1",
            "referenceImage": "gltfSerializerSkinningAndAnimation.png"
        },
        {
            "title": "GLTF Serializer Skinning and Animation (Right Handed)",
            "playgroundId": "#DMZBX1#2",
            "referenceImage": "gltfSerializerSkinningAndAnimation.png"
        },
        {
            "title": "GLTF Serializer Morph Target Animation",
            "renderCount": 2,
            "playgroundId": "#84M2SR#23",
            "referenceImage": "gltfSerializerMorphTargetAnimation.png"
        },
        {
            "title": "GLTF Serializer Morph Target Animation Group",
            "playgroundId": "#T087A8#27",
            "referenceImage": "gltfSerializerMorphTargetAnimationGroup.png"
        },
        {
            "title": "GLTF Buggy with Draco Mesh Compression",
            "playgroundId": "#JNW207#1",
            "referenceImage": "gltfBuggyDraco.png"
        },
        {
            "title": "GLTF Buggy with Meshopt Compression",
            "playgroundId": "#CIYTF6#0",
            "referenceImage": "gltfBuggyMeshopt.png",
            "excludedEngines": ["webgpu"]
        },
        {
            "title": "GLTF BoomBox with Unlit Material",
            "playgroundId": "#GYM97C#2",
            "referenceImage": "gltfUnlit.png"
        },
        {
            "title": "GLTF Extension KHR_texture_transform",
            "playgroundId": "#RNT7K4#2",
            "referenceImage": "gltfExtensionKhrTextureTransform.png"
        },
        {
            "title": "GLTF Extension KHR_materials_volume",
            "playgroundId": "#YG3BBF#16",
            "referenceImage": "gltfExtensionKhrMaterialsVolume.png"
        },
        {
            "title": "Asset Containers",
            "playgroundId": "#P3U079#19",
            "referenceImage": "assetContainer.png"
        },
        {
            "title": "Enable disable post process",
            "playgroundId": "#1VI6WV#19",
            "renderCount": 50,
            "referenceImage": "enableDisablePostProcess.png"
        },
        {
            "title": "Sharpen",
            "playgroundId": "#NAW8EA#1",
            "renderCount": 20,
            "referenceImage": "sharpen.png"
        },
        {
            "title": "Depth of field",
            "playgroundId": "#IDSQK2#53",
            "renderCount": 20,
            "referenceImage": "depthOfField.png"
        },
        {
            "title": "Chromatic aberration",
            "playgroundId": "#NAW8EA#0",
            "renderCount": 20,
            "referenceImage": "chromaticAberration.png"
        },
        {
            "title": "Default pipeline",
            "playgroundId": "#NAW8EA#6",
            "renderCount": 20,
            "referenceImage": "defaultPipeline.png"
        },
        {
            "title": "Kernel Blur",
            "playgroundId": "#Y0WKT0#0",
            "referenceImage": "KernelBlur.png"
        },
        {
            "title": "GLTF Mesh Primitive Attribute Test",
            "playgroundId": "#G1FXQ4#0",
            "referenceImage": "gltfMeshPrimAttribTest.png"
        },
        {
            "title": "PBR glossy",
            "playgroundId": "#DFQKIR#0",
            "referenceImage": "pbrglossy.png"
        },
        {
            "title": "PBR rough",
            "playgroundId": "#PI9IE8#4",
            "referenceImage": "pbrrough.png"
        },
        {
            "title": "Particles",
            "renderCount": 100,
            "playgroundId": "#G3ZYFU#2",
            "referenceImage": "particles.png"
        },
        {
            "title": "Reflection probes",
            "renderCount": 20,
            "scriptToRun": "/Demos/RefProbe/reflectionProbe.js",
            "functionToCall": "CreateReflectionProbeTestScene ",
            "referenceImage": "refprobe.png"
        },
        {
            "title": "PBRMetallicRoughnessMaterial",
            "playgroundId": "#2FDQT5#13",
            "referenceImage": "PBRMetallicRoughnessMaterial.png"
        },
        {
            "title": "PBRSpecularGlossinessMaterial",
            "playgroundId": "#Z1VL3V#4",
            "referenceImage": "PBRSpecularGlossinessMaterial.png"
        },
        {
            "title": "PBR",
            "playgroundId": "#LCA0Q4#27",
            "referenceImage": "pbr.png"
        },
        {
            "title": "PBR refraction",
            "playgroundId": "#LCA0Q4#26",
            "referenceImage": "pbr_refraction.png"
        },
        {
            "title": "PBR shader code coverage 1",
            "playgroundId": "#QI7TL3#16",
            "referenceImage": "pbr_codecoverage1.png"
        },
        {
            "title": "PBR shader code coverage 2",
            "playgroundId": "#QI7TL3#17",
            "referenceImage": "pbr_codecoverage2.png"
        },
        {
            "title": "PBR shader code coverage 3",
            "playgroundId": "#QI7TL3#18",
            "referenceImage": "pbr_codecoverage3.png"
        },
        {
            "title": "Texture cache",
            "playgroundId": "#3TFH5I#0",
            "referenceImage": "texture cache.png",
            "excludedEngines": ["webgl1"]
        },
        {
            "title": "MultiSample render targets",
            "renderCount": 20,
            "playgroundId": "#12MKMN#0",
            "referenceImage": "MultiSample render targets.png"
        },
        {
            "title": "Default rendering pipeline",
            "playgroundId": "#5XB8YT#2",
            "referenceImage": "DefaultRenderingPipeline.png"
        },
        {
            "title": "Billboard",
            "playgroundId": "#UJEIL#13",
            "referenceImage": "Billboard.png"
        },
        {
            "title": "setParent",
            "playgroundId": "#JD49CT#2",
            "referenceImage": "setParent.png"
        },
        {
            "title": "GUI",
            "renderCount": 5,
            "scriptToRun": "/Demos/GUI/gui.js",
            "functionToCall": "createScene",
            "referenceImage": "GUI.png"
        },
        {
            "title": "Up Vector",
            "playgroundId": "#2FNBTG#27",
            "referenceImage": "upVector.png"
        },
        {
            "title": "Procedural textures",
            "scriptToRun": "/Demos/Procedural/proceduralTexture.js",
            "functionToCall": "CreateProceduralTextureTestScene",
            "referenceImage": "procedural.png",
            "replace": "./land, https://cdn.rawgit.com/BabylonJS/Website/06ecbea7/Demos/Procedural/land",
            "excludeFromAutomaticTesting": true
        },
        {
            "title": "Instances",
            "renderCount": 50,
            "scriptToRun": "/Demos/Instances/instances.js",
            "functionToCall": "CreateInstancesTestScene",
            "referenceImage": "instances.png",
            "replace": "ground., Ground.",
            "excludeFromAutomaticTesting": true
        },
        {
            "title": "Instanced Bones",
            "playgroundId": "#2YLJ1L#2",
            "referenceImage": "instancedBones.png",
            "excludedEngines": ["webgpu"]
        },
        {
            "title": "Thin Instances",
            "playgroundId": "#V1JE4Z#1",
            "referenceImage": "thinInstances.png"
        },
        {
            "title": "Light Projection Texture",
            "playgroundId": "#CQNGRK#0",
            "referenceImage": "LightProjectionTexture.png"
        },
        {
            "title": "GlowLayer",
            "playgroundId": "#LRFB2D#1",
            "referenceImage": "GlowLayer.png"
        },
        {
            "title": "Local cubemaps",
            "renderCount": 2,
            "playgroundId": "#RNASML#4",
            "referenceImage": "local cubemaps.png"
        },
        {
            "title": "TGA",
            "renderCount": 5,
            "playgroundId": "#ZI77S7#0",
            "referenceImage": "tga.png"
        },
        {
            "title": "DDS",
            "playgroundId": "#ZI77S7#3",
            "referenceImage": "dds.png"
        },
        {
            "title": "DDS2D",
            "playgroundId": "#I2MSBE#0",
            "referenceImage": "dds2d.png"
        },
        {
            "title": "LightFalloff spots",
            "playgroundId": "#20OAV9#3311",
            "referenceImage": "lightFalloffSpots.png"
        },
        {
            "title": "LightFalloff point lights",
            "playgroundId": "#20OAV9#3312",
            "referenceImage": "lightFalloffPointLights.png"
        },
        {
            "title": "MeshSimplification",
            "playgroundId": "#1ED15P#35",
            "referenceImage": "meshSimplification.png"
        },
        {
            "title": "SSAO2",
            "playgroundId": "#XT1HAS#1",
            "referenceImage": "ssao2.png",
            "renderCount": 200,
            "excludedEngines": ["webgl1"],
            "excludeFromAutomaticTesting": true
        },
        {
            "title": "DepthRenderer",
            "playgroundId": "#3HPMAA#0",
            "renderCount": 50,
            "referenceImage": "depthRenderer.png"
        },
        {
            "title": "Edges",
            "playgroundId": "#TYAHX#114",
            "referenceImage": "edges.png"
        },
        {
            "title": "Outline",
            "playgroundId": "#10WJ5S#6",
            "referenceImage": "outline.png"
        },
        {
            "title": "Visibility",
            "playgroundId": "#PXC9CF#2",
            "referenceImage": "visibility.png"
        },
        {
            "title": "GLTF Extension EXT_mesh_gpu_instancing",
            "playgroundId": "#QFIGLW#9",
            "renderCount": 10,
            "referenceImage": "gltfExtensionExtMeshGpuInstancingTest.png"
        },
        {
            "title": "Realtime Filtering",
            "playgroundId": "#FEEK7G#118",
            "renderCount": 5,
            "referenceImage": "realtimeFiltering.png"
        },
        {
            "title": "GLTF Extension KHR_materials_variants",
            "playgroundId": "#BKGTKL#3",
            "referenceImage": "gltfExtensionKhrMaterialsVariants.png"
        },
        {
            "title": "OBJ loader test",
            "playgroundId": "#SYQW69#311",
            "referenceImage": "objTestLoader.png",
            "renderCount": 10
        },
        {
            "title": "KTX2 decoder test",
            "playgroundId": "#EIJH8L#27",
            "renderCount": 5,
            "referenceImage": "ktx2decoder.png",
            "excludeFromAutomaticTesting": true
        },
        {
            "title": "Motion Blur",
            "playgroundId": "#E5YGEL#2",
            "referenceImage": "motionBlur.png",
            "renderCount": 10,
            "excludedEngines": ["webgl1"],
            "excludeFromAutomaticTesting": true
        },
        {
            "title": "Screen space reflections",
            "playgroundId": "#PIZ1GK#172",
            "referenceImage": "ssr.png",
            "renderCount": 10,
            "excludedEngines": ["webgl1"],
            "excludeFromAutomaticTesting": true
        },
        {
            "title": "Geometry buffer renderer",
            "playgroundId": "#PIZ1GK#173",
            "referenceImage": "geometrybufferrenderer.png",
            "renderCount": 10,
            "excludedEngines": ["webgl1", "webgpu"],
            "excludeFromAutomaticTesting": true
        },
        {
            "title": "Shadows and LODs",
            "playgroundId": "#F7KZ7C#9",
            "referenceImage": "shadowsandlod.png"
        },
        {
            "title": "Shadows CSM and LODs",
            "playgroundId": "#24HWT9#0",
            "referenceImage": "shadowscsmandlod.png",
            "excludedEngines": [
                "webgl1"
            ]
        },
        {
            "title": "Glow layer and LODs",
            "playgroundId": "#UNS6ZV#2",
            "referenceImage": "glowlayerandlods.png"
        },
        {
            "title": "Shadows with instances in left handed system",
            "renderCount": 10,
            "playgroundId": "#MSAHKR#12",
            "referenceImage": "shadowsinstancesleft.png"
        },
        {
            "title": "Shadows with instances in right handed system",
            "renderCount": 10,
            "playgroundId": "#MSAHKR#13",
            "referenceImage": "shadowsinstancesright.png"
        },
        {
            "title": "Instances with color buffer",
            "playgroundId": "#YPABS1#91",
            "referenceImage": "instancecolors.png"
        },
        {
            "title": "Prepass SSAO + particles",
            "renderCount": 50,
            "playgroundId": "#65MUMZ#46",
            "excludedEngines": ["webgl1"],
            "referenceImage": "prepass-ssao-particles.png"
        },
        {
            "title": "Prepass SSAO + instances",
            "renderCount": 10,
            "playgroundId": "#YB006J#383",
            "excludedEngines": ["webgl1"],
            "referenceImage": "prepass-ssao-instances.png"
        },
        {
            "title": "Prepass SSAO + instanced bones",
            "renderCount": 50,
            "playgroundId": "#0K8EYN#197",
            "excludedEngines": ["webgl1", "webgpu"],
            "referenceImage": "prepass-ssao-instanced-bones.png"
        },
        {
            "title": "Prepass SSAO + depth of field",
            "renderCount": 10,
            "playgroundId": "#8F5HYV#14",
            "excludedEngines": ["webgl1"],
            "referenceImage": "prepass-ssao-dof.png"
        },
        {
            "title": "Prepass + mirror, without postprocess",
            "renderCount": 10,
            "playgroundId": "#PIZ1GK#212",
            "excludedEngines": ["webgl1", "webgpu"],
            "referenceImage": "prepass-mirror-without-pp.png"
        },
        {
            "title": "Prepass + mirror, with postprocesses",
            "renderCount": 10,
            "playgroundId": "#PIZ1GK#213",
            "excludedEngines": ["webgl1", "webgpu"],
            "referenceImage": "prepass-mirror-with-pp.png"
        },
        {
            "title": "Prepass SSAO + sprites",
            "renderCount": 10,
            "playgroundId": "#9RI8CG#187",
            "excludedEngines": ["webgl1"],
            "referenceImage": "prepass-ssao-sprites.png"
        },
        {
            "title": "Prepass SSAO + glow layer",
            "renderCount": 30,
            "playgroundId": "#LRFB2D#114",
            "excludedEngines": ["webgl1"],
            "referenceImage": "prepass-ssao-glow-layer.png"
        },
        {
            "title": "Prepass SSAO + bounding box renderer",
            "renderCount": 10,
            "playgroundId": "#4F33I3#35",
            "excludedEngines": ["webgl1"],
            "referenceImage": "prepass-ssao-bbr.png"
        },
        {
            "title": "Prepass SSAO + line edges renderer",
            "renderCount": 10,
            "playgroundId": "#T90MQ4#3",
            "excludedEngines": ["webgl1"],
            "referenceImage": "prepass-ssao-line-edges.png"
        },
        {
            "title": "Prepass SSAO + B&W post process",
            "renderCount": 10,
            "playgroundId": "#N55Q2M#8",
            "excludedEngines": ["webgl1"],
            "referenceImage": "prepass-ssao-b-and-w.png"
        },
        {
            "title": "Prepass SSAO + clip planes",
            "renderCount": 10,
            "playgroundId": "#Y6W087#71",
            "excludedEngines": ["webgl1"],
            "referenceImage": "prepass-ssao-clip-planes.png"
        },
        {
            "title": "Prepass SSAO + GUI",
            "renderCount": 10,
            "playgroundId": "#LLVZ90#4",
            "excludedEngines": ["webgl1"],
            "referenceImage": "prepass-ssao-gui.png"
        },
        {
            "title": "Prepass SSAO + LOD",
            "renderCount": 10,
            "playgroundId": "#FFMFW5#29",
            "excludedEngines": ["webgl1"],
            "referenceImage": "prepass-ssao-lod.png"
        },
        {
            "title": "Prepass SSAO + shadow only",
            "renderCount": 10,
            "playgroundId": "#1KF7V1#55",
            "excludedEngines": ["webgl1"],
            "referenceImage": "prepass-ssao-shadow-only.png"
        },
        {
            "title": "Prepass SSAO + highlight layer",
            "renderCount": 10,
            "playgroundId": "#1KUJ0A#416",
            "excludedEngines": ["webgl1"],
            "referenceImage": "prepass-ssao-highlight-layer.png"
        },
        {
            "title": "Prepass SSAO + point light",
            "renderCount": 10,
            "playgroundId": "#XDNVAY#6",
            "excludedEngines": ["webgl1"],
            "referenceImage": "prepass-ssao-point-light.png"
        },
        {
            "title": "Prepass SSAO + on/off post-process",
            "renderCount": 10,
            "playgroundId": "#1VI6WV#20",
            "excludedEngines": ["webgl1"],
            "referenceImage": "prepass-ssao-on-off-pp.png"
        },
        {
            "title": "Prepass SSAO + thin instances",
            "renderCount": 10,
            "playgroundId": "#V1JE4Z#25",
            "excludedEngines": ["webgl1"],
            "referenceImage": "prepass-ssao-thin-instances.png"
        },
        {
            "title": "Prepass SSAO + depth renderer",
            "renderCount": 10,
            "playgroundId": "#3HPMAA#1",
            "excludedEngines": ["webgl1"],
            "referenceImage": "prepass-ssao-depth-renderer.png"
        },
        {
            "title": "Prepass SSAO + visibility",
            "renderCount": 30,
            "playgroundId": "#PXC9CF#4",
            "excludedEngines": ["webgl1"],
            "referenceImage": "prepass-ssao-visibility.png"
        },
        {
            "title": "Prepass SSAO + default pipeline",
            "renderCount": 10,
            "playgroundId": "#NAW8EA#7",
            "excludedEngines": ["webgl1"],
            "referenceImage": "prepass-ssao-default-pipeline.png"
        },
        {
            "title": "Prepass MBlur + Lens",
            "renderCount": 10,
            "playgroundId": "#ZEB7H6#23",
            "excludedEngines": ["webgl1"],
            "referenceImage": "prepass-mb-lens.png"
        },
        {
            "title": "Prepass SSAO + MSAA",
            "renderCount": 10,
            "playgroundId": "#12MKMN#7",
            "excludedEngines": ["webgl1"],
            "referenceImage": "prepass-ssao-msaa.png"
        },
        {
            "title": "Scissor test",
            "renderCount": 10,
            "playgroundId": "#W7E7CF#12",
            "excludedEngines": ["webgl1"],
            "referenceImage": "scissor-test.png"
        },
        {
            "title": "Refraction local cube map STD",
            "renderCount": 1,
            "playgroundId": "#RJN64I#7",
            "referenceImage": "refraction-local-std.png"
        },
        {
            "title": "Refraction local cube map PBR",
            "renderCount": 1,
            "playgroundId": "#RJN64I#5",
            "referenceImage": "refraction-local-pbr.png"
        }
    ]
}
>>>>>>> 2c2f2306
<|MERGE_RESOLUTION|>--- conflicted
+++ resolved
@@ -1,2494 +1,1268 @@
-<<<<<<< HEAD
-﻿{
-    "root": "https://cdn.babylonjs.com",
-    "tests": [
-
-        {
-            "title": "Sprites",
-            "playgroundId": "#ZX8DJ3#1",
-            "referenceImage": "Sprites.png"
-        },
-        {
-            "title": "Procedural texture with NME",
-            "renderCount": 2,
-            "playgroundId": "#8S19ZC#3",
-            "referenceImage": "procedural_nme.png"
-        },
-        {
-            "title": "EXT_texture_webp",
-            "playgroundId": "#LSAUH2#2",
-            "referenceImage": "webp.png"
-        },
-        {
-            "title": "CSGVertColor",
-            "playgroundId": "#R0H1IX#0",
-            "referenceImage": "csgVertColor.png"
-        },
-        {
-            "title": "Particle subemitters",
-            "playgroundId": "#1LK70I#20",
-            "renderCount": 50,
-            "referenceImage": "subemitters.png"
-        },
-        {
-            "title": "Black and White post-process",
-            "playgroundId": "#N55Q2M#0",
-            "referenceImage": "bwpp.png"
-        },
-        {
-            "title": "Sprite maps",
-            "playgroundId": "#ARLADE#23",
-            "referenceImage": "sprite-maps.png",
-            "excludeFromAutomaticTesting": true
-        },
-        {
-            "title": "Point light shadows",
-            "playgroundId": "#U2F7P9#4",
-            "referenceImage": "point-light-shadows.png"
-        },
-        {
-            "title": "Node material 0",
-            "playgroundId": "#M5VQE9#20",
-            "referenceImage": "node-material0.png",
-            "renderCount": 5,
-            "excludeFromAutomaticTesting": true,
-            "excludedEngines": ["webgpu"]
-        },
-        {
-            "title": "Node material 1",
-            "playgroundId": "#QJ71C6#1",
-            "referenceImage": "node-material1.png",
-            "renderCount": 20
-        },
-        {
-            "title": "Node material 2",
-            "playgroundId": "#WYM31D#4",
-            "referenceImage": "node-material2.png"
-        },
-        {
-            "title": "Node material 3",
-            "playgroundId": "#LWGVT0#2",
-            "referenceImage": "node-material3.png"
-        },
-        {
-            "title": "Node material 4",
-            "playgroundId": "#ZYGRII#1",
-            "referenceImage": "node-material4.png"
-        },
-        {
-            "title": "Node material 5",
-            "playgroundId": "#V8VH7B#0",
-            "referenceImage": "node-material5.png"
-        },
-        {
-            "title": "Node material 6",
-            "playgroundId": "#2XY3Z4#1",
-            "referenceImage": "node-material6.png"
-        },
-        {
-            "title": "Node material PBR 1",
-            "playgroundId": "#D8AK3Z#17",
-            "renderCount": 5,
-            "referenceImage": "node-material-pbr-1.png"
-        },
-        {
-            "title": "Basis loader",
-            "playgroundId": "#4RN0VF#64",
-            "referenceImage": "basis.png"
-        },
-        {
-            "title": "Unindexed mesh",
-            "playgroundId": "#4IHSY2#0",
-            "referenceImage": "unindexedmesh.png"
-        },
-        {
-            "title": "LOD + Billboards + Instances",
-            "playgroundId": "#UAIZCS#0",
-            "referenceImage": "lodbillboardinstances.png",
-            "excludedEngines": ["webgpu"]
-        },
-        {
-            "title": "Nested BBG",
-            "playgroundId": "#ZG0C8B#1",
-            "renderCount": 10,
-            "referenceImage": "nested_BBG.png"
-        },
-        {
-            "title": "Weighted animations",
-            "playgroundId": "#LL5BIQ#72",
-            "renderCount": 50,
-            "referenceImage": "weighted animations.png"
-        },
-        {
-            "title": "Anisotropic",
-            "playgroundId": "#MAXCNU#1",
-            "referenceImage": "anisotropic.png"
-        },
-        {
-            "title": "Clear Coat",
-            "playgroundId": "#YACNQS#2",
-            "referenceImage": "clearCoat.png"
-        },
-        {
-            "title": "GUI Transform StackPanel",
-            "renderCount": 5,
-            "playgroundId": "#BS60AB#0",
-            "referenceImage": "TransformStackPanel.png"
-        },
-        {
-            "title": "GUI StackPanel",
-            "renderCount": 5,
-            "playgroundId": "#LLVZ90#0",
-            "referenceImage": "StackPanel.png"
-        },
-        {
-            "title": "Camera rig",
-            "playgroundId": "#ATL1CS#12",
-            "referenceImage": "cameraRig.png"
-        },
-        {
-            "title": "Sliders",
-            "renderCount": 5,
-            "playgroundId": "#HATGQZ#3",
-            "referenceImage": "Sliders.png",
-            "excludeFromAutomaticTesting": true
-        },
-        {
-            "title": "Pointers",
-            "renderCount": 5,
-            "playgroundId": "#1GLEJK#5",
-            "referenceImage": "pointers.png",
-            "excludeFromAutomaticTesting": true
-        },
-        {
-            "title": "LineEdgesRenderer",
-            "playgroundId": "#T90MQ4#14",
-            "renderCount": 50,
-            "referenceImage": "LineEdgesRenderer.png"
-        },
-        {
-            "title": "Solid particle system",
-            "playgroundId": "#WCDZS#92",
-            "renderCount": 150,
-            "referenceImage": "sps.png"
-        },
-        {
-            "title": "Simulate pointer",
-            "playgroundId": "#8MGKWK#269",
-            "referenceImage": "simulatePointer.png"
-        },
-        {
-            "title": "Color Grading",
-            "playgroundId": "#8EDB5N#2",
-            "referenceImage": "colorGrading.png"
-        },
-        {
-            "title": "Ribbon morphing",
-            "playgroundId": "#ACKC2#1",
-            "renderCount": 50,
-            "referenceImage": "ribbon morphing.png"
-        },
-        {
-            "title": "Clip planes",
-            "renderCount": 5,
-            "playgroundId": "#Y6W087#0",
-            "referenceImage": "clipplanes.png"
-        },
-        {
-            "title": "ShadowOnlyMaterial",
-            "playgroundId": "#1KF7V1#18",
-            "referenceImage": "shadowOnlyMaterial.png"
-        },
-        {
-            "title": "Gizmos",
-            "playgroundId": "#8GY6J8#48",
-            "renderCount": 50,
-            "referenceImage": "Gizmos.png"
-        },
-        {
-            "title": "GUI3D SpherePanel",
-            "playgroundId": "#HB4C01#9",
-            "renderCount": 50,
-            "referenceImage": "spherepanel.png"
-        },
-        {
-            "title": "Particle Helper",
-            "playgroundId": "#1VGT5D#2",
-            "renderCount": 50,
-            "referenceImage": "particle_helper.png"
-        },
-        {
-            "title": "Chibi Rex",
-            "playgroundId": "#QATUCH#11",
-            "renderCount": 50,
-            "referenceImage": "chibi_rex.png"
-        },
-        {
-            "title": "Yeti",
-            "playgroundId": "#QATUCH#3",
-            "renderCount": 150,
-            "referenceImage": "yeti.png"
-        },
-        {
-            "title": "Sponza",
-            "sceneFolder": "/Scenes/Sponza/",
-            "sceneFilename": "Sponza.babylon",
-            "referenceImage": "Sponza.png"
-        },
-        {
-            "title": "Windows cafe",
-            "sceneFolder": "/Scenes/WCafe/",
-            "sceneFilename": "WCafe.babylon",
-            "referenceImage": "WCafe.png"
-        },
-        {
-            "title": "Espilit",
-            "sceneFolder": "/Scenes/Espilit/",
-            "sceneFilename": "espilit.babylon",
-            "referenceImage": "Espilit.png"
-        },
-        {
-            "title": "The car",
-            "sceneFolder": "/Scenes/TheCar/",
-            "sceneFilename": "TheCar.binary.babylon",
-            "referenceImage": "TheCar.png",
-            "errorRatio": 5
-        },
-        {
-            "title": "Viper",
-            "sceneFolder": "/Scenes/Viper/",
-            "sceneFilename": "Viper.babylon",
-            "referenceImage": "Viper.png"
-        },
-        {
-            "title": "Retail",
-            "sceneFolder": "/Scenes/Retail/",
-            "sceneFilename": "Retail.babylon",
-            "referenceImage": "retail.png"
-        },
-        {
-            "title": "Hill Valley",
-            "sceneFolder": "/Scenes/hillvalley/",
-            "sceneFilename": "HillValley.incremental.babylon",
-            "referenceImage": "Hillvalley.png"
-        },
-        {
-            "title": "Heart",
-            "sceneFolder": "/Scenes/Heart/",
-            "sceneFilename": "Heart.babylon",
-            "referenceImage": "Heart.png"
-        },
-        {
-            "title": "Mansion",
-            "sceneFolder": "/Scenes/Mansion/",
-            "sceneFilename": "Mansion.babylon",
-            "referenceImage": "mansion.png",
-            "excludeFromAutomaticTesting": true
-        },
-        {
-            "title": "SpaceDeK",
-            "sceneFolder": "/Scenes/SpaceDek/",
-            "sceneFilename": "SpaceDek.babylon",
-            "referenceImage": "SpaceDeK.png",
-            "errorRatio": 5
-        },
-        {
-            "title": "Flat2009",
-            "sceneFolder": "/Scenes/Flat2009/",
-            "sceneFilename": "Flat2009.babylon",
-            "referenceImage": "Flat2009.png"
-        },
-        {
-            "title": "CSG",
-            "scriptToRun": "/Demos/CSG/csg.js",
-            "functionToCall": "CreateCSGTestScene",
-            "referenceImage": "csg.png"
-        },
-        {
-            "title": "Charting",
-            "renderCount": 20,
-            "scriptToRun": "/Demos/Charting/charting.js",
-            "functionToCall": "CreateChartingTestScene",
-            "referenceImage": "charting.png"
-        },
-        {
-            "title": "Fog",
-            "scriptToRun": "/Demos/Fog/fog.js",
-            "functionToCall": "CreateFogScene",
-            "referenceImage": "fog.png"
-        },
-        {
-            "title": "Polygon",
-            "scriptToRun": "/Demos/Polygon/polygon.js",
-            "functionToCall": "CreatePolygonScene",
-            "referenceImage": "polygon.png"
-        },
-        {
-            "title": "Soft Shadows",
-            "playgroundId": "#0YYQ3N#0",
-            "referenceImage": "softShadows.png"
-        },
-        {
-            "title": "Soft Shadows (Right Handed)",
-            "playgroundId": "#0YYQ3N#2",
-            "referenceImage": "softShadowsRightHanded.png"
-        },
-        {
-            "title": "Fresnel",
-            "playgroundId": "#603JUZ#1",
-            "referenceImage": "fresnel.png"
-        },
-        {
-            "title": "Highlights",
-            "scriptToRun": "/Demos/Highlights/highlights.js",
-            "functionToCall": "CreateHighlightsScene",
-            "referenceImage": "highlights.png",
-            "rootPath": "/Demos/Highlights/",
-            "replaceUrl": "room.hdr, reflectivity.png, albedo.png"
-        },
-        {
-            "title": "Lines",
-            "scriptToRun": "/Demos/Lines/lines.js",
-            "functionToCall": "CreateLinesTestScene",
-            "referenceImage": "lines.png",
-            "replace": "updateVerticesDataDirectly, updateVerticesData"
-        },
-        {
-            "title": "Capsule",
-            "renderCount": 10,
-            "playgroundId": "#JAFIIU#2",
-            "referenceImage": "CreateCapsule.png"
-        },
-        {
-            "title": "Bones",
-            "scriptToRun": "/Demos/Bones/bones.js",
-            "functionToCall": "CreateBonesTestScene",
-            "referenceImage": "bones.png",
-            "replace": "Dude.babylon, dude.babylon"
-        },
-        {
-            "title": "LOD",
-            "renderCount": 10,
-            "playgroundId": "#FFMFW5#0",
-            "referenceImage": "lod.png",
-            "errorRatio": 5
-        },
-        {
-            "title": "Lens",
-            "scriptToRun": "/Demos/Lens/lensFlares.js",
-            "functionToCall": "CreateLensFlaresTestScene",
-            "referenceImage": "lens.png",
-            "rootPath": "/Demos/Lens/",
-            "replaceUrl": "lens4.png, lens5.png"
-        },
-        {
-            "title": "Self shadowing",
-            "scriptToRun": "/Demos/SelfShadowing/shadows.js",
-            "functionToCall": "CreateShadowsTestScene",
-            "referenceImage": "selfShadowing.png"
-        },
-        {
-            "title": "Advanced shadows",
-            "renderCount": 20,
-            "playgroundId": "#SLV8LW#0",
-            "referenceImage": "advancedShadows.png"
-        },
-        {
-            "title": "Advanced shadows (right handed)",
-            "renderCount": 20,
-            "playgroundId": "#B48X7G#32",
-            "referenceImage": "advancedShadows2.png"
-        },
-        {
-            "title": "point light shadows",
-            "playgroundId": "#XDNVAY#1",
-            "referenceImage": "pointLightShadows.png"
-        },
-        {
-            "title": "Shadow depth wrappers",
-            "playgroundId": "#PNQRY1#73",
-            "referenceImage": "shadowDepthWrappers.png",
-            "renderCount": 20
-        },
-        {
-            "title": "Displacement map",
-            "playgroundId": "#WZ8JL4#0",
-            "referenceImage": "displacementMap.png"
-        },
-        {
-            "title": "Normals",
-            "playgroundId": "#WXKLLJ#2",
-            "referenceImage": "normals.png"
-        },
-        {
-            "title": "Custom render target",
-            "renderCount": 20,
-            "scriptToRun": "/Demos/CustomRenderTarget/customRenderTarget.js",
-            "functionToCall": "CreateCustomRenderTargetTestScene",
-            "referenceImage": "customRTT.png"
-        },
-        {
-            "title": "Draco Mesh Compression",
-            "playgroundId": "#22MFU2#4",
-            "referenceImage": "draco.png"
-        },
-        {
-            "title": "GLTF Normals",
-            "playgroundId": "#SMEAEB#0",
-            "referenceImage": "gltfnormals.png"
-        },
-        {
-            "title": "GLTF Animation Node",
-            "renderCount": 2,
-            "playgroundId": "#DS8AA7#18",
-            "replace": "__folder__, Animation_Node, __page__, 0",
-            "referenceImage": "gltfAnimationNode.png"
-        },
-        {
-            "title": "GLTF Animation Node Misc",
-            "renderCount": 2,
-            "playgroundId": "#DS8AA7#18",
-            "replace": "__folder__, Animation_NodeMisc, __page__, 0",
-            "referenceImage": "gltfAnimationNodeMisc.png"
-        },
-        {
-            "title": "GLTF Animation Skin (0)",
-            "renderCount": 2,
-            "playgroundId": "#DS8AA7#18",
-            "replace": "__folder__, Animation_Skin, __page__, 0",
-            "referenceImage": "gltfAnimationSkin0.png",
-            "excludedEngines": ["webgpu"]
-        },
-        {
-            "title": "GLTF Animation Skin (1)",
-            "renderCount": 2,
-            "playgroundId": "#DS8AA7#18",
-            "replace": "__folder__, Animation_Skin, __page__, 1",
-            "referenceImage": "gltfAnimationSkin1.png",
-            "excludedEngines": ["webgpu"]
-        },
-        {
-            "title": "GLTF Animation Skin Type",
-            "playgroundId": "#DS8AA7#18",
-            "replace": "__folder__, Animation_SkinType, __page__, 0",
-            "referenceImage": "gltfAnimationSkinType.png",
-            "excludedEngines": ["webgpu"]
-        },
-        {
-            "title": "GLTF Buffer Interleaved",
-            "playgroundId": "#DS8AA7#18",
-            "replace": "__folder__, Buffer_Interleaved, __page__, 0",
-            "referenceImage": "gltfBufferInterleaved.png"
-        },
-        {
-            "title": "GLTF Material",
-            "playgroundId": "#DS8AA7#18",
-            "replace": "__folder__, Material, __page__, 0",
-            "referenceImage": "gltfMaterial.png"
-        },
-        {
-            "title": "GLTF Material Alpha Blend",
-            "playgroundId": "#DS8AA7#18",
-            "replace": "__folder__, Material_AlphaBlend, __page__, 0",
-            "referenceImage": "gltfMaterialAlphaBlend.png"
-        },
-        {
-            "title": "GLTF Material Alpha Mask",
-            "playgroundId": "#DS8AA7#18",
-            "replace": "__folder__, Material_AlphaMask, __page__, 0",
-            "referenceImage": "gltfMaterialAlphaMask.png"
-        },
-        {
-            "title": "GLTF Material Double Sided (Front)",
-            "playgroundId": "#DS8AA7#18",
-            "replace": "__folder__, Material_DoubleSided, __page__, 0",
-            "referenceImage": "gltfMaterialDoubleSidedFront.png"
-        },
-        {
-            "title": "GLTF Material Double Sided (Back)",
-            "playgroundId": "#DS8AA7#18",
-            "replace": "__folder__, Material_DoubleSided, __page__, 0, alpha = Math.PI / 2, alpha = -Math.PI / 2",
-            "referenceImage": "gltfMaterialDoubleSidedBack.png"
-        },
-        {
-            "title": "GLTF Material Metallic Roughness (0)",
-            "playgroundId": "#DS8AA7#18",
-            "replace": "__folder__, Material_MetallicRoughness, __page__, 0",
-            "referenceImage": "gltfMaterialMetallicRoughness0.png"
-        },
-        {
-            "title": "GLTF Material Metallic Roughness (1)",
-            "playgroundId": "#DS8AA7#18",
-            "replace": "__folder__, Material_MetallicRoughness, __page__, 1",
-            "referenceImage": "gltfMaterialMetallicRoughness1.png"
-        },
-        {
-            "title": "GLTF Material Mixed",
-            "playgroundId": "#DS8AA7#18",
-            "replace": "__folder__, Material_Mixed, __page__, 0",
-            "referenceImage": "gltfMaterialMixed.png"
-        },
-        {
-            "title": "GLTF Material Specular Glossiness (0)",
-            "playgroundId": "#DS8AA7#18",
-            "replace": "__folder__, Material_SpecularGlossiness, __page__, 0",
-            "referenceImage": "gltfMaterialSpecularGlossiness0.png"
-        },
-        {
-            "title": "GLTF Material Specular Glossiness (1)",
-            "playgroundId": "#DS8AA7#18",
-            "replace": "__folder__, Material_SpecularGlossiness, __page__, 1",
-            "referenceImage": "gltfMaterialSpecularGlossiness1.png"
-        },
-        {
-            "title": "GLTF Mesh Primitive Attribute",
-            "playgroundId": "#DS8AA7#18",
-            "replace": "__folder__, Mesh_PrimitiveAttribute, __page__, 0",
-            "referenceImage": "gltfMeshPrimitiveAttribute.png"
-        },
-        {
-            "title": "GLTF Mesh Primitive Mode (0)",
-            "playgroundId": "#DS8AA7#18",
-            "replace": "__folder__, Mesh_PrimitiveMode, __page__, 0",
-            "referenceImage": "gltfMeshPrimitiveMode0.png",
-            "excludedEngines": ["webgpu"]
-        },
-        {
-            "title": "GLTF Mesh Primitive Mode (1)",
-            "playgroundId": "#DS8AA7#18",
-            "replace": "__folder__, Mesh_PrimitiveMode, __page__, 1",
-            "referenceImage": "gltfMeshPrimitiveMode1.png",
-            "excludedEngines": ["webgpu"]
-        },
-        {
-            "title": "GLTF Mesh Primitive Vertex Color",
-            "renderCount": 5,
-            "playgroundId": "#DS8AA7#18",
-            "replace": "__folder__, Mesh_PrimitiveVertexColor, __page__, 0",
-            "referenceImage": "gltfMeshPrimitiveVertexColor.png"
-        },
-        {
-            "title": "GLTF Mesh Primitives",
-            "playgroundId": "#DS8AA7#18",
-            "replace": "__folder__, Mesh_Primitives, __page__, 0",
-            "referenceImage": "gltfMeshPrimitives.png"
-        },
-        {
-            "title": "GLTF Mesh Primitives UV (0)",
-            "playgroundId": "#DS8AA7#18",
-            "replace": "__folder__, Mesh_PrimitivesUV, __page__, 0",
-            "referenceImage": "gltfMeshPrimitivesUV0.png"
-        },
-        {
-            "title": "GLTF Mesh Primitives UV (1)",
-            "playgroundId": "#DS8AA7#18",
-            "replace": "__folder__, Mesh_PrimitivesUV, __page__, 1",
-            "referenceImage": "gltfMeshPrimitivesUV1.png"
-        },
-        {
-            "title": "GLTF Node Attribute (0)",
-            "playgroundId": "#DS8AA7#18",
-            "replace": "__folder__, Node_Attribute, __page__, 0",
-            "referenceImage": "gltfNodeAttribute0.png"
-        },
-        {
-            "title": "GLTF Node Attribute (1)",
-            "playgroundId": "#DS8AA7#18",
-            "replace": "__folder__, Node_Attribute, __page__, 1",
-            "referenceImage": "gltfNodeAttribute1.png"
-        },
-        {
-            "title": "GLTF Node NegativeScale (0)",
-            "playgroundId": "#DS8AA7#18",
-            "replace": "__folder__, Node_NegativeScale, __page__, 0",
-            "referenceImage": "gltfNodeNegativeScale0.png"
-        },
-        {
-            "title": "GLTF Node NegativeScale (1)",
-            "playgroundId": "#DS8AA7#18",
-            "replace": "__folder__, Node_NegativeScale, __page__, 1",
-            "referenceImage": "gltfNodeNegativeScale1.png"
-        },
-        {
-            "title": "GLTF Texture Sampler (0)",
-            "playgroundId": "#DS8AA7#18",
-            "replace": "__folder__, Texture_Sampler, __page__, 0",
-            "referenceImage": "gltfTextureSampler0.png"
-        },
-        {
-            "title": "GLTF Texture Sampler (1)",
-            "playgroundId": "#DS8AA7#18",
-            "replace": "__folder__, Texture_Sampler, __page__, 1",
-            "referenceImage": "gltfTextureSampler1.png"
-        },
-        {
-            "title": "GLTF Sheen",
-            "playgroundId": "#YG3BBF#2",
-            "referenceImage": "glTFSheen.png"
-        },
-        {
-            "title": "GLTF ClearCoat",
-            "playgroundId": "#YG3BBF#4",
-            "referenceImage": "glTFClearCoat.png",
-            "renderCount": 50,
-            "excludeFromAutomaticTesting": true
-        },
-        {
-            "title": "GLTF Alpha Blend",
-            "playgroundId": "#SYQW69#579",
-            "referenceImage": "glTFAlphaBlend.png",
-            "renderCount": 1
-        },
-        {
-            "title": "GLTF Serializer with Negative World Matrix",
-            "playgroundId": "#KX53VK#35",
-            "referenceImage": "glTFSerializerNegativeWorldMatrix.png",
-            "errorRatio": 1.1
-        },
-        {
-            "title": "GLTF Serializer with Negative World Matrix (Right Handed)",
-            "playgroundId": "#KX53VK#36",
-            "referenceImage": "glTFSerializerNegativeWorldMatrix_Right.png",
-            "errorRatio": 1.1
-        },
-        {
-            "title": "GLTF Serializer Skinning and Animation",
-            "playgroundId": "#DMZBX1#1",
-            "referenceImage": "gltfSerializerSkinningAndAnimation.png"
-        },
-        {
-            "title": "GLTF Serializer Skinning and Animation (Right Handed)",
-            "playgroundId": "#DMZBX1#2",
-            "referenceImage": "gltfSerializerSkinningAndAnimation.png"
-        },
-        {
-            "title": "GLTF Serializer Morph Target Animation",
-            "renderCount": 2,
-            "playgroundId": "#84M2SR#23",
-            "referenceImage": "gltfSerializerMorphTargetAnimation.png"
-        },
-        {
-            "title": "GLTF Serializer Morph Target Animation Group",
-            "playgroundId": "#T087A8#27",
-            "referenceImage": "gltfSerializerMorphTargetAnimationGroup.png"
-        },
-        {
-            "title": "GLTF Buggy with Draco Mesh Compression",
-            "playgroundId": "#JNW207#1",
-            "referenceImage": "gltfBuggyDraco.png"
-        },
-        {
-            "title": "GLTF Buggy with Meshopt Compression",
-            "playgroundId": "#CIYTF6#0",
-            "referenceImage": "gltfBuggyMeshopt.png",
-            "excludedEngines": ["webgpu"]
-        },
-        {
-            "title": "GLTF BoomBox with Unlit Material",
-            "playgroundId": "#GYM97C#2",
-            "referenceImage": "gltfUnlit.png"
-        },
-        {
-            "title": "GLTF Extension KHR_texture_transform",
-            "playgroundId": "#RNT7K4#2",
-            "referenceImage": "gltfExtensionKhrTextureTransform.png"
-        },
-        {
-            "title": "GLTF Extension KHR_materials_volume",
-            "playgroundId": "#YG3BBF#16",
-            "referenceImage": "gltfExtensionKhrMaterialsVolume.png"
-        },
-        {
-            "title": "Asset Containers",
-            "playgroundId": "#P3U079#19",
-            "referenceImage": "assetContainer.png"
-        },
-        {
-            "title": "Enable disable post process",
-            "playgroundId": "#1VI6WV#19",
-            "renderCount": 50,
-            "referenceImage": "enableDisablePostProcess.png"
-        },
-        {
-            "title": "Sharpen",
-            "playgroundId": "#NAW8EA#1",
-            "renderCount": 20,
-            "referenceImage": "sharpen.png"
-        },
-        {
-            "title": "Depth of field",
-            "playgroundId": "#IDSQK2#53",
-            "renderCount": 20,
-            "referenceImage": "depthOfField.png"
-        },
-        {
-            "title": "Chromatic aberration",
-            "playgroundId": "#NAW8EA#0",
-            "renderCount": 20,
-            "referenceImage": "chromaticAberration.png"
-        },
-        {
-            "title": "Default pipeline",
-            "playgroundId": "#NAW8EA#6",
-            "renderCount": 20,
-            "referenceImage": "defaultPipeline.png"
-        },
-        {
-            "title": "Kernel Blur",
-            "playgroundId": "#Y0WKT0#0",
-            "referenceImage": "KernelBlur.png"
-        },
-        {
-            "title": "GLTF Mesh Primitive Attribute Test",
-            "playgroundId": "#G1FXQ4#0",
-            "referenceImage": "gltfMeshPrimAttribTest.png"
-        },
-        {
-            "title": "PBR glossy",
-            "playgroundId": "#DFQKIR#0",
-            "referenceImage": "pbrglossy.png"
-        },
-        {
-            "title": "PBR rough",
-            "playgroundId": "#PI9IE8#4",
-            "referenceImage": "pbrrough.png"
-        },
-        {
-            "title": "Particles",
-            "renderCount": 100,
-            "playgroundId": "#G3ZYFU#2",
-            "referenceImage": "particles.png"
-        },
-        {
-            "title": "Reflection probes",
-            "renderCount": 20,
-            "scriptToRun": "/Demos/RefProbe/reflectionProbe.js",
-            "functionToCall": "CreateReflectionProbeTestScene ",
-            "referenceImage": "refprobe.png"
-        },
-        {
-            "title": "PBRMetallicRoughnessMaterial",
-            "playgroundId": "#2FDQT5#13",
-            "referenceImage": "PBRMetallicRoughnessMaterial.png"
-        },
-        {
-            "title": "PBRSpecularGlossinessMaterial",
-            "playgroundId": "#Z1VL3V#4",
-            "referenceImage": "PBRSpecularGlossinessMaterial.png"
-        },
-        {
-            "title": "PBR",
-            "playgroundId": "#LCA0Q4#27",
-            "referenceImage": "pbr.png"
-        },
-        {
-            "title": "PBR refraction",
-            "playgroundId": "#LCA0Q4#26",
-            "referenceImage": "pbr_refraction.png"
-        },
-        {
-            "title": "PBR shader code coverage 1",
-            "playgroundId": "#QI7TL3#16",
-            "referenceImage": "pbr_codecoverage1.png"
-        },
-        {
-            "title": "PBR shader code coverage 2",
-            "playgroundId": "#QI7TL3#17",
-            "referenceImage": "pbr_codecoverage2.png"
-        },
-        {
-            "title": "PBR shader code coverage 3",
-            "playgroundId": "#QI7TL3#18",
-            "referenceImage": "pbr_codecoverage3.png"
-        },
-        {
-            "title": "Texture cache",
-            "playgroundId": "#3TFH5I#0",
-            "referenceImage": "texture cache.png",
-            "excludedEngines": ["webgl1"]
-        },
-        {
-            "title": "MultiSample render targets",
-            "renderCount": 20,
-            "playgroundId": "#12MKMN#0",
-            "referenceImage": "MultiSample render targets.png"
-        },
-        {
-            "title": "Default rendering pipeline",
-            "playgroundId": "#5XB8YT#2",
-            "referenceImage": "DefaultRenderingPipeline.png"
-        },
-        {
-            "title": "Billboard",
-            "playgroundId": "#UJEIL#13",
-            "referenceImage": "Billboard.png"
-        },
-        {
-            "title": "setParent",
-            "playgroundId": "#JD49CT#2",
-            "referenceImage": "setParent.png"
-        },
-        {
-            "title": "GUI",
-            "renderCount": 5,
-            "scriptToRun": "/Demos/GUI/gui.js",
-            "functionToCall": "createScene",
-            "referenceImage": "GUI.png"
-        },
-        {
-            "title": "Up Vector",
-            "playgroundId": "#2FNBTG#27",
-            "referenceImage": "upVector.png"
-        },
-        {
-            "title": "Procedural textures",
-            "scriptToRun": "/Demos/Procedural/proceduralTexture.js",
-            "functionToCall": "CreateProceduralTextureTestScene",
-            "referenceImage": "procedural.png",
-            "replace": "./land, https://cdn.rawgit.com/BabylonJS/Website/06ecbea7/Demos/Procedural/land",
-            "excludeFromAutomaticTesting": true
-        },
-        {
-            "title": "Instances",
-            "renderCount": 50,
-            "scriptToRun": "/Demos/Instances/instances.js",
-            "functionToCall": "CreateInstancesTestScene",
-            "referenceImage": "instances.png",
-            "replace": "ground., Ground.",
-            "excludeFromAutomaticTesting": true
-        },
-        {
-            "title": "Instanced Bones",
-            "playgroundId": "#2YLJ1L#2",
-            "referenceImage": "instancedBones.png",
-            "excludedEngines": ["webgpu"]
-        },
-        {
-            "title": "Thin Instances",
-            "playgroundId": "#V1JE4Z#1",
-            "referenceImage": "thinInstances.png"
-        },
-        {
-            "title": "Light Projection Texture",
-            "playgroundId": "#CQNGRK#0",
-            "referenceImage": "LightProjectionTexture.png"
-        },
-        {
-            "title": "GlowLayer",
-            "playgroundId": "#LRFB2D#1",
-            "referenceImage": "GlowLayer.png"
-        },
-        {
-            "title": "Local cubemaps",
-            "renderCount": 2,
-            "playgroundId": "#RNASML#4",
-            "referenceImage": "local cubemaps.png"
-        },
-        {
-            "title": "TGA",
-            "renderCount": 5,
-            "playgroundId": "#ZI77S7#0",
-            "referenceImage": "tga.png"
-        },
-        {
-            "title": "DDS",
-            "playgroundId": "#ZI77S7#3",
-            "referenceImage": "dds.png"
-        },
-        {
-            "title": "DDS2D",
-            "playgroundId": "#I2MSBE#0",
-            "referenceImage": "dds2d.png"
-        },
-        {
-            "title": "LightFalloff spots",
-            "playgroundId": "#20OAV9#3311",
-            "referenceImage": "lightFalloffSpots.png"
-        },
-        {
-            "title": "LightFalloff point lights",
-            "playgroundId": "#20OAV9#3312",
-            "referenceImage": "lightFalloffPointLights.png"
-        },
-        {
-            "title": "MeshSimplification",
-            "playgroundId": "#1ED15P#35",
-            "referenceImage": "meshSimplification.png"
-        },
-        {
-            "title": "SSAO2",
-            "playgroundId": "#XT1HAS#1",
-            "referenceImage": "ssao2.png",
-            "renderCount": 200,
-            "excludedEngines": ["webgl1"],
-            "excludeFromAutomaticTesting": true
-        },
-        {
-            "title": "DepthRenderer",
-            "playgroundId": "#3HPMAA#0",
-            "renderCount": 50,
-            "referenceImage": "depthRenderer.png"
-        },
-        {
-            "title": "Edges",
-            "playgroundId": "#TYAHX#114",
-            "referenceImage": "edges.png"
-        },
-        {
-            "title": "Outline",
-            "playgroundId": "#10WJ5S#6",
-            "referenceImage": "outline.png"
-        },
-        {
-            "title": "Visibility",
-            "playgroundId": "#PXC9CF#2",
-            "referenceImage": "visibility.png"
-        },
-        {
-            "title": "GLTF Extension EXT_mesh_gpu_instancing",
-            "playgroundId": "#QFIGLW#9",
-            "renderCount": 10,
-            "referenceImage": "gltfExtensionExtMeshGpuInstancingTest.png"
-        },
-        {
-            "title": "Realtime Filtering",
-            "playgroundId": "#FEEK7G#118",
-            "renderCount": 5,
-            "referenceImage": "realtimeFiltering.png"
-        },
-        {
-            "title": "GLTF Extension KHR_materials_variants",
-            "playgroundId": "#BKGTKL#3",
-            "referenceImage": "gltfExtensionKhrMaterialsVariants.png"
-        },
-        {
-            "title": "OBJ loader test",
-            "playgroundId": "#SYQW69#311",
-            "referenceImage": "objTestLoader.png",
-            "renderCount": 10
-        },
-        {
-            "title": "KTX2 decoder test",
-            "playgroundId": "#EIJH8L#27",
-            "renderCount": 5,
-            "referenceImage": "ktx2decoder.png",
-            "excludeFromAutomaticTesting": true
-        },
-        {
-            "title": "Motion Blur",
-            "playgroundId": "#E5YGEL#2",
-            "referenceImage": "motionBlur.png",
-            "renderCount": 10,
-            "excludedEngines": ["webgl1"],
-            "excludeFromAutomaticTesting": true
-        },
-        {
-            "title": "Screen space reflections",
-            "playgroundId": "#PIZ1GK#172",
-            "referenceImage": "ssr.png",
-            "renderCount": 10,
-            "excludedEngines": ["webgl1"],
-            "excludeFromAutomaticTesting": true
-        },
-        {
-            "title": "Geometry buffer renderer",
-            "playgroundId": "#PIZ1GK#173",
-            "referenceImage": "geometrybufferrenderer.png",
-            "renderCount": 10,
-            "excludedEngines": ["webgl1", "webgpu"],
-            "excludeFromAutomaticTesting": true
-        },
-        {
-            "title": "Shadows and LODs",
-            "playgroundId": "#F7KZ7C#9",
-            "referenceImage": "shadowsandlod.png"
-        },
-        {
-            "title": "Shadows CSM and LODs",
-            "playgroundId": "#24HWT9#0",
-            "referenceImage": "shadowscsmandlod.png",
-            "excludedEngines": [
-                "webgl1"
-            ]
-        },
-        {
-            "title": "Glow layer and LODs",
-            "playgroundId": "#UNS6ZV#2",
-            "referenceImage": "glowlayerandlods.png"
-        },
-        {
-            "title": "Shadows with instances in left handed system",
-            "renderCount": 10,
-            "playgroundId": "#MSAHKR#12",
-            "referenceImage": "shadowsinstancesleft.png"
-        },
-        {
-            "title": "Shadows with instances in right handed system",
-            "renderCount": 10,
-            "playgroundId": "#MSAHKR#13",
-            "referenceImage": "shadowsinstancesright.png"
-        },
-        {
-            "title": "Instances with color buffer",
-            "playgroundId": "#YPABS1#91",
-            "referenceImage": "instancecolors.png"
-        },
-        {
-            "title": "Prepass SSAO + particles",
-            "renderCount": 50,
-            "playgroundId": "#65MUMZ#46",
-            "excludedEngines": ["webgl1"],
-            "referenceImage": "prepass-ssao-particles.png"
-        },
-        {
-            "title": "Prepass SSAO + instances",
-            "renderCount": 10,
-            "playgroundId": "#YB006J#383",
-            "excludedEngines": ["webgl1"],
-            "referenceImage": "prepass-ssao-instances.png"
-        },
-        {
-            "title": "Prepass SSAO + instanced bones",
-            "renderCount": 50,
-            "playgroundId": "#0K8EYN#197",
-            "excludedEngines": ["webgl1", "webgpu"],
-            "referenceImage": "prepass-ssao-instanced-bones.png"
-        },
-        {
-            "title": "Prepass SSAO + depth of field",
-            "renderCount": 10,
-            "playgroundId": "#8F5HYV#14",
-            "excludedEngines": ["webgl1"],
-            "referenceImage": "prepass-ssao-dof.png"
-        },
-        {
-            "title": "Prepass + mirror, without postprocess",
-            "renderCount": 10,
-            "playgroundId": "#PIZ1GK#212",
-            "excludedEngines": ["webgl1", "webgpu"],
-            "referenceImage": "prepass-mirror-without-pp.png"
-        },
-        {
-            "title": "Prepass + mirror, with postprocesses",
-            "renderCount": 10,
-            "playgroundId": "#PIZ1GK#213",
-            "excludedEngines": ["webgl1", "webgpu"],
-            "referenceImage": "prepass-mirror-with-pp.png"
-        },
-        {
-            "title": "Prepass SSAO + sprites",
-            "renderCount": 10,
-            "playgroundId": "#9RI8CG#187",
-            "excludedEngines": ["webgl1"],
-            "referenceImage": "prepass-ssao-sprites.png"
-        },
-        {
-            "title": "Prepass SSAO + glow layer",
-            "renderCount": 30,
-            "playgroundId": "#LRFB2D#114",
-            "excludedEngines": ["webgl1"],
-            "referenceImage": "prepass-ssao-glow-layer.png"
-        },
-        {
-            "title": "Prepass SSAO + bounding box renderer",
-            "renderCount": 10,
-            "playgroundId": "#4F33I3#35",
-            "excludedEngines": ["webgl1"],
-            "referenceImage": "prepass-ssao-bbr.png"
-        },
-        {
-            "title": "Prepass SSAO + line edges renderer",
-            "renderCount": 10,
-            "playgroundId": "#T90MQ4#3",
-            "excludedEngines": ["webgl1"],
-            "referenceImage": "prepass-ssao-line-edges.png"
-        },
-        {
-            "title": "Prepass SSAO + B&W post process",
-            "renderCount": 10,
-            "playgroundId": "#N55Q2M#8",
-            "excludedEngines": ["webgl1"],
-            "referenceImage": "prepass-ssao-b-and-w.png"
-        },
-        {
-            "title": "Prepass SSAO + clip planes",
-            "renderCount": 10,
-            "playgroundId": "#Y6W087#71",
-            "excludedEngines": ["webgl1"],
-            "referenceImage": "prepass-ssao-clip-planes.png"
-        },
-        {
-            "title": "Prepass SSAO + GUI",
-            "renderCount": 10,
-            "playgroundId": "#LLVZ90#4",
-            "excludedEngines": ["webgl1"],
-            "referenceImage": "prepass-ssao-gui.png"
-        },
-        {
-            "title": "Prepass SSAO + LOD",
-            "renderCount": 10,
-            "playgroundId": "#FFMFW5#29",
-            "excludedEngines": ["webgl1"],
-            "referenceImage": "prepass-ssao-lod.png"
-        },
-        {
-            "title": "Prepass SSAO + shadow only",
-            "renderCount": 10,
-            "playgroundId": "#1KF7V1#55",
-            "excludedEngines": ["webgl1"],
-            "referenceImage": "prepass-ssao-shadow-only.png"
-        },
-        {
-            "title": "Prepass SSAO + highlight layer",
-            "renderCount": 10,
-            "playgroundId": "#1KUJ0A#416",
-            "excludedEngines": ["webgl1"],
-            "referenceImage": "prepass-ssao-highlight-layer.png"
-        },
-        {
-            "title": "Prepass SSAO + point light",
-            "renderCount": 10,
-            "playgroundId": "#XDNVAY#6",
-            "excludedEngines": ["webgl1"],
-            "referenceImage": "prepass-ssao-point-light.png"
-        },
-        {
-            "title": "Prepass SSAO + on/off post-process",
-            "renderCount": 10,
-            "playgroundId": "#1VI6WV#20",
-            "excludedEngines": ["webgl1"],
-            "referenceImage": "prepass-ssao-on-off-pp.png"
-        },
-        {
-            "title": "Prepass SSAO + thin instances",
-            "renderCount": 10,
-            "playgroundId": "#V1JE4Z#25",
-            "excludedEngines": ["webgl1"],
-            "referenceImage": "prepass-ssao-thin-instances.png"
-        },
-        {
-            "title": "Prepass SSAO + depth renderer",
-            "renderCount": 10,
-            "playgroundId": "#3HPMAA#1",
-            "excludedEngines": ["webgl1"],
-            "referenceImage": "prepass-ssao-depth-renderer.png"
-        },
-        {
-            "title": "Prepass SSAO + visibility",
-            "renderCount": 30,
-            "playgroundId": "#PXC9CF#4",
-            "excludedEngines": ["webgl1"],
-            "referenceImage": "prepass-ssao-visibility.png"
-        },
-        {
-            "title": "Prepass SSAO + default pipeline",
-            "renderCount": 10,
-            "playgroundId": "#NAW8EA#7",
-            "excludedEngines": ["webgl1"],
-            "referenceImage": "prepass-ssao-default-pipeline.png"
-        },
-        {
-            "title": "Prepass MBlur + Lens",
-            "renderCount": 10,
-            "playgroundId": "#ZEB7H6#23",
-            "excludedEngines": ["webgl1"],
-            "referenceImage": "prepass-mb-lens.png"
-        },
-        {
-            "title": "Prepass SSAO + MSAA",
-            "renderCount": 10,
-            "playgroundId": "#12MKMN#7",
-            "excludedEngines": ["webgl1"],
-            "referenceImage": "prepass-ssao-msaa.png"
-        },
-        {
-            "title": "Scissor test",
-            "renderCount": 10,
-            "playgroundId": "#W7E7CF#12",
-            "excludedEngines": ["webgl1"],
-            "referenceImage": "scissor-test.png"
-        },
-        {
-            "title": "Refraction local cube map STD",
-            "renderCount": 1,
-            "playgroundId": "#RJN64I#7",
-            "referenceImage": "refraction-local-std.png"
-        },
-        {
-            "title": "Refraction local cube map PBR",
-            "renderCount": 1,
-            "playgroundId": "#RJN64I#5",
-            "referenceImage": "refraction-local-pbr.png"
-        },
-        {
-            "title": "Instances + motion blur",
-            "renderCount": 10,
-            "playgroundId": "#YB006J#402",
-            "referenceImage": "instances-mb.png"
-        },
-        {
-            "title": "Instances + GBR + motion blur",
-            "renderCount": 10,
-            "playgroundId": "#YB006J#403",
-            "referenceImage": "instances-gbr-mb.png"
-        },
-        {
-            "title": "Instances manual update + motion blur",
-            "renderCount": 10,
-            "playgroundId": "#HJGC2G#50",
-            "referenceImage": "instances-mb-manual.png"
-        },
-        {
-            "title": "Thin instances + motion blur",
-            "renderCount": 10,
-            "playgroundId": "#HJGC2G#51",
-            "referenceImage": "thin-instances-mb.png"
-        },
-        {
-            "title": "Thin instances + motion blur + manual",
-            "renderCount": 10,
-            "playgroundId": "#HJGC2G#52",
-            "referenceImage": "thin-instances-mb.png"
-        },
-        {
-            "title": "Thin instances + dynamic buffer resize",
-            "renderCount": 10,
-            "playgroundId": "#217750#33",
-            "referenceImage": "thin-instances-buffer-resize.png"
-        },
-        {
-            "title": "Instances + render self motion blur",
-            "renderCount": 10,
-            "playgroundId": "#217750#34",
-            "referenceImage": "instances-renderself-mb.png"
-        },
-        {
-            "title": "Thin instances + render self motion blur",
-            "renderCount": 10,
-            "playgroundId": "#217750#35",
-            "referenceImage": "thin-instances-renderself-mb.png"
-        }
-    ]
-}
-=======
-﻿{
-    "root": "https://cdn.babylonjs.com",
-    "tests": [
-
-        {
-            "title": "Sprites",
-            "playgroundId": "#ZX8DJ3#1",
-            "referenceImage": "Sprites.png"
-        },
-        {
-            "title": "Procedural texture with NME",       
-            "renderCount": 2,
-            "playgroundId": "#8S19ZC#3",            
-            "referenceImage": "procedural_nme.png"
-        },
-        {
-            "title": "EXT_texture_webp",
-            "playgroundId": "#LSAUH2#2",
-            "referenceImage": "webp.png"
-        },
-        {
-            "title": "CSGVertColor",
-            "playgroundId": "#R0H1IX#0",
-            "referenceImage": "csgVertColor.png"
-        },
-        {
-            "title": "Particle subemitters",
-            "playgroundId": "#1LK70I#20",
-            "renderCount": 50,
-            "referenceImage": "subemitters.png"
-        },
-        {
-            "title": "Black and White post-process",
-            "playgroundId": "#N55Q2M#0",
-            "referenceImage": "bwpp.png"
-        },
-        {
-            "title": "Sprite maps",
-            "playgroundId": "#ARLADE#23",
-            "referenceImage": "sprite-maps.png",
-            "excludeFromAutomaticTesting": true
-        },              
-        {
-            "title": "Point light shadows",
-            "playgroundId": "#U2F7P9#4",
-            "referenceImage": "point-light-shadows.png"
-        },
-        {
-            "title": "Node material 0",
-            "playgroundId": "#M5VQE9#20",
-            "referenceImage": "node-material0.png",
-            "renderCount": 5,
-            "excludeFromAutomaticTesting": true,
-            "excludedEngines": ["webgpu"]
-        },
-        {
-            "title": "Node material 1",
-            "playgroundId": "#QJ71C6#1",
-            "referenceImage": "node-material1.png",
-            "renderCount": 20
-        },
-        {
-            "title": "Node material 2",
-            "playgroundId": "#WYM31D#4",
-            "referenceImage": "node-material2.png"
-        },
-        {
-            "title": "Node material 3",
-            "playgroundId": "#LWGVT0#2",
-            "referenceImage": "node-material3.png"
-        },
-        {
-            "title": "Node material 4",
-            "playgroundId": "#ZYGRII#1",
-            "referenceImage": "node-material4.png"
-        },
-        {
-            "title": "Node material 5",
-            "playgroundId": "#V8VH7B#0",
-            "referenceImage": "node-material5.png"
-        },
-        {
-            "title": "Node material 6",
-            "playgroundId": "#2XY3Z4#1",
-            "referenceImage": "node-material6.png"
-        },
-        {
-            "title": "Node material PBR 1",
-            "playgroundId": "#D8AK3Z#17",
-            "renderCount": 5,
-            "referenceImage": "node-material-pbr-1.png"
-        },
-        {
-            "title": "Basis loader",
-            "playgroundId": "#4RN0VF#64",
-            "referenceImage": "basis.png"
-        },
-        {
-            "title": "Unindexed mesh",
-            "playgroundId": "#4IHSY2#0",
-            "referenceImage": "unindexedmesh.png"
-        },
-        {
-            "title": "LOD + Billboards + Instances",
-            "playgroundId": "#UAIZCS#0",
-            "referenceImage": "lodbillboardinstances.png",
-            "excludedEngines": ["webgpu"]
-        },
-        {
-            "title": "Nested BBG",
-            "playgroundId": "#ZG0C8B#1",
-            "renderCount": 10,
-            "referenceImage": "nested_BBG.png"
-        },
-        {
-            "title": "Weighted animations",
-            "playgroundId": "#LL5BIQ#72",
-            "renderCount": 50,
-            "referenceImage": "weighted animations.png"
-        },
-        {
-            "title": "Anisotropic",
-            "playgroundId": "#MAXCNU#1",
-            "referenceImage": "anisotropic.png"
-        },
-        {
-            "title": "Clear Coat",
-            "playgroundId": "#YACNQS#2",
-            "referenceImage": "clearCoat.png"
-        },
-        {
-            "title": "GUI Transform StackPanel",
-            "renderCount": 5,
-            "playgroundId": "#BS60AB#0",
-            "referenceImage": "TransformStackPanel.png"
-        },
-        {
-            "title": "GUI StackPanel",
-            "renderCount": 5,
-            "playgroundId": "#LLVZ90#0",
-            "referenceImage": "StackPanel.png"
-        },
-        {
-            "title": "Camera rig",
-            "playgroundId": "#ATL1CS#12",
-            "referenceImage": "cameraRig.png"
-        },
-        {
-            "title": "Sliders",
-            "renderCount": 5,
-            "playgroundId": "#HATGQZ#3",
-            "referenceImage": "Sliders.png",
-            "excludeFromAutomaticTesting": true
-        },
-        {
-            "title": "Pointers",
-            "renderCount": 5,
-            "playgroundId": "#1GLEJK#5",
-            "referenceImage": "pointers.png",
-            "excludeFromAutomaticTesting": true
-        },
-        {
-            "title": "LineEdgesRenderer",
-            "playgroundId": "#T90MQ4#14",
-            "renderCount": 50,
-            "referenceImage": "LineEdgesRenderer.png"
-        },
-        {
-            "title": "Solid particle system",
-            "playgroundId": "#WCDZS#92",
-            "renderCount": 150,
-            "referenceImage": "sps.png"
-        },
-        {
-            "title": "Simulate pointer",
-            "playgroundId": "#8MGKWK#269",
-            "referenceImage": "simulatePointer.png"
-        },
-        {
-            "title": "Color Grading",
-            "playgroundId": "#8EDB5N#2",
-            "referenceImage": "colorGrading.png"
-        },
-        {
-            "title": "Ribbon morphing",
-            "playgroundId": "#ACKC2#1",
-            "renderCount": 50,
-            "referenceImage": "ribbon morphing.png"
-        },
-        {
-            "title": "Clip planes",
-            "renderCount": 5,
-            "playgroundId": "#Y6W087#0",
-            "referenceImage": "clipplanes.png"
-        },
-        {
-            "title": "ShadowOnlyMaterial",
-            "playgroundId": "#1KF7V1#18",
-            "referenceImage": "shadowOnlyMaterial.png"
-        },
-        {
-            "title": "Gizmos",
-            "playgroundId": "#8GY6J8#48",
-            "renderCount": 50,
-            "referenceImage": "Gizmos.png"
-        },
-        {
-            "title": "GUI3D SpherePanel",
-            "playgroundId": "#HB4C01#9",
-            "renderCount": 50,
-            "referenceImage": "spherepanel.png"
-        },
-        {
-            "title": "Particle Helper",
-            "playgroundId": "#1VGT5D#2",
-            "renderCount": 50,
-            "referenceImage": "particle_helper.png"
-        },
-        {
-            "title": "Chibi Rex",
-            "playgroundId": "#QATUCH#11",
-            "renderCount": 50,
-            "referenceImage": "chibi_rex.png"
-        },
-        {
-            "title": "Yeti",
-            "playgroundId": "#QATUCH#3",
-            "renderCount": 150,
-            "referenceImage": "yeti.png"
-        },
-        {
-            "title": "Sponza",
-            "sceneFolder": "/Scenes/Sponza/",
-            "sceneFilename": "Sponza.babylon",
-            "referenceImage": "Sponza.png"
-        },
-        {
-            "title": "Windows cafe",
-            "sceneFolder": "/Scenes/WCafe/",
-            "sceneFilename": "WCafe.babylon",
-            "referenceImage": "WCafe.png"
-        },
-        {
-            "title": "Espilit",
-            "sceneFolder": "/Scenes/Espilit/",
-            "sceneFilename": "espilit.babylon",
-            "referenceImage": "Espilit.png"
-        },
-        {
-            "title": "The car",
-            "sceneFolder": "/Scenes/TheCar/",
-            "sceneFilename": "TheCar.binary.babylon",
-            "referenceImage": "TheCar.png",
-            "errorRatio": 5
-        },
-        {
-            "title": "Viper",
-            "sceneFolder": "/Scenes/Viper/",
-            "sceneFilename": "Viper.babylon",
-            "referenceImage": "Viper.png"
-        },
-        {
-            "title": "Retail",
-            "sceneFolder": "/Scenes/Retail/",
-            "sceneFilename": "Retail.babylon",
-            "referenceImage": "retail.png"
-        },
-        {
-            "title": "Hill Valley",
-            "sceneFolder": "/Scenes/hillvalley/",
-            "sceneFilename": "HillValley.incremental.babylon",
-            "referenceImage": "Hillvalley.png"
-        },
-        {
-            "title": "Heart",
-            "sceneFolder": "/Scenes/Heart/",
-            "sceneFilename": "Heart.babylon",
-            "referenceImage": "Heart.png"
-        },
-        {
-            "title": "Mansion",
-            "sceneFolder": "/Scenes/Mansion/",
-            "sceneFilename": "Mansion.babylon",
-            "referenceImage": "mansion.png",
-            "excludeFromAutomaticTesting": true
-        },
-        {
-            "title": "SpaceDeK",
-            "sceneFolder": "/Scenes/SpaceDek/",
-            "sceneFilename": "SpaceDek.babylon",
-            "referenceImage": "SpaceDeK.png",
-            "errorRatio": 5
-        },
-        {
-            "title": "Flat2009",
-            "sceneFolder": "/Scenes/Flat2009/",
-            "sceneFilename": "Flat2009.babylon",
-            "referenceImage": "Flat2009.png"
-        },
-        {
-            "title": "CSG",
-            "scriptToRun": "/Demos/CSG/csg.js",
-            "functionToCall": "CreateCSGTestScene",
-            "referenceImage": "csg.png"
-        },
-        {
-            "title": "Charting",
-            "renderCount": 20,
-            "scriptToRun": "/Demos/Charting/charting.js",
-            "functionToCall": "CreateChartingTestScene",
-            "referenceImage": "charting.png"
-        },
-        {
-            "title": "Fog",
-            "scriptToRun": "/Demos/Fog/fog.js",
-            "functionToCall": "CreateFogScene",
-            "referenceImage": "fog.png"
-        },
-        {
-            "title": "Polygon",
-            "scriptToRun": "/Demos/Polygon/polygon.js",
-            "functionToCall": "CreatePolygonScene",
-            "referenceImage": "polygon.png"
-        },
-        {
-            "title": "Soft Shadows",
-            "playgroundId": "#0YYQ3N#0",
-            "referenceImage": "softShadows.png"
-        },
-        {
-            "title": "Soft Shadows (Right Handed)",
-            "playgroundId": "#0YYQ3N#2",
-            "referenceImage": "softShadowsRightHanded.png"
-        },
-        {
-            "title": "Fresnel",
-            "playgroundId": "#603JUZ#1",
-            "referenceImage": "fresnel.png"
-        },
-        {
-            "title": "Highlights",
-            "scriptToRun": "/Demos/Highlights/highlights.js",
-            "functionToCall": "CreateHighlightsScene",
-            "referenceImage": "highlights.png",
-            "rootPath": "/Demos/Highlights/",
-            "replaceUrl": "room.hdr, reflectivity.png, albedo.png"
-        },
-        {
-            "title": "Lines",
-            "scriptToRun": "/Demos/Lines/lines.js",
-            "functionToCall": "CreateLinesTestScene",
-            "referenceImage": "lines.png",
-            "replace": "updateVerticesDataDirectly, updateVerticesData"
-        },
-        {
-            "title": "Capsule",
-            "renderCount": 10,
-            "playgroundId": "#JAFIIU#2",
-            "referenceImage": "CreateCapsule.png"
-        },
-        {
-            "title": "Bones",
-            "scriptToRun": "/Demos/Bones/bones.js",
-            "functionToCall": "CreateBonesTestScene",
-            "referenceImage": "bones.png",
-            "replace": "Dude.babylon, dude.babylon"
-        },
-        {
-            "title": "LOD",
-            "renderCount": 10,
-            "playgroundId": "#FFMFW5#0",
-            "referenceImage": "lod.png",
-            "errorRatio": 5
-        },
-        {
-            "title": "Lens",
-            "scriptToRun": "/Demos/Lens/lensFlares.js",
-            "functionToCall": "CreateLensFlaresTestScene",
-            "referenceImage": "lens.png",
-            "rootPath": "/Demos/Lens/",
-            "replaceUrl": "lens4.png, lens5.png"
-        },
-        {
-            "title": "Self shadowing",
-            "scriptToRun": "/Demos/SelfShadowing/shadows.js",
-            "functionToCall": "CreateShadowsTestScene",
-            "referenceImage": "selfShadowing.png"
-        },
-        {
-            "title": "Advanced shadows",
-            "renderCount": 20,
-            "playgroundId": "#SLV8LW#0",
-            "referenceImage": "advancedShadows.png"
-        },
-        {
-            "title": "Advanced shadows (right handed)",
-            "renderCount": 20,
-            "playgroundId": "#B48X7G#32",
-            "referenceImage": "advancedShadows2.png"
-        },
-        {
-            "title": "point light shadows",
-            "playgroundId": "#XDNVAY#1",
-            "referenceImage": "pointLightShadows.png"
-        },
-        {
-            "title": "Shadow depth wrappers",
-            "playgroundId": "#PNQRY1#73",
-            "referenceImage": "shadowDepthWrappers.png",
-            "renderCount": 20
-        },
-        {
-            "title": "Displacement map",
-            "playgroundId": "#WZ8JL4#0",
-            "referenceImage": "displacementMap.png"
-        },
-        {
-            "title": "Normals",
-            "playgroundId": "#WXKLLJ#2",
-            "referenceImage": "normals.png"
-        },
-        {
-            "title": "Custom render target",
-            "renderCount": 20,
-            "scriptToRun": "/Demos/CustomRenderTarget/customRenderTarget.js",
-            "functionToCall": "CreateCustomRenderTargetTestScene",
-            "referenceImage": "customRTT.png"
-        },
-        {
-            "title": "Draco Mesh Compression",
-            "playgroundId": "#22MFU2#4",
-            "referenceImage": "draco.png"
-        },
-        {
-            "title": "GLTF Normals",
-            "playgroundId": "#SMEAEB#0",
-            "referenceImage": "gltfnormals.png"
-        },
-        {
-            "title": "GLTF Animation Node",
-            "renderCount": 2,
-            "playgroundId": "#DS8AA7#18",
-            "replace": "__folder__, Animation_Node, __page__, 0",
-            "referenceImage": "gltfAnimationNode.png"
-        },
-        {
-            "title": "GLTF Animation Node Misc",
-            "renderCount": 2,
-            "playgroundId": "#DS8AA7#18",
-            "replace": "__folder__, Animation_NodeMisc, __page__, 0",
-            "referenceImage": "gltfAnimationNodeMisc.png"
-        },
-        {
-            "title": "GLTF Animation Skin (0)",
-            "renderCount": 2,
-            "playgroundId": "#DS8AA7#18",
-            "replace": "__folder__, Animation_Skin, __page__, 0",
-            "referenceImage": "gltfAnimationSkin0.png"
-        },
-        {
-            "title": "GLTF Animation Skin (1)",
-            "renderCount": 2,
-            "playgroundId": "#DS8AA7#18",
-            "replace": "__folder__, Animation_Skin, __page__, 1",
-            "referenceImage": "gltfAnimationSkin1.png"
-        },
-        {
-            "title": "GLTF Animation Skin Type",
-            "playgroundId": "#DS8AA7#18",
-            "replace": "__folder__, Animation_SkinType, __page__, 0",
-            "referenceImage": "gltfAnimationSkinType.png"
-        },
-        {
-            "title": "GLTF Buffer Interleaved",
-            "playgroundId": "#DS8AA7#18",
-            "replace": "__folder__, Buffer_Interleaved, __page__, 0",
-            "referenceImage": "gltfBufferInterleaved.png"
-        },
-        {
-            "title": "GLTF Material",
-            "playgroundId": "#DS8AA7#18",
-            "replace": "__folder__, Material, __page__, 0",
-            "referenceImage": "gltfMaterial.png"
-        },
-        {
-            "title": "GLTF Material Alpha Blend",
-            "playgroundId": "#DS8AA7#18",
-            "replace": "__folder__, Material_AlphaBlend, __page__, 0",
-            "referenceImage": "gltfMaterialAlphaBlend.png"
-        },
-        {
-            "title": "GLTF Material Alpha Mask",
-            "playgroundId": "#DS8AA7#18",
-            "replace": "__folder__, Material_AlphaMask, __page__, 0",
-            "referenceImage": "gltfMaterialAlphaMask.png"
-        },
-        {
-            "title": "GLTF Material Double Sided (Front)",
-            "playgroundId": "#DS8AA7#18",
-            "replace": "__folder__, Material_DoubleSided, __page__, 0",
-            "referenceImage": "gltfMaterialDoubleSidedFront.png"
-        },
-        {
-            "title": "GLTF Material Double Sided (Back)",
-            "playgroundId": "#DS8AA7#18",
-            "replace": "__folder__, Material_DoubleSided, __page__, 0, alpha = Math.PI / 2, alpha = -Math.PI / 2",
-            "referenceImage": "gltfMaterialDoubleSidedBack.png"
-        },
-        {
-            "title": "GLTF Material Metallic Roughness (0)",
-            "playgroundId": "#DS8AA7#18",
-            "replace": "__folder__, Material_MetallicRoughness, __page__, 0",
-            "referenceImage": "gltfMaterialMetallicRoughness0.png"
-        },
-        {
-            "title": "GLTF Material Metallic Roughness (1)",
-            "playgroundId": "#DS8AA7#18",
-            "replace": "__folder__, Material_MetallicRoughness, __page__, 1",
-            "referenceImage": "gltfMaterialMetallicRoughness1.png"
-        },
-        {
-            "title": "GLTF Material Mixed",
-            "playgroundId": "#DS8AA7#18",
-            "replace": "__folder__, Material_Mixed, __page__, 0",
-            "referenceImage": "gltfMaterialMixed.png"
-        },
-        {
-            "title": "GLTF Material Specular Glossiness (0)",
-            "playgroundId": "#DS8AA7#18",
-            "replace": "__folder__, Material_SpecularGlossiness, __page__, 0",
-            "referenceImage": "gltfMaterialSpecularGlossiness0.png"
-        },
-        {
-            "title": "GLTF Material Specular Glossiness (1)",
-            "playgroundId": "#DS8AA7#18",
-            "replace": "__folder__, Material_SpecularGlossiness, __page__, 1",
-            "referenceImage": "gltfMaterialSpecularGlossiness1.png"
-        },
-        {
-            "title": "GLTF Mesh Primitive Attribute",
-            "playgroundId": "#DS8AA7#18",
-            "replace": "__folder__, Mesh_PrimitiveAttribute, __page__, 0",
-            "referenceImage": "gltfMeshPrimitiveAttribute.png"
-        },
-        {
-            "title": "GLTF Mesh Primitive Mode (0)",
-            "playgroundId": "#DS8AA7#18",
-            "replace": "__folder__, Mesh_PrimitiveMode, __page__, 0",
-            "referenceImage": "gltfMeshPrimitiveMode0.png",
-            "excludedEngines": ["webgpu"]
-        },
-        {
-            "title": "GLTF Mesh Primitive Mode (1)",
-            "playgroundId": "#DS8AA7#18",
-            "replace": "__folder__, Mesh_PrimitiveMode, __page__, 1",
-            "referenceImage": "gltfMeshPrimitiveMode1.png",
-            "excludedEngines": ["webgpu"]
-        },
-        {
-            "title": "GLTF Mesh Primitive Vertex Color",
-            "renderCount": 5,
-            "playgroundId": "#DS8AA7#18",
-            "replace": "__folder__, Mesh_PrimitiveVertexColor, __page__, 0",
-            "referenceImage": "gltfMeshPrimitiveVertexColor.png"
-        },
-        {
-            "title": "GLTF Mesh Primitives",
-            "playgroundId": "#DS8AA7#18",
-            "replace": "__folder__, Mesh_Primitives, __page__, 0",
-            "referenceImage": "gltfMeshPrimitives.png"
-        },
-        {
-            "title": "GLTF Mesh Primitives UV (0)",
-            "playgroundId": "#DS8AA7#18",
-            "replace": "__folder__, Mesh_PrimitivesUV, __page__, 0",
-            "referenceImage": "gltfMeshPrimitivesUV0.png"
-        },
-        {
-            "title": "GLTF Mesh Primitives UV (1)",
-            "playgroundId": "#DS8AA7#18",
-            "replace": "__folder__, Mesh_PrimitivesUV, __page__, 1",
-            "referenceImage": "gltfMeshPrimitivesUV1.png"
-        },
-        {
-            "title": "GLTF Node Attribute (0)",
-            "playgroundId": "#DS8AA7#18",
-            "replace": "__folder__, Node_Attribute, __page__, 0",
-            "referenceImage": "gltfNodeAttribute0.png"
-        },
-        {
-            "title": "GLTF Node Attribute (1)",
-            "playgroundId": "#DS8AA7#18",
-            "replace": "__folder__, Node_Attribute, __page__, 1",
-            "referenceImage": "gltfNodeAttribute1.png"
-        },
-        {
-            "title": "GLTF Node NegativeScale (0)",
-            "playgroundId": "#DS8AA7#18",
-            "replace": "__folder__, Node_NegativeScale, __page__, 0",
-            "referenceImage": "gltfNodeNegativeScale0.png"
-        },
-        {
-            "title": "GLTF Node NegativeScale (1)",
-            "playgroundId": "#DS8AA7#18",
-            "replace": "__folder__, Node_NegativeScale, __page__, 1",
-            "referenceImage": "gltfNodeNegativeScale1.png"
-        },
-        {
-            "title": "GLTF Texture Sampler (0)",
-            "playgroundId": "#DS8AA7#18",
-            "replace": "__folder__, Texture_Sampler, __page__, 0",
-            "referenceImage": "gltfTextureSampler0.png"
-        },
-        {
-            "title": "GLTF Texture Sampler (1)",
-            "playgroundId": "#DS8AA7#18",
-            "replace": "__folder__, Texture_Sampler, __page__, 1",
-            "referenceImage": "gltfTextureSampler1.png"
-        },
-        {
-            "title": "GLTF Sheen",
-            "playgroundId": "#YG3BBF#2",
-            "referenceImage": "glTFSheen.png"
-        },
-        {
-            "title": "GLTF ClearCoat",
-            "playgroundId": "#YG3BBF#4",
-            "referenceImage": "glTFClearCoat.png",
-            "renderCount": 50,
-            "excludeFromAutomaticTesting": true
-        },
-        {
-            "title": "GLTF Alpha Blend",
-            "playgroundId": "#SYQW69#579",
-            "referenceImage": "glTFAlphaBlend.png",
-            "renderCount": 1
-        },
-        {
-            "title": "GLTF Serializer with Negative World Matrix",
-            "playgroundId": "#KX53VK#35",
-            "referenceImage": "glTFSerializerNegativeWorldMatrix.png",
-            "errorRatio": 1.1
-        },
-        {
-            "title": "GLTF Serializer with Negative World Matrix (Right Handed)",
-            "playgroundId": "#KX53VK#36",
-            "referenceImage": "glTFSerializerNegativeWorldMatrix_Right.png",
-            "errorRatio": 1.1
-        },
-        {
-            "title": "GLTF Serializer Skinning and Animation",
-            "playgroundId": "#DMZBX1#1",
-            "referenceImage": "gltfSerializerSkinningAndAnimation.png"
-        },
-        {
-            "title": "GLTF Serializer Skinning and Animation (Right Handed)",
-            "playgroundId": "#DMZBX1#2",
-            "referenceImage": "gltfSerializerSkinningAndAnimation.png"
-        },
-        {
-            "title": "GLTF Serializer Morph Target Animation",
-            "renderCount": 2,
-            "playgroundId": "#84M2SR#23",
-            "referenceImage": "gltfSerializerMorphTargetAnimation.png"
-        },
-        {
-            "title": "GLTF Serializer Morph Target Animation Group",
-            "playgroundId": "#T087A8#27",
-            "referenceImage": "gltfSerializerMorphTargetAnimationGroup.png"
-        },
-        {
-            "title": "GLTF Buggy with Draco Mesh Compression",
-            "playgroundId": "#JNW207#1",
-            "referenceImage": "gltfBuggyDraco.png"
-        },
-        {
-            "title": "GLTF Buggy with Meshopt Compression",
-            "playgroundId": "#CIYTF6#0",
-            "referenceImage": "gltfBuggyMeshopt.png",
-            "excludedEngines": ["webgpu"]
-        },
-        {
-            "title": "GLTF BoomBox with Unlit Material",
-            "playgroundId": "#GYM97C#2",
-            "referenceImage": "gltfUnlit.png"
-        },
-        {
-            "title": "GLTF Extension KHR_texture_transform",
-            "playgroundId": "#RNT7K4#2",
-            "referenceImage": "gltfExtensionKhrTextureTransform.png"
-        },
-        {
-            "title": "GLTF Extension KHR_materials_volume",
-            "playgroundId": "#YG3BBF#16",
-            "referenceImage": "gltfExtensionKhrMaterialsVolume.png"
-        },
-        {
-            "title": "Asset Containers",
-            "playgroundId": "#P3U079#19",
-            "referenceImage": "assetContainer.png"
-        },
-        {
-            "title": "Enable disable post process",
-            "playgroundId": "#1VI6WV#19",
-            "renderCount": 50,
-            "referenceImage": "enableDisablePostProcess.png"
-        },
-        {
-            "title": "Sharpen",
-            "playgroundId": "#NAW8EA#1",
-            "renderCount": 20,
-            "referenceImage": "sharpen.png"
-        },
-        {
-            "title": "Depth of field",
-            "playgroundId": "#IDSQK2#53",
-            "renderCount": 20,
-            "referenceImage": "depthOfField.png"
-        },
-        {
-            "title": "Chromatic aberration",
-            "playgroundId": "#NAW8EA#0",
-            "renderCount": 20,
-            "referenceImage": "chromaticAberration.png"
-        },
-        {
-            "title": "Default pipeline",
-            "playgroundId": "#NAW8EA#6",
-            "renderCount": 20,
-            "referenceImage": "defaultPipeline.png"
-        },
-        {
-            "title": "Kernel Blur",
-            "playgroundId": "#Y0WKT0#0",
-            "referenceImage": "KernelBlur.png"
-        },
-        {
-            "title": "GLTF Mesh Primitive Attribute Test",
-            "playgroundId": "#G1FXQ4#0",
-            "referenceImage": "gltfMeshPrimAttribTest.png"
-        },
-        {
-            "title": "PBR glossy",
-            "playgroundId": "#DFQKIR#0",
-            "referenceImage": "pbrglossy.png"
-        },
-        {
-            "title": "PBR rough",
-            "playgroundId": "#PI9IE8#4",
-            "referenceImage": "pbrrough.png"
-        },
-        {
-            "title": "Particles",
-            "renderCount": 100,
-            "playgroundId": "#G3ZYFU#2",
-            "referenceImage": "particles.png"
-        },
-        {
-            "title": "Reflection probes",
-            "renderCount": 20,
-            "scriptToRun": "/Demos/RefProbe/reflectionProbe.js",
-            "functionToCall": "CreateReflectionProbeTestScene ",
-            "referenceImage": "refprobe.png"
-        },
-        {
-            "title": "PBRMetallicRoughnessMaterial",
-            "playgroundId": "#2FDQT5#13",
-            "referenceImage": "PBRMetallicRoughnessMaterial.png"
-        },
-        {
-            "title": "PBRSpecularGlossinessMaterial",
-            "playgroundId": "#Z1VL3V#4",
-            "referenceImage": "PBRSpecularGlossinessMaterial.png"
-        },
-        {
-            "title": "PBR",
-            "playgroundId": "#LCA0Q4#27",
-            "referenceImage": "pbr.png"
-        },
-        {
-            "title": "PBR refraction",
-            "playgroundId": "#LCA0Q4#26",
-            "referenceImage": "pbr_refraction.png"
-        },
-        {
-            "title": "PBR shader code coverage 1",
-            "playgroundId": "#QI7TL3#16",
-            "referenceImage": "pbr_codecoverage1.png"
-        },
-        {
-            "title": "PBR shader code coverage 2",
-            "playgroundId": "#QI7TL3#17",
-            "referenceImage": "pbr_codecoverage2.png"
-        },
-        {
-            "title": "PBR shader code coverage 3",
-            "playgroundId": "#QI7TL3#18",
-            "referenceImage": "pbr_codecoverage3.png"
-        },
-        {
-            "title": "Texture cache",
-            "playgroundId": "#3TFH5I#0",
-            "referenceImage": "texture cache.png",
-            "excludedEngines": ["webgl1"]
-        },
-        {
-            "title": "MultiSample render targets",
-            "renderCount": 20,
-            "playgroundId": "#12MKMN#0",
-            "referenceImage": "MultiSample render targets.png"
-        },
-        {
-            "title": "Default rendering pipeline",
-            "playgroundId": "#5XB8YT#2",
-            "referenceImage": "DefaultRenderingPipeline.png"
-        },
-        {
-            "title": "Billboard",
-            "playgroundId": "#UJEIL#13",
-            "referenceImage": "Billboard.png"
-        },
-        {
-            "title": "setParent",
-            "playgroundId": "#JD49CT#2",
-            "referenceImage": "setParent.png"
-        },
-        {
-            "title": "GUI",
-            "renderCount": 5,
-            "scriptToRun": "/Demos/GUI/gui.js",
-            "functionToCall": "createScene",
-            "referenceImage": "GUI.png"
-        },
-        {
-            "title": "Up Vector",
-            "playgroundId": "#2FNBTG#27",
-            "referenceImage": "upVector.png"
-        },
-        {
-            "title": "Procedural textures",
-            "scriptToRun": "/Demos/Procedural/proceduralTexture.js",
-            "functionToCall": "CreateProceduralTextureTestScene",
-            "referenceImage": "procedural.png",
-            "replace": "./land, https://cdn.rawgit.com/BabylonJS/Website/06ecbea7/Demos/Procedural/land",
-            "excludeFromAutomaticTesting": true
-        },
-        {
-            "title": "Instances",
-            "renderCount": 50,
-            "scriptToRun": "/Demos/Instances/instances.js",
-            "functionToCall": "CreateInstancesTestScene",
-            "referenceImage": "instances.png",
-            "replace": "ground., Ground.",
-            "excludeFromAutomaticTesting": true
-        },
-        {
-            "title": "Instanced Bones",
-            "playgroundId": "#2YLJ1L#2",
-            "referenceImage": "instancedBones.png",
-            "excludedEngines": ["webgpu"]
-        },
-        {
-            "title": "Thin Instances",
-            "playgroundId": "#V1JE4Z#1",
-            "referenceImage": "thinInstances.png"
-        },
-        {
-            "title": "Light Projection Texture",
-            "playgroundId": "#CQNGRK#0",
-            "referenceImage": "LightProjectionTexture.png"
-        },
-        {
-            "title": "GlowLayer",
-            "playgroundId": "#LRFB2D#1",
-            "referenceImage": "GlowLayer.png"
-        },
-        {
-            "title": "Local cubemaps",
-            "renderCount": 2,
-            "playgroundId": "#RNASML#4",
-            "referenceImage": "local cubemaps.png"
-        },
-        {
-            "title": "TGA",
-            "renderCount": 5,
-            "playgroundId": "#ZI77S7#0",
-            "referenceImage": "tga.png"
-        },
-        {
-            "title": "DDS",
-            "playgroundId": "#ZI77S7#3",
-            "referenceImage": "dds.png"
-        },
-        {
-            "title": "DDS2D",
-            "playgroundId": "#I2MSBE#0",
-            "referenceImage": "dds2d.png"
-        },
-        {
-            "title": "LightFalloff spots",
-            "playgroundId": "#20OAV9#3311",
-            "referenceImage": "lightFalloffSpots.png"
-        },
-        {
-            "title": "LightFalloff point lights",
-            "playgroundId": "#20OAV9#3312",
-            "referenceImage": "lightFalloffPointLights.png"
-        },
-        {
-            "title": "MeshSimplification",
-            "playgroundId": "#1ED15P#35",
-            "referenceImage": "meshSimplification.png"
-        },
-        {
-            "title": "SSAO2",
-            "playgroundId": "#XT1HAS#1",
-            "referenceImage": "ssao2.png",
-            "renderCount": 200,
-            "excludedEngines": ["webgl1"],
-            "excludeFromAutomaticTesting": true
-        },
-        {
-            "title": "DepthRenderer",
-            "playgroundId": "#3HPMAA#0",
-            "renderCount": 50,
-            "referenceImage": "depthRenderer.png"
-        },
-        {
-            "title": "Edges",
-            "playgroundId": "#TYAHX#114",
-            "referenceImage": "edges.png"
-        },
-        {
-            "title": "Outline",
-            "playgroundId": "#10WJ5S#6",
-            "referenceImage": "outline.png"
-        },
-        {
-            "title": "Visibility",
-            "playgroundId": "#PXC9CF#2",
-            "referenceImage": "visibility.png"
-        },
-        {
-            "title": "GLTF Extension EXT_mesh_gpu_instancing",
-            "playgroundId": "#QFIGLW#9",
-            "renderCount": 10,
-            "referenceImage": "gltfExtensionExtMeshGpuInstancingTest.png"
-        },
-        {
-            "title": "Realtime Filtering",
-            "playgroundId": "#FEEK7G#118",
-            "renderCount": 5,
-            "referenceImage": "realtimeFiltering.png"
-        },
-        {
-            "title": "GLTF Extension KHR_materials_variants",
-            "playgroundId": "#BKGTKL#3",
-            "referenceImage": "gltfExtensionKhrMaterialsVariants.png"
-        },
-        {
-            "title": "OBJ loader test",
-            "playgroundId": "#SYQW69#311",
-            "referenceImage": "objTestLoader.png",
-            "renderCount": 10
-        },
-        {
-            "title": "KTX2 decoder test",
-            "playgroundId": "#EIJH8L#27",
-            "renderCount": 5,
-            "referenceImage": "ktx2decoder.png",
-            "excludeFromAutomaticTesting": true
-        },
-        {
-            "title": "Motion Blur",
-            "playgroundId": "#E5YGEL#2",
-            "referenceImage": "motionBlur.png",
-            "renderCount": 10,
-            "excludedEngines": ["webgl1"],
-            "excludeFromAutomaticTesting": true
-        },
-        {
-            "title": "Screen space reflections",
-            "playgroundId": "#PIZ1GK#172",
-            "referenceImage": "ssr.png",
-            "renderCount": 10,
-            "excludedEngines": ["webgl1"],
-            "excludeFromAutomaticTesting": true
-        },
-        {
-            "title": "Geometry buffer renderer",
-            "playgroundId": "#PIZ1GK#173",
-            "referenceImage": "geometrybufferrenderer.png",
-            "renderCount": 10,
-            "excludedEngines": ["webgl1", "webgpu"],
-            "excludeFromAutomaticTesting": true
-        },
-        {
-            "title": "Shadows and LODs",
-            "playgroundId": "#F7KZ7C#9",
-            "referenceImage": "shadowsandlod.png"
-        },
-        {
-            "title": "Shadows CSM and LODs",
-            "playgroundId": "#24HWT9#0",
-            "referenceImage": "shadowscsmandlod.png",
-            "excludedEngines": [
-                "webgl1"
-            ]
-        },
-        {
-            "title": "Glow layer and LODs",
-            "playgroundId": "#UNS6ZV#2",
-            "referenceImage": "glowlayerandlods.png"
-        },
-        {
-            "title": "Shadows with instances in left handed system",
-            "renderCount": 10,
-            "playgroundId": "#MSAHKR#12",
-            "referenceImage": "shadowsinstancesleft.png"
-        },
-        {
-            "title": "Shadows with instances in right handed system",
-            "renderCount": 10,
-            "playgroundId": "#MSAHKR#13",
-            "referenceImage": "shadowsinstancesright.png"
-        },
-        {
-            "title": "Instances with color buffer",
-            "playgroundId": "#YPABS1#91",
-            "referenceImage": "instancecolors.png"
-        },
-        {
-            "title": "Prepass SSAO + particles",
-            "renderCount": 50,
-            "playgroundId": "#65MUMZ#46",
-            "excludedEngines": ["webgl1"],
-            "referenceImage": "prepass-ssao-particles.png"
-        },
-        {
-            "title": "Prepass SSAO + instances",
-            "renderCount": 10,
-            "playgroundId": "#YB006J#383",
-            "excludedEngines": ["webgl1"],
-            "referenceImage": "prepass-ssao-instances.png"
-        },
-        {
-            "title": "Prepass SSAO + instanced bones",
-            "renderCount": 50,
-            "playgroundId": "#0K8EYN#197",
-            "excludedEngines": ["webgl1", "webgpu"],
-            "referenceImage": "prepass-ssao-instanced-bones.png"
-        },
-        {
-            "title": "Prepass SSAO + depth of field",
-            "renderCount": 10,
-            "playgroundId": "#8F5HYV#14",
-            "excludedEngines": ["webgl1"],
-            "referenceImage": "prepass-ssao-dof.png"
-        },
-        {
-            "title": "Prepass + mirror, without postprocess",
-            "renderCount": 10,
-            "playgroundId": "#PIZ1GK#212",
-            "excludedEngines": ["webgl1", "webgpu"],
-            "referenceImage": "prepass-mirror-without-pp.png"
-        },
-        {
-            "title": "Prepass + mirror, with postprocesses",
-            "renderCount": 10,
-            "playgroundId": "#PIZ1GK#213",
-            "excludedEngines": ["webgl1", "webgpu"],
-            "referenceImage": "prepass-mirror-with-pp.png"
-        },
-        {
-            "title": "Prepass SSAO + sprites",
-            "renderCount": 10,
-            "playgroundId": "#9RI8CG#187",
-            "excludedEngines": ["webgl1"],
-            "referenceImage": "prepass-ssao-sprites.png"
-        },
-        {
-            "title": "Prepass SSAO + glow layer",
-            "renderCount": 30,
-            "playgroundId": "#LRFB2D#114",
-            "excludedEngines": ["webgl1"],
-            "referenceImage": "prepass-ssao-glow-layer.png"
-        },
-        {
-            "title": "Prepass SSAO + bounding box renderer",
-            "renderCount": 10,
-            "playgroundId": "#4F33I3#35",
-            "excludedEngines": ["webgl1"],
-            "referenceImage": "prepass-ssao-bbr.png"
-        },
-        {
-            "title": "Prepass SSAO + line edges renderer",
-            "renderCount": 10,
-            "playgroundId": "#T90MQ4#3",
-            "excludedEngines": ["webgl1"],
-            "referenceImage": "prepass-ssao-line-edges.png"
-        },
-        {
-            "title": "Prepass SSAO + B&W post process",
-            "renderCount": 10,
-            "playgroundId": "#N55Q2M#8",
-            "excludedEngines": ["webgl1"],
-            "referenceImage": "prepass-ssao-b-and-w.png"
-        },
-        {
-            "title": "Prepass SSAO + clip planes",
-            "renderCount": 10,
-            "playgroundId": "#Y6W087#71",
-            "excludedEngines": ["webgl1"],
-            "referenceImage": "prepass-ssao-clip-planes.png"
-        },
-        {
-            "title": "Prepass SSAO + GUI",
-            "renderCount": 10,
-            "playgroundId": "#LLVZ90#4",
-            "excludedEngines": ["webgl1"],
-            "referenceImage": "prepass-ssao-gui.png"
-        },
-        {
-            "title": "Prepass SSAO + LOD",
-            "renderCount": 10,
-            "playgroundId": "#FFMFW5#29",
-            "excludedEngines": ["webgl1"],
-            "referenceImage": "prepass-ssao-lod.png"
-        },
-        {
-            "title": "Prepass SSAO + shadow only",
-            "renderCount": 10,
-            "playgroundId": "#1KF7V1#55",
-            "excludedEngines": ["webgl1"],
-            "referenceImage": "prepass-ssao-shadow-only.png"
-        },
-        {
-            "title": "Prepass SSAO + highlight layer",
-            "renderCount": 10,
-            "playgroundId": "#1KUJ0A#416",
-            "excludedEngines": ["webgl1"],
-            "referenceImage": "prepass-ssao-highlight-layer.png"
-        },
-        {
-            "title": "Prepass SSAO + point light",
-            "renderCount": 10,
-            "playgroundId": "#XDNVAY#6",
-            "excludedEngines": ["webgl1"],
-            "referenceImage": "prepass-ssao-point-light.png"
-        },
-        {
-            "title": "Prepass SSAO + on/off post-process",
-            "renderCount": 10,
-            "playgroundId": "#1VI6WV#20",
-            "excludedEngines": ["webgl1"],
-            "referenceImage": "prepass-ssao-on-off-pp.png"
-        },
-        {
-            "title": "Prepass SSAO + thin instances",
-            "renderCount": 10,
-            "playgroundId": "#V1JE4Z#25",
-            "excludedEngines": ["webgl1"],
-            "referenceImage": "prepass-ssao-thin-instances.png"
-        },
-        {
-            "title": "Prepass SSAO + depth renderer",
-            "renderCount": 10,
-            "playgroundId": "#3HPMAA#1",
-            "excludedEngines": ["webgl1"],
-            "referenceImage": "prepass-ssao-depth-renderer.png"
-        },
-        {
-            "title": "Prepass SSAO + visibility",
-            "renderCount": 30,
-            "playgroundId": "#PXC9CF#4",
-            "excludedEngines": ["webgl1"],
-            "referenceImage": "prepass-ssao-visibility.png"
-        },
-        {
-            "title": "Prepass SSAO + default pipeline",
-            "renderCount": 10,
-            "playgroundId": "#NAW8EA#7",
-            "excludedEngines": ["webgl1"],
-            "referenceImage": "prepass-ssao-default-pipeline.png"
-        },
-        {
-            "title": "Prepass MBlur + Lens",
-            "renderCount": 10,
-            "playgroundId": "#ZEB7H6#23",
-            "excludedEngines": ["webgl1"],
-            "referenceImage": "prepass-mb-lens.png"
-        },
-        {
-            "title": "Prepass SSAO + MSAA",
-            "renderCount": 10,
-            "playgroundId": "#12MKMN#7",
-            "excludedEngines": ["webgl1"],
-            "referenceImage": "prepass-ssao-msaa.png"
-        },
-        {
-            "title": "Scissor test",
-            "renderCount": 10,
-            "playgroundId": "#W7E7CF#12",
-            "excludedEngines": ["webgl1"],
-            "referenceImage": "scissor-test.png"
-        },
-        {
-            "title": "Refraction local cube map STD",
-            "renderCount": 1,
-            "playgroundId": "#RJN64I#7",
-            "referenceImage": "refraction-local-std.png"
-        },
-        {
-            "title": "Refraction local cube map PBR",
-            "renderCount": 1,
-            "playgroundId": "#RJN64I#5",
-            "referenceImage": "refraction-local-pbr.png"
-        }
-    ]
-}
->>>>>>> 2c2f2306
+﻿{
+    "root": "https://cdn.babylonjs.com",
+    "tests": [
+
+        {
+            "title": "Sprites",
+            "playgroundId": "#ZX8DJ3#1",
+            "referenceImage": "Sprites.png"
+        },
+        {
+            "title": "Procedural texture with NME",
+            "renderCount": 2,
+            "playgroundId": "#8S19ZC#3",
+            "referenceImage": "procedural_nme.png"
+        },
+        {
+            "title": "EXT_texture_webp",
+            "playgroundId": "#LSAUH2#2",
+            "referenceImage": "webp.png"
+        },
+        {
+            "title": "CSGVertColor",
+            "playgroundId": "#R0H1IX#0",
+            "referenceImage": "csgVertColor.png"
+        },
+        {
+            "title": "Particle subemitters",
+            "playgroundId": "#1LK70I#20",
+            "renderCount": 50,
+            "referenceImage": "subemitters.png"
+        },
+        {
+            "title": "Black and White post-process",
+            "playgroundId": "#N55Q2M#0",
+            "referenceImage": "bwpp.png"
+        },
+        {
+            "title": "Sprite maps",
+            "playgroundId": "#ARLADE#23",
+            "referenceImage": "sprite-maps.png",
+            "excludeFromAutomaticTesting": true
+        },
+        {
+            "title": "Point light shadows",
+            "playgroundId": "#U2F7P9#4",
+            "referenceImage": "point-light-shadows.png"
+        },
+        {
+            "title": "Node material 0",
+            "playgroundId": "#M5VQE9#20",
+            "referenceImage": "node-material0.png",
+            "renderCount": 5,
+            "excludeFromAutomaticTesting": true,
+            "excludedEngines": ["webgpu"]
+        },
+        {
+            "title": "Node material 1",
+            "playgroundId": "#QJ71C6#1",
+            "referenceImage": "node-material1.png",
+            "renderCount": 20
+        },
+        {
+            "title": "Node material 2",
+            "playgroundId": "#WYM31D#4",
+            "referenceImage": "node-material2.png"
+        },
+        {
+            "title": "Node material 3",
+            "playgroundId": "#LWGVT0#2",
+            "referenceImage": "node-material3.png"
+        },
+        {
+            "title": "Node material 4",
+            "playgroundId": "#ZYGRII#1",
+            "referenceImage": "node-material4.png"
+        },
+        {
+            "title": "Node material 5",
+            "playgroundId": "#V8VH7B#0",
+            "referenceImage": "node-material5.png"
+        },
+        {
+            "title": "Node material 6",
+            "playgroundId": "#2XY3Z4#1",
+            "referenceImage": "node-material6.png"
+        },
+        {
+            "title": "Node material PBR 1",
+            "playgroundId": "#D8AK3Z#17",
+            "renderCount": 5,
+            "referenceImage": "node-material-pbr-1.png"
+        },
+        {
+            "title": "Basis loader",
+            "playgroundId": "#4RN0VF#64",
+            "referenceImage": "basis.png"
+        },
+        {
+            "title": "Unindexed mesh",
+            "playgroundId": "#4IHSY2#0",
+            "referenceImage": "unindexedmesh.png"
+        },
+        {
+            "title": "LOD + Billboards + Instances",
+            "playgroundId": "#UAIZCS#0",
+            "referenceImage": "lodbillboardinstances.png",
+            "excludedEngines": ["webgpu"]
+        },
+        {
+            "title": "Nested BBG",
+            "playgroundId": "#ZG0C8B#1",
+            "renderCount": 10,
+            "referenceImage": "nested_BBG.png"
+        },
+        {
+            "title": "Weighted animations",
+            "playgroundId": "#LL5BIQ#72",
+            "renderCount": 50,
+            "referenceImage": "weighted animations.png"
+        },
+        {
+            "title": "Anisotropic",
+            "playgroundId": "#MAXCNU#1",
+            "referenceImage": "anisotropic.png"
+        },
+        {
+            "title": "Clear Coat",
+            "playgroundId": "#YACNQS#2",
+            "referenceImage": "clearCoat.png"
+        },
+        {
+            "title": "GUI Transform StackPanel",
+            "renderCount": 5,
+            "playgroundId": "#BS60AB#0",
+            "referenceImage": "TransformStackPanel.png"
+        },
+        {
+            "title": "GUI StackPanel",
+            "renderCount": 5,
+            "playgroundId": "#LLVZ90#0",
+            "referenceImage": "StackPanel.png"
+        },
+        {
+            "title": "Camera rig",
+            "playgroundId": "#ATL1CS#12",
+            "referenceImage": "cameraRig.png"
+        },
+        {
+            "title": "Sliders",
+            "renderCount": 5,
+            "playgroundId": "#HATGQZ#3",
+            "referenceImage": "Sliders.png",
+            "excludeFromAutomaticTesting": true
+        },
+        {
+            "title": "Pointers",
+            "renderCount": 5,
+            "playgroundId": "#1GLEJK#5",
+            "referenceImage": "pointers.png",
+            "excludeFromAutomaticTesting": true
+        },
+        {
+            "title": "LineEdgesRenderer",
+            "playgroundId": "#T90MQ4#14",
+            "renderCount": 50,
+            "referenceImage": "LineEdgesRenderer.png"
+        },
+        {
+            "title": "Solid particle system",
+            "playgroundId": "#WCDZS#92",
+            "renderCount": 150,
+            "referenceImage": "sps.png"
+        },
+        {
+            "title": "Simulate pointer",
+            "playgroundId": "#8MGKWK#269",
+            "referenceImage": "simulatePointer.png"
+        },
+        {
+            "title": "Color Grading",
+            "playgroundId": "#8EDB5N#2",
+            "referenceImage": "colorGrading.png"
+        },
+        {
+            "title": "Ribbon morphing",
+            "playgroundId": "#ACKC2#1",
+            "renderCount": 50,
+            "referenceImage": "ribbon morphing.png"
+        },
+        {
+            "title": "Clip planes",
+            "renderCount": 5,
+            "playgroundId": "#Y6W087#0",
+            "referenceImage": "clipplanes.png"
+        },
+        {
+            "title": "ShadowOnlyMaterial",
+            "playgroundId": "#1KF7V1#18",
+            "referenceImage": "shadowOnlyMaterial.png"
+        },
+        {
+            "title": "Gizmos",
+            "playgroundId": "#8GY6J8#48",
+            "renderCount": 50,
+            "referenceImage": "Gizmos.png"
+        },
+        {
+            "title": "GUI3D SpherePanel",
+            "playgroundId": "#HB4C01#9",
+            "renderCount": 50,
+            "referenceImage": "spherepanel.png"
+        },
+        {
+            "title": "Particle Helper",
+            "playgroundId": "#1VGT5D#2",
+            "renderCount": 50,
+            "referenceImage": "particle_helper.png"
+        },
+        {
+            "title": "Chibi Rex",
+            "playgroundId": "#QATUCH#11",
+            "renderCount": 50,
+            "referenceImage": "chibi_rex.png"
+        },
+        {
+            "title": "Yeti",
+            "playgroundId": "#QATUCH#3",
+            "renderCount": 150,
+            "referenceImage": "yeti.png"
+        },
+        {
+            "title": "Sponza",
+            "sceneFolder": "/Scenes/Sponza/",
+            "sceneFilename": "Sponza.babylon",
+            "referenceImage": "Sponza.png"
+        },
+        {
+            "title": "Windows cafe",
+            "sceneFolder": "/Scenes/WCafe/",
+            "sceneFilename": "WCafe.babylon",
+            "referenceImage": "WCafe.png"
+        },
+        {
+            "title": "Espilit",
+            "sceneFolder": "/Scenes/Espilit/",
+            "sceneFilename": "espilit.babylon",
+            "referenceImage": "Espilit.png"
+        },
+        {
+            "title": "The car",
+            "sceneFolder": "/Scenes/TheCar/",
+            "sceneFilename": "TheCar.binary.babylon",
+            "referenceImage": "TheCar.png",
+            "errorRatio": 5
+        },
+        {
+            "title": "Viper",
+            "sceneFolder": "/Scenes/Viper/",
+            "sceneFilename": "Viper.babylon",
+            "referenceImage": "Viper.png"
+        },
+        {
+            "title": "Retail",
+            "sceneFolder": "/Scenes/Retail/",
+            "sceneFilename": "Retail.babylon",
+            "referenceImage": "retail.png"
+        },
+        {
+            "title": "Hill Valley",
+            "sceneFolder": "/Scenes/hillvalley/",
+            "sceneFilename": "HillValley.incremental.babylon",
+            "referenceImage": "Hillvalley.png"
+        },
+        {
+            "title": "Heart",
+            "sceneFolder": "/Scenes/Heart/",
+            "sceneFilename": "Heart.babylon",
+            "referenceImage": "Heart.png"
+        },
+        {
+            "title": "Mansion",
+            "sceneFolder": "/Scenes/Mansion/",
+            "sceneFilename": "Mansion.babylon",
+            "referenceImage": "mansion.png",
+            "excludeFromAutomaticTesting": true
+        },
+        {
+            "title": "SpaceDeK",
+            "sceneFolder": "/Scenes/SpaceDek/",
+            "sceneFilename": "SpaceDek.babylon",
+            "referenceImage": "SpaceDeK.png",
+            "errorRatio": 5
+        },
+        {
+            "title": "Flat2009",
+            "sceneFolder": "/Scenes/Flat2009/",
+            "sceneFilename": "Flat2009.babylon",
+            "referenceImage": "Flat2009.png"
+        },
+        {
+            "title": "CSG",
+            "scriptToRun": "/Demos/CSG/csg.js",
+            "functionToCall": "CreateCSGTestScene",
+            "referenceImage": "csg.png"
+        },
+        {
+            "title": "Charting",
+            "renderCount": 20,
+            "scriptToRun": "/Demos/Charting/charting.js",
+            "functionToCall": "CreateChartingTestScene",
+            "referenceImage": "charting.png"
+        },
+        {
+            "title": "Fog",
+            "scriptToRun": "/Demos/Fog/fog.js",
+            "functionToCall": "CreateFogScene",
+            "referenceImage": "fog.png"
+        },
+        {
+            "title": "Polygon",
+            "scriptToRun": "/Demos/Polygon/polygon.js",
+            "functionToCall": "CreatePolygonScene",
+            "referenceImage": "polygon.png"
+        },
+        {
+            "title": "Soft Shadows",
+            "playgroundId": "#0YYQ3N#0",
+            "referenceImage": "softShadows.png"
+        },
+        {
+            "title": "Soft Shadows (Right Handed)",
+            "playgroundId": "#0YYQ3N#2",
+            "referenceImage": "softShadowsRightHanded.png"
+        },
+        {
+            "title": "Fresnel",
+            "playgroundId": "#603JUZ#1",
+            "referenceImage": "fresnel.png"
+        },
+        {
+            "title": "Highlights",
+            "scriptToRun": "/Demos/Highlights/highlights.js",
+            "functionToCall": "CreateHighlightsScene",
+            "referenceImage": "highlights.png",
+            "rootPath": "/Demos/Highlights/",
+            "replaceUrl": "room.hdr, reflectivity.png, albedo.png"
+        },
+        {
+            "title": "Lines",
+            "scriptToRun": "/Demos/Lines/lines.js",
+            "functionToCall": "CreateLinesTestScene",
+            "referenceImage": "lines.png",
+            "replace": "updateVerticesDataDirectly, updateVerticesData"
+        },
+        {
+            "title": "Capsule",
+            "renderCount": 10,
+            "playgroundId": "#JAFIIU#2",
+            "referenceImage": "CreateCapsule.png"
+        },
+        {
+            "title": "Bones",
+            "scriptToRun": "/Demos/Bones/bones.js",
+            "functionToCall": "CreateBonesTestScene",
+            "referenceImage": "bones.png",
+            "replace": "Dude.babylon, dude.babylon"
+        },
+        {
+            "title": "LOD",
+            "renderCount": 10,
+            "playgroundId": "#FFMFW5#0",
+            "referenceImage": "lod.png",
+            "errorRatio": 5
+        },
+        {
+            "title": "Lens",
+            "scriptToRun": "/Demos/Lens/lensFlares.js",
+            "functionToCall": "CreateLensFlaresTestScene",
+            "referenceImage": "lens.png",
+            "rootPath": "/Demos/Lens/",
+            "replaceUrl": "lens4.png, lens5.png"
+        },
+        {
+            "title": "Self shadowing",
+            "scriptToRun": "/Demos/SelfShadowing/shadows.js",
+            "functionToCall": "CreateShadowsTestScene",
+            "referenceImage": "selfShadowing.png"
+        },
+        {
+            "title": "Advanced shadows",
+            "renderCount": 20,
+            "playgroundId": "#SLV8LW#0",
+            "referenceImage": "advancedShadows.png"
+        },
+        {
+            "title": "Advanced shadows (right handed)",
+            "renderCount": 20,
+            "playgroundId": "#B48X7G#32",
+            "referenceImage": "advancedShadows2.png"
+        },
+        {
+            "title": "point light shadows",
+            "playgroundId": "#XDNVAY#1",
+            "referenceImage": "pointLightShadows.png"
+        },
+        {
+            "title": "Shadow depth wrappers",
+            "playgroundId": "#PNQRY1#73",
+            "referenceImage": "shadowDepthWrappers.png",
+            "renderCount": 20
+        },
+        {
+            "title": "Displacement map",
+            "playgroundId": "#WZ8JL4#0",
+            "referenceImage": "displacementMap.png"
+        },
+        {
+            "title": "Normals",
+            "playgroundId": "#WXKLLJ#2",
+            "referenceImage": "normals.png"
+        },
+        {
+            "title": "Custom render target",
+            "renderCount": 20,
+            "scriptToRun": "/Demos/CustomRenderTarget/customRenderTarget.js",
+            "functionToCall": "CreateCustomRenderTargetTestScene",
+            "referenceImage": "customRTT.png"
+        },
+        {
+            "title": "Draco Mesh Compression",
+            "playgroundId": "#22MFU2#4",
+            "referenceImage": "draco.png"
+        },
+        {
+            "title": "GLTF Normals",
+            "playgroundId": "#SMEAEB#0",
+            "referenceImage": "gltfnormals.png"
+        },
+        {
+            "title": "GLTF Animation Node",
+            "renderCount": 2,
+            "playgroundId": "#DS8AA7#18",
+            "replace": "__folder__, Animation_Node, __page__, 0",
+            "referenceImage": "gltfAnimationNode.png"
+        },
+        {
+            "title": "GLTF Animation Node Misc",
+            "renderCount": 2,
+            "playgroundId": "#DS8AA7#18",
+            "replace": "__folder__, Animation_NodeMisc, __page__, 0",
+            "referenceImage": "gltfAnimationNodeMisc.png"
+        },
+        {
+            "title": "GLTF Animation Skin (0)",
+            "renderCount": 2,
+            "playgroundId": "#DS8AA7#18",
+            "replace": "__folder__, Animation_Skin, __page__, 0",
+            "referenceImage": "gltfAnimationSkin0.png"
+        },
+        {
+            "title": "GLTF Animation Skin (1)",
+            "renderCount": 2,
+            "playgroundId": "#DS8AA7#18",
+            "replace": "__folder__, Animation_Skin, __page__, 1",
+            "referenceImage": "gltfAnimationSkin1.png"
+        },
+        {
+            "title": "GLTF Animation Skin Type",
+            "playgroundId": "#DS8AA7#18",
+            "replace": "__folder__, Animation_SkinType, __page__, 0",
+            "referenceImage": "gltfAnimationSkinType.png"
+        },
+        {
+            "title": "GLTF Buffer Interleaved",
+            "playgroundId": "#DS8AA7#18",
+            "replace": "__folder__, Buffer_Interleaved, __page__, 0",
+            "referenceImage": "gltfBufferInterleaved.png"
+        },
+        {
+            "title": "GLTF Material",
+            "playgroundId": "#DS8AA7#18",
+            "replace": "__folder__, Material, __page__, 0",
+            "referenceImage": "gltfMaterial.png"
+        },
+        {
+            "title": "GLTF Material Alpha Blend",
+            "playgroundId": "#DS8AA7#18",
+            "replace": "__folder__, Material_AlphaBlend, __page__, 0",
+            "referenceImage": "gltfMaterialAlphaBlend.png"
+        },
+        {
+            "title": "GLTF Material Alpha Mask",
+            "playgroundId": "#DS8AA7#18",
+            "replace": "__folder__, Material_AlphaMask, __page__, 0",
+            "referenceImage": "gltfMaterialAlphaMask.png"
+        },
+        {
+            "title": "GLTF Material Double Sided (Front)",
+            "playgroundId": "#DS8AA7#18",
+            "replace": "__folder__, Material_DoubleSided, __page__, 0",
+            "referenceImage": "gltfMaterialDoubleSidedFront.png"
+        },
+        {
+            "title": "GLTF Material Double Sided (Back)",
+            "playgroundId": "#DS8AA7#18",
+            "replace": "__folder__, Material_DoubleSided, __page__, 0, alpha = Math.PI / 2, alpha = -Math.PI / 2",
+            "referenceImage": "gltfMaterialDoubleSidedBack.png"
+        },
+        {
+            "title": "GLTF Material Metallic Roughness (0)",
+            "playgroundId": "#DS8AA7#18",
+            "replace": "__folder__, Material_MetallicRoughness, __page__, 0",
+            "referenceImage": "gltfMaterialMetallicRoughness0.png"
+        },
+        {
+            "title": "GLTF Material Metallic Roughness (1)",
+            "playgroundId": "#DS8AA7#18",
+            "replace": "__folder__, Material_MetallicRoughness, __page__, 1",
+            "referenceImage": "gltfMaterialMetallicRoughness1.png"
+        },
+        {
+            "title": "GLTF Material Mixed",
+            "playgroundId": "#DS8AA7#18",
+            "replace": "__folder__, Material_Mixed, __page__, 0",
+            "referenceImage": "gltfMaterialMixed.png"
+        },
+        {
+            "title": "GLTF Material Specular Glossiness (0)",
+            "playgroundId": "#DS8AA7#18",
+            "replace": "__folder__, Material_SpecularGlossiness, __page__, 0",
+            "referenceImage": "gltfMaterialSpecularGlossiness0.png"
+        },
+        {
+            "title": "GLTF Material Specular Glossiness (1)",
+            "playgroundId": "#DS8AA7#18",
+            "replace": "__folder__, Material_SpecularGlossiness, __page__, 1",
+            "referenceImage": "gltfMaterialSpecularGlossiness1.png"
+        },
+        {
+            "title": "GLTF Mesh Primitive Attribute",
+            "playgroundId": "#DS8AA7#18",
+            "replace": "__folder__, Mesh_PrimitiveAttribute, __page__, 0",
+            "referenceImage": "gltfMeshPrimitiveAttribute.png"
+        },
+        {
+            "title": "GLTF Mesh Primitive Mode (0)",
+            "playgroundId": "#DS8AA7#18",
+            "replace": "__folder__, Mesh_PrimitiveMode, __page__, 0",
+            "referenceImage": "gltfMeshPrimitiveMode0.png",
+            "excludedEngines": ["webgpu"]
+        },
+        {
+            "title": "GLTF Mesh Primitive Mode (1)",
+            "playgroundId": "#DS8AA7#18",
+            "replace": "__folder__, Mesh_PrimitiveMode, __page__, 1",
+            "referenceImage": "gltfMeshPrimitiveMode1.png",
+            "excludedEngines": ["webgpu"]
+        },
+        {
+            "title": "GLTF Mesh Primitive Vertex Color",
+            "renderCount": 5,
+            "playgroundId": "#DS8AA7#18",
+            "replace": "__folder__, Mesh_PrimitiveVertexColor, __page__, 0",
+            "referenceImage": "gltfMeshPrimitiveVertexColor.png"
+        },
+        {
+            "title": "GLTF Mesh Primitives",
+            "playgroundId": "#DS8AA7#18",
+            "replace": "__folder__, Mesh_Primitives, __page__, 0",
+            "referenceImage": "gltfMeshPrimitives.png"
+        },
+        {
+            "title": "GLTF Mesh Primitives UV (0)",
+            "playgroundId": "#DS8AA7#18",
+            "replace": "__folder__, Mesh_PrimitivesUV, __page__, 0",
+            "referenceImage": "gltfMeshPrimitivesUV0.png"
+        },
+        {
+            "title": "GLTF Mesh Primitives UV (1)",
+            "playgroundId": "#DS8AA7#18",
+            "replace": "__folder__, Mesh_PrimitivesUV, __page__, 1",
+            "referenceImage": "gltfMeshPrimitivesUV1.png"
+        },
+        {
+            "title": "GLTF Node Attribute (0)",
+            "playgroundId": "#DS8AA7#18",
+            "replace": "__folder__, Node_Attribute, __page__, 0",
+            "referenceImage": "gltfNodeAttribute0.png"
+        },
+        {
+            "title": "GLTF Node Attribute (1)",
+            "playgroundId": "#DS8AA7#18",
+            "replace": "__folder__, Node_Attribute, __page__, 1",
+            "referenceImage": "gltfNodeAttribute1.png"
+        },
+        {
+            "title": "GLTF Node NegativeScale (0)",
+            "playgroundId": "#DS8AA7#18",
+            "replace": "__folder__, Node_NegativeScale, __page__, 0",
+            "referenceImage": "gltfNodeNegativeScale0.png"
+        },
+        {
+            "title": "GLTF Node NegativeScale (1)",
+            "playgroundId": "#DS8AA7#18",
+            "replace": "__folder__, Node_NegativeScale, __page__, 1",
+            "referenceImage": "gltfNodeNegativeScale1.png"
+        },
+        {
+            "title": "GLTF Texture Sampler (0)",
+            "playgroundId": "#DS8AA7#18",
+            "replace": "__folder__, Texture_Sampler, __page__, 0",
+            "referenceImage": "gltfTextureSampler0.png"
+        },
+        {
+            "title": "GLTF Texture Sampler (1)",
+            "playgroundId": "#DS8AA7#18",
+            "replace": "__folder__, Texture_Sampler, __page__, 1",
+            "referenceImage": "gltfTextureSampler1.png"
+        },
+        {
+            "title": "GLTF Sheen",
+            "playgroundId": "#YG3BBF#2",
+            "referenceImage": "glTFSheen.png"
+        },
+        {
+            "title": "GLTF ClearCoat",
+            "playgroundId": "#YG3BBF#4",
+            "referenceImage": "glTFClearCoat.png",
+            "renderCount": 50,
+            "excludeFromAutomaticTesting": true
+        },
+        {
+            "title": "GLTF Alpha Blend",
+            "playgroundId": "#SYQW69#579",
+            "referenceImage": "glTFAlphaBlend.png",
+            "renderCount": 1
+        },
+        {
+            "title": "GLTF Serializer with Negative World Matrix",
+            "playgroundId": "#KX53VK#35",
+            "referenceImage": "glTFSerializerNegativeWorldMatrix.png",
+            "errorRatio": 1.1
+        },
+        {
+            "title": "GLTF Serializer with Negative World Matrix (Right Handed)",
+            "playgroundId": "#KX53VK#36",
+            "referenceImage": "glTFSerializerNegativeWorldMatrix_Right.png",
+            "errorRatio": 1.1
+        },
+        {
+            "title": "GLTF Serializer Skinning and Animation",
+            "playgroundId": "#DMZBX1#1",
+            "referenceImage": "gltfSerializerSkinningAndAnimation.png"
+        },
+        {
+            "title": "GLTF Serializer Skinning and Animation (Right Handed)",
+            "playgroundId": "#DMZBX1#2",
+            "referenceImage": "gltfSerializerSkinningAndAnimation.png"
+        },
+        {
+            "title": "GLTF Serializer Morph Target Animation",
+            "renderCount": 2,
+            "playgroundId": "#84M2SR#23",
+            "referenceImage": "gltfSerializerMorphTargetAnimation.png"
+        },
+        {
+            "title": "GLTF Serializer Morph Target Animation Group",
+            "playgroundId": "#T087A8#27",
+            "referenceImage": "gltfSerializerMorphTargetAnimationGroup.png"
+        },
+        {
+            "title": "GLTF Buggy with Draco Mesh Compression",
+            "playgroundId": "#JNW207#1",
+            "referenceImage": "gltfBuggyDraco.png"
+        },
+        {
+            "title": "GLTF Buggy with Meshopt Compression",
+            "playgroundId": "#CIYTF6#0",
+            "referenceImage": "gltfBuggyMeshopt.png",
+            "excludedEngines": ["webgpu"]
+        },
+        {
+            "title": "GLTF BoomBox with Unlit Material",
+            "playgroundId": "#GYM97C#2",
+            "referenceImage": "gltfUnlit.png"
+        },
+        {
+            "title": "GLTF Extension KHR_texture_transform",
+            "playgroundId": "#RNT7K4#2",
+            "referenceImage": "gltfExtensionKhrTextureTransform.png"
+        },
+        {
+            "title": "GLTF Extension KHR_materials_volume",
+            "playgroundId": "#YG3BBF#16",
+            "referenceImage": "gltfExtensionKhrMaterialsVolume.png"
+        },
+        {
+            "title": "Asset Containers",
+            "playgroundId": "#P3U079#19",
+            "referenceImage": "assetContainer.png"
+        },
+        {
+            "title": "Enable disable post process",
+            "playgroundId": "#1VI6WV#19",
+            "renderCount": 50,
+            "referenceImage": "enableDisablePostProcess.png"
+        },
+        {
+            "title": "Sharpen",
+            "playgroundId": "#NAW8EA#1",
+            "renderCount": 20,
+            "referenceImage": "sharpen.png"
+        },
+        {
+            "title": "Depth of field",
+            "playgroundId": "#IDSQK2#53",
+            "renderCount": 20,
+            "referenceImage": "depthOfField.png"
+        },
+        {
+            "title": "Chromatic aberration",
+            "playgroundId": "#NAW8EA#0",
+            "renderCount": 20,
+            "referenceImage": "chromaticAberration.png"
+        },
+        {
+            "title": "Default pipeline",
+            "playgroundId": "#NAW8EA#6",
+            "renderCount": 20,
+            "referenceImage": "defaultPipeline.png"
+        },
+        {
+            "title": "Kernel Blur",
+            "playgroundId": "#Y0WKT0#0",
+            "referenceImage": "KernelBlur.png"
+        },
+        {
+            "title": "GLTF Mesh Primitive Attribute Test",
+            "playgroundId": "#G1FXQ4#0",
+            "referenceImage": "gltfMeshPrimAttribTest.png"
+        },
+        {
+            "title": "PBR glossy",
+            "playgroundId": "#DFQKIR#0",
+            "referenceImage": "pbrglossy.png"
+        },
+        {
+            "title": "PBR rough",
+            "playgroundId": "#PI9IE8#4",
+            "referenceImage": "pbrrough.png"
+        },
+        {
+            "title": "Particles",
+            "renderCount": 100,
+            "playgroundId": "#G3ZYFU#2",
+            "referenceImage": "particles.png"
+        },
+        {
+            "title": "Reflection probes",
+            "renderCount": 20,
+            "scriptToRun": "/Demos/RefProbe/reflectionProbe.js",
+            "functionToCall": "CreateReflectionProbeTestScene ",
+            "referenceImage": "refprobe.png"
+        },
+        {
+            "title": "PBRMetallicRoughnessMaterial",
+            "playgroundId": "#2FDQT5#13",
+            "referenceImage": "PBRMetallicRoughnessMaterial.png"
+        },
+        {
+            "title": "PBRSpecularGlossinessMaterial",
+            "playgroundId": "#Z1VL3V#4",
+            "referenceImage": "PBRSpecularGlossinessMaterial.png"
+        },
+        {
+            "title": "PBR",
+            "playgroundId": "#LCA0Q4#27",
+            "referenceImage": "pbr.png"
+        },
+        {
+            "title": "PBR refraction",
+            "playgroundId": "#LCA0Q4#26",
+            "referenceImage": "pbr_refraction.png"
+        },
+        {
+            "title": "PBR shader code coverage 1",
+            "playgroundId": "#QI7TL3#16",
+            "referenceImage": "pbr_codecoverage1.png"
+        },
+        {
+            "title": "PBR shader code coverage 2",
+            "playgroundId": "#QI7TL3#17",
+            "referenceImage": "pbr_codecoverage2.png"
+        },
+        {
+            "title": "PBR shader code coverage 3",
+            "playgroundId": "#QI7TL3#18",
+            "referenceImage": "pbr_codecoverage3.png"
+        },
+        {
+            "title": "Texture cache",
+            "playgroundId": "#3TFH5I#0",
+            "referenceImage": "texture cache.png",
+            "excludedEngines": ["webgl1"]
+        },
+        {
+            "title": "MultiSample render targets",
+            "renderCount": 20,
+            "playgroundId": "#12MKMN#0",
+            "referenceImage": "MultiSample render targets.png"
+        },
+        {
+            "title": "Default rendering pipeline",
+            "playgroundId": "#5XB8YT#2",
+            "referenceImage": "DefaultRenderingPipeline.png"
+        },
+        {
+            "title": "Billboard",
+            "playgroundId": "#UJEIL#13",
+            "referenceImage": "Billboard.png"
+        },
+        {
+            "title": "setParent",
+            "playgroundId": "#JD49CT#2",
+            "referenceImage": "setParent.png"
+        },
+        {
+            "title": "GUI",
+            "renderCount": 5,
+            "scriptToRun": "/Demos/GUI/gui.js",
+            "functionToCall": "createScene",
+            "referenceImage": "GUI.png"
+        },
+        {
+            "title": "Up Vector",
+            "playgroundId": "#2FNBTG#27",
+            "referenceImage": "upVector.png"
+        },
+        {
+            "title": "Procedural textures",
+            "scriptToRun": "/Demos/Procedural/proceduralTexture.js",
+            "functionToCall": "CreateProceduralTextureTestScene",
+            "referenceImage": "procedural.png",
+            "replace": "./land, https://cdn.rawgit.com/BabylonJS/Website/06ecbea7/Demos/Procedural/land",
+            "excludeFromAutomaticTesting": true
+        },
+        {
+            "title": "Instances",
+            "renderCount": 50,
+            "scriptToRun": "/Demos/Instances/instances.js",
+            "functionToCall": "CreateInstancesTestScene",
+            "referenceImage": "instances.png",
+            "replace": "ground., Ground.",
+            "excludeFromAutomaticTesting": true
+        },
+        {
+            "title": "Instanced Bones",
+            "playgroundId": "#2YLJ1L#2",
+            "referenceImage": "instancedBones.png",
+            "excludedEngines": ["webgpu"]
+        },
+        {
+            "title": "Thin Instances",
+            "playgroundId": "#V1JE4Z#1",
+            "referenceImage": "thinInstances.png"
+        },
+        {
+            "title": "Light Projection Texture",
+            "playgroundId": "#CQNGRK#0",
+            "referenceImage": "LightProjectionTexture.png"
+        },
+        {
+            "title": "GlowLayer",
+            "playgroundId": "#LRFB2D#1",
+            "referenceImage": "GlowLayer.png"
+        },
+        {
+            "title": "Local cubemaps",
+            "renderCount": 2,
+            "playgroundId": "#RNASML#4",
+            "referenceImage": "local cubemaps.png"
+        },
+        {
+            "title": "TGA",
+            "renderCount": 5,
+            "playgroundId": "#ZI77S7#0",
+            "referenceImage": "tga.png"
+        },
+        {
+            "title": "DDS",
+            "playgroundId": "#ZI77S7#3",
+            "referenceImage": "dds.png"
+        },
+        {
+            "title": "DDS2D",
+            "playgroundId": "#I2MSBE#0",
+            "referenceImage": "dds2d.png"
+        },
+        {
+            "title": "LightFalloff spots",
+            "playgroundId": "#20OAV9#3311",
+            "referenceImage": "lightFalloffSpots.png"
+        },
+        {
+            "title": "LightFalloff point lights",
+            "playgroundId": "#20OAV9#3312",
+            "referenceImage": "lightFalloffPointLights.png"
+        },
+        {
+            "title": "MeshSimplification",
+            "playgroundId": "#1ED15P#35",
+            "referenceImage": "meshSimplification.png"
+        },
+        {
+            "title": "SSAO2",
+            "playgroundId": "#XT1HAS#1",
+            "referenceImage": "ssao2.png",
+            "renderCount": 200,
+            "excludedEngines": ["webgl1"],
+            "excludeFromAutomaticTesting": true
+        },
+        {
+            "title": "DepthRenderer",
+            "playgroundId": "#3HPMAA#0",
+            "renderCount": 50,
+            "referenceImage": "depthRenderer.png"
+        },
+        {
+            "title": "Edges",
+            "playgroundId": "#TYAHX#114",
+            "referenceImage": "edges.png"
+        },
+        {
+            "title": "Outline",
+            "playgroundId": "#10WJ5S#6",
+            "referenceImage": "outline.png"
+        },
+        {
+            "title": "Visibility",
+            "playgroundId": "#PXC9CF#2",
+            "referenceImage": "visibility.png"
+        },
+        {
+            "title": "GLTF Extension EXT_mesh_gpu_instancing",
+            "playgroundId": "#QFIGLW#9",
+            "renderCount": 10,
+            "referenceImage": "gltfExtensionExtMeshGpuInstancingTest.png"
+        },
+        {
+            "title": "Realtime Filtering",
+            "playgroundId": "#FEEK7G#118",
+            "renderCount": 5,
+            "referenceImage": "realtimeFiltering.png"
+        },
+        {
+            "title": "GLTF Extension KHR_materials_variants",
+            "playgroundId": "#BKGTKL#3",
+            "referenceImage": "gltfExtensionKhrMaterialsVariants.png"
+        },
+        {
+            "title": "OBJ loader test",
+            "playgroundId": "#SYQW69#311",
+            "referenceImage": "objTestLoader.png",
+            "renderCount": 10
+        },
+        {
+            "title": "KTX2 decoder test",
+            "playgroundId": "#EIJH8L#27",
+            "renderCount": 5,
+            "referenceImage": "ktx2decoder.png",
+            "excludeFromAutomaticTesting": true
+        },
+        {
+            "title": "Motion Blur",
+            "playgroundId": "#E5YGEL#2",
+            "referenceImage": "motionBlur.png",
+            "renderCount": 10,
+            "excludedEngines": ["webgl1"],
+            "excludeFromAutomaticTesting": true
+        },
+        {
+            "title": "Screen space reflections",
+            "playgroundId": "#PIZ1GK#172",
+            "referenceImage": "ssr.png",
+            "renderCount": 10,
+            "excludedEngines": ["webgl1"],
+            "excludeFromAutomaticTesting": true
+        },
+        {
+            "title": "Geometry buffer renderer",
+            "playgroundId": "#PIZ1GK#173",
+            "referenceImage": "geometrybufferrenderer.png",
+            "renderCount": 10,
+            "excludedEngines": ["webgl1", "webgpu"],
+            "excludeFromAutomaticTesting": true
+        },
+        {
+            "title": "Shadows and LODs",
+            "playgroundId": "#F7KZ7C#9",
+            "referenceImage": "shadowsandlod.png"
+        },
+        {
+            "title": "Shadows CSM and LODs",
+            "playgroundId": "#24HWT9#0",
+            "referenceImage": "shadowscsmandlod.png",
+            "excludedEngines": [
+                "webgl1"
+            ]
+        },
+        {
+            "title": "Glow layer and LODs",
+            "playgroundId": "#UNS6ZV#2",
+            "referenceImage": "glowlayerandlods.png"
+        },
+        {
+            "title": "Shadows with instances in left handed system",
+            "renderCount": 10,
+            "playgroundId": "#MSAHKR#12",
+            "referenceImage": "shadowsinstancesleft.png"
+        },
+        {
+            "title": "Shadows with instances in right handed system",
+            "renderCount": 10,
+            "playgroundId": "#MSAHKR#13",
+            "referenceImage": "shadowsinstancesright.png"
+        },
+        {
+            "title": "Instances with color buffer",
+            "playgroundId": "#YPABS1#91",
+            "referenceImage": "instancecolors.png"
+        },
+        {
+            "title": "Prepass SSAO + particles",
+            "renderCount": 50,
+            "playgroundId": "#65MUMZ#46",
+            "excludedEngines": ["webgl1"],
+            "referenceImage": "prepass-ssao-particles.png"
+        },
+        {
+            "title": "Prepass SSAO + instances",
+            "renderCount": 10,
+            "playgroundId": "#YB006J#383",
+            "excludedEngines": ["webgl1"],
+            "referenceImage": "prepass-ssao-instances.png"
+        },
+        {
+            "title": "Prepass SSAO + instanced bones",
+            "renderCount": 50,
+            "playgroundId": "#0K8EYN#197",
+            "excludedEngines": ["webgl1", "webgpu"],
+            "referenceImage": "prepass-ssao-instanced-bones.png"
+        },
+        {
+            "title": "Prepass SSAO + depth of field",
+            "renderCount": 10,
+            "playgroundId": "#8F5HYV#14",
+            "excludedEngines": ["webgl1"],
+            "referenceImage": "prepass-ssao-dof.png"
+        },
+        {
+            "title": "Prepass + mirror, without postprocess",
+            "renderCount": 10,
+            "playgroundId": "#PIZ1GK#212",
+            "excludedEngines": ["webgl1", "webgpu"],
+            "referenceImage": "prepass-mirror-without-pp.png"
+        },
+        {
+            "title": "Prepass + mirror, with postprocesses",
+            "renderCount": 10,
+            "playgroundId": "#PIZ1GK#213",
+            "excludedEngines": ["webgl1", "webgpu"],
+            "referenceImage": "prepass-mirror-with-pp.png"
+        },
+        {
+            "title": "Prepass SSAO + sprites",
+            "renderCount": 10,
+            "playgroundId": "#9RI8CG#187",
+            "excludedEngines": ["webgl1"],
+            "referenceImage": "prepass-ssao-sprites.png"
+        },
+        {
+            "title": "Prepass SSAO + glow layer",
+            "renderCount": 30,
+            "playgroundId": "#LRFB2D#114",
+            "excludedEngines": ["webgl1"],
+            "referenceImage": "prepass-ssao-glow-layer.png"
+        },
+        {
+            "title": "Prepass SSAO + bounding box renderer",
+            "renderCount": 10,
+            "playgroundId": "#4F33I3#35",
+            "excludedEngines": ["webgl1"],
+            "referenceImage": "prepass-ssao-bbr.png"
+        },
+        {
+            "title": "Prepass SSAO + line edges renderer",
+            "renderCount": 10,
+            "playgroundId": "#T90MQ4#3",
+            "excludedEngines": ["webgl1"],
+            "referenceImage": "prepass-ssao-line-edges.png"
+        },
+        {
+            "title": "Prepass SSAO + B&W post process",
+            "renderCount": 10,
+            "playgroundId": "#N55Q2M#8",
+            "excludedEngines": ["webgl1"],
+            "referenceImage": "prepass-ssao-b-and-w.png"
+        },
+        {
+            "title": "Prepass SSAO + clip planes",
+            "renderCount": 10,
+            "playgroundId": "#Y6W087#71",
+            "excludedEngines": ["webgl1"],
+            "referenceImage": "prepass-ssao-clip-planes.png"
+        },
+        {
+            "title": "Prepass SSAO + GUI",
+            "renderCount": 10,
+            "playgroundId": "#LLVZ90#4",
+            "excludedEngines": ["webgl1"],
+            "referenceImage": "prepass-ssao-gui.png"
+        },
+        {
+            "title": "Prepass SSAO + LOD",
+            "renderCount": 10,
+            "playgroundId": "#FFMFW5#29",
+            "excludedEngines": ["webgl1"],
+            "referenceImage": "prepass-ssao-lod.png"
+        },
+        {
+            "title": "Prepass SSAO + shadow only",
+            "renderCount": 10,
+            "playgroundId": "#1KF7V1#55",
+            "excludedEngines": ["webgl1"],
+            "referenceImage": "prepass-ssao-shadow-only.png"
+        },
+        {
+            "title": "Prepass SSAO + highlight layer",
+            "renderCount": 10,
+            "playgroundId": "#1KUJ0A#416",
+            "excludedEngines": ["webgl1"],
+            "referenceImage": "prepass-ssao-highlight-layer.png"
+        },
+        {
+            "title": "Prepass SSAO + point light",
+            "renderCount": 10,
+            "playgroundId": "#XDNVAY#6",
+            "excludedEngines": ["webgl1"],
+            "referenceImage": "prepass-ssao-point-light.png"
+        },
+        {
+            "title": "Prepass SSAO + on/off post-process",
+            "renderCount": 10,
+            "playgroundId": "#1VI6WV#20",
+            "excludedEngines": ["webgl1"],
+            "referenceImage": "prepass-ssao-on-off-pp.png"
+        },
+        {
+            "title": "Prepass SSAO + thin instances",
+            "renderCount": 10,
+            "playgroundId": "#V1JE4Z#25",
+            "excludedEngines": ["webgl1"],
+            "referenceImage": "prepass-ssao-thin-instances.png"
+        },
+        {
+            "title": "Prepass SSAO + depth renderer",
+            "renderCount": 10,
+            "playgroundId": "#3HPMAA#1",
+            "excludedEngines": ["webgl1"],
+            "referenceImage": "prepass-ssao-depth-renderer.png"
+        },
+        {
+            "title": "Prepass SSAO + visibility",
+            "renderCount": 30,
+            "playgroundId": "#PXC9CF#4",
+            "excludedEngines": ["webgl1"],
+            "referenceImage": "prepass-ssao-visibility.png"
+        },
+        {
+            "title": "Prepass SSAO + default pipeline",
+            "renderCount": 10,
+            "playgroundId": "#NAW8EA#7",
+            "excludedEngines": ["webgl1"],
+            "referenceImage": "prepass-ssao-default-pipeline.png"
+        },
+        {
+            "title": "Prepass MBlur + Lens",
+            "renderCount": 10,
+            "playgroundId": "#ZEB7H6#23",
+            "excludedEngines": ["webgl1"],
+            "referenceImage": "prepass-mb-lens.png"
+        },
+        {
+            "title": "Prepass SSAO + MSAA",
+            "renderCount": 10,
+            "playgroundId": "#12MKMN#7",
+            "excludedEngines": ["webgl1"],
+            "referenceImage": "prepass-ssao-msaa.png"
+        },
+        {
+            "title": "Scissor test",
+            "renderCount": 10,
+            "playgroundId": "#W7E7CF#12",
+            "excludedEngines": ["webgl1"],
+            "referenceImage": "scissor-test.png"
+        },
+        {
+            "title": "Refraction local cube map STD",
+            "renderCount": 1,
+            "playgroundId": "#RJN64I#7",
+            "referenceImage": "refraction-local-std.png"
+        },
+        {
+            "title": "Refraction local cube map PBR",
+            "renderCount": 1,
+            "playgroundId": "#RJN64I#5",
+            "referenceImage": "refraction-local-pbr.png"
+        },
+        {
+            "title": "Instances + motion blur",
+            "renderCount": 10,
+            "playgroundId": "#YB006J#402",
+            "referenceImage": "instances-mb.png"
+        },
+        {
+            "title": "Instances + GBR + motion blur",
+            "renderCount": 10,
+            "playgroundId": "#YB006J#403",
+            "referenceImage": "instances-gbr-mb.png"
+        },
+        {
+            "title": "Instances manual update + motion blur",
+            "renderCount": 10,
+            "playgroundId": "#HJGC2G#50",
+            "referenceImage": "instances-mb-manual.png"
+        },
+        {
+            "title": "Thin instances + motion blur",
+            "renderCount": 10,
+            "playgroundId": "#HJGC2G#51",
+            "referenceImage": "thin-instances-mb.png"
+        },
+        {
+            "title": "Thin instances + motion blur + manual",
+            "renderCount": 10,
+            "playgroundId": "#HJGC2G#52",
+            "referenceImage": "thin-instances-mb.png"
+        },
+        {
+            "title": "Thin instances + dynamic buffer resize",
+            "renderCount": 10,
+            "playgroundId": "#217750#33",
+            "referenceImage": "thin-instances-buffer-resize.png"
+        },
+        {
+            "title": "Instances + render self motion blur",
+            "renderCount": 10,
+            "playgroundId": "#217750#34",
+            "referenceImage": "instances-renderself-mb.png"
+        },
+        {
+            "title": "Thin instances + render self motion blur",
+            "renderCount": 10,
+            "playgroundId": "#217750#35",
+            "referenceImage": "thin-instances-renderself-mb.png"
+        }
+    ]
+}