﻿var jsEditor;
var defaultScene = "scripts/basic scene.js";
var monacoMode = "javascript";

function getRunCode(jsEditor, callBack) {
    var code = jsEditor.getValue();
    callBack(code);
}


function showError(errorMessage, errorEvent) {
    var errorContent =
        '<div class="alert alert-error"><button type="button" class="close" data-dismiss="alert">&times;</button>';
    if (errorEvent) {
        var regEx = /\(.+:(\d+):(\d+)\)\n/g;

        var match = regEx.exec(errorEvent.stack);
        if (match) {
            errorContent += "Line ";
            var lineNumber = match[1];
            var columnNumber = match[2];

            errorContent += lineNumber + ':' + columnNumber + ' - ';
        }
    }

    errorContent += errorMessage + '</div>';

    document.getElementById("errorZone").style.display = 'block';
    document.getElementById("errorZone").innerHTML = errorContent;

    // Close button error
    document.getElementById("errorZone").querySelector('.close').addEventListener('click', function() {
        document.getElementById("errorZone").style.display = 'none';
    });
}

(function() {

    var multipleSize = [1600, 1475, 1030, 750];
    var setToMultipleID = function(id, thingToDo, param) {
        multipleSize.forEach(function(size) {

            if (thingToDo == "innerHTML") {
                document.getElementById(id + size).innerHTML = param
            }
            else if (thingToDo == "click") {
                document.getElementById(id + size).addEventListener("click", param);
            }
            else if (thingToDo == "addClass") {
                document.getElementById(id + size).classList.add(param);
            }
            else if (thingToDo == "removeClass") {
                document.getElementById(id + size).classList.remove(param);
            }
            else if (thingToDo == "display") {
                document.getElementById(id + size).style.display = param;
            }
        });
    };

    var editorOptions;

    var fontSize = 14;

    var splitInstance = Split(['#jsEditor', '#canvasZone']);

    var elementToTheme = [
        '.wrapper .gutter',
        '.wrapper #jsEditor',
        '.navbar',
        '.navbar .select .toDisplay .option',
        '.navbar .select .toDisplayBig',
        '.navbar .select .toDisplayBig a',
        '.navbar .select .toDisplayBig ul li',
        '.navbarBottom',
        '.navbarBottom .links .link'];

    var run = function() {

        // #region - Examples playgrounds
        var examplesButton = document.getElementsByClassName("examplesButton");

        if (examplesButton && examplesButton.length > 0) {
            var isExamplesDisplayed = false;
            for (var i = 0; i < examplesButton.length; i++) {
                examplesButton[i].parentElement.onclick = function() {
                    isExamplesDisplayed = !isExamplesDisplayed;
                    if (isExamplesDisplayed) {
                        document.getElementById("exampleList").style.display = "block";
                        document.getElementsByClassName("wrapper")[0].style.width = "calc(100% - 400px)";
                    }
                    else {
                        document.getElementById("exampleList").style.display = "none";
                        document.getElementsByClassName("wrapper")[0].style.width = "100%";
                    }
                }
            }
        }


        var filterBar = document.getElementById("filterBar");
        if (filterBar) {
            var filterBarClear = document.getElementById("filterBarClear");
            var filter = function() {
                var filterText = filterBar.value.toLowerCase();
                if (filterText == "") filterBarClear.style.display = "none";
                else filterBarClear.style.display = "inline-block";

                var lines = document.getElementsByClassName("itemLine");
                for (var lineIndex = 0; lineIndex < lines.length; lineIndex++) {
                    var line = lines[lineIndex];
                    if (line.innerText.toLowerCase().indexOf(filterText) > -1) {
                        line.style.display = "";
                    } else {
                        line.style.display = "none";
                    }
                }

                var categories = document.getElementsByClassName("categoryContainer");
                var displayCount = categories.length;

                for (var categoryIndex = 0; categoryIndex < categories.length; categoryIndex++) {
                    var category = categories[categoryIndex];
                    category.style.display = "block";
                    if (category.clientHeight < 25) {
                        category.style.display = "none";
                        displayCount--;
                    }
                }

                if (displayCount == 0) document.getElementById("noResultsContainer").style.display = "block";
                else document.getElementById("noResultsContainer").style.display = "none";
            }
            filterBar.oninput = function() {
                filter();
            }
            filterBarClear.onclick = function() {
                filterBar.value = "";
                filter();
            }
        }
        // #endregion

        var blockEditorChange = false;

        var markDirty = function() {
            if (blockEditorChange) {
                return;
            }

            // setToMultipleID("currentScript", "innerHTML", "Custom");
            setToMultipleID("safemodeToggle", "addClass", "checked");
            // setToMultipleID("minimapToggle", "addClass", "checked"); // Why ?!
            setToMultipleID('safemodeToggle', 'innerHTML', 'Safe mode <i class="fa fa-check-square" aria-hidden="true"></i>');
        }

        jsEditor.onKeyUp(function(evt) {
            markDirty();
        });

        var snippetV3Url = "https://snippet.babylonjs.com"
        var currentSnippetToken;
        var currentSnippetTitle = null;
        var currentSnippetDescription = null;
        var currentSnippetTags = null;
        var engine;
        var fpsLabel = document.getElementById("fpsLabel");
        var scripts;
        var zipCode;
        BABYLON.Engine.ShadersRepository = "/src/Shaders/";

        if (location.href.indexOf("indexStable") !== -1) {
            setToMultipleID("currentVersion", "innerHTML", "Version: Stable");
        } else {
            setToMultipleID("currentVersion", "innerHTML", "Version: Latest");
        }

        var checkTypescriptSupport = function(xhr) {
            var filename = location.pathname.substring(location.pathname.lastIndexOf('/') + 1);
            if (xhr.responseText.indexOf("class Playground") !== -1) {// Typescript content
                if (!filename) {
                    window.location.href = location.protocol + "//" + location.host + "/ts.html" + window.location.hash;
                    return false;
                }
                else if (filename !== "ts.html") {
                    window.location.href = location.protocol + "//" + location.host + location.pathname.replace(filename, "ts.html") + window.location.hash;
                    return false;
                }
            } else { // Javscript content
                if (filename === "ts.html") {
                    window.location.href = location.protocol + "//" + location.host + location.pathname.replace(filename, "index.html") + window.location.hash;
                    return false;
                }
            }

            return true;
        }

        var loadScript = function(scriptURL, title) {
            var xhr = new XMLHttpRequest();

            xhr.open('GET', scriptURL, true);

            xhr.onreadystatechange = function() {
                if (xhr.readyState === 4) {
                    if (xhr.status === 200) {

                        if (!checkTypescriptSupport(xhr)) {
                            return;
                        }

                        xhr.onreadystatechange = null;
                        blockEditorChange = true;
                        jsEditor.setValue(xhr.responseText);
                        jsEditor.setPosition({ lineNumber: 0, column: 0 });
                        blockEditorChange = false;
                        compileAndRun();

                        // setToMultipleID("currentScript", "innerHTML", title);

                        currentSnippetToken = null;
                    }
                }
            };

            xhr.send(null);
        };

        var loadScriptsList = function() {

            var exampleList = document.getElementById("exampleList");

            var xhr = new XMLHttpRequest();
            //Open Typescript or Javascript examples
            if (exampleList.className != 'typescript') {
                xhr.open('GET', 'https://raw.githubusercontent.com/BabylonJS/Documentation/master/examples/list.json', true);
            }
            else {
                xhr.open('GET', 'https://raw.githubusercontent.com/BabylonJS/Documentation/master/examples/list_ts.json', true);
            }

            xhr.onreadystatechange = function() {
                if (xhr.readyState === 4) {
                    if (xhr.status === 200) {
                        scripts = JSON.parse(xhr.response)["examples"];

                        function sortScriptsList(a, b) {
                            if (a.title < b.title) return -1;
                            else return 1;
                            return 0;
                        }
                        scripts.sort(sortScriptsList);



                        if (exampleList) {
                            for (var i = 0; i < scripts.length; i++) {
                                scripts[i].samples.sort(sortScriptsList);

                                var exampleCategory = document.createElement("div");
                                exampleCategory.classList.add("categoryContainer");

                                var exampleCategoryTitle = document.createElement("p");
                                exampleCategoryTitle.innerText = scripts[i].title;
                                exampleCategory.appendChild(exampleCategoryTitle);

                                for (var ii = 0; ii < scripts[i].samples.length; ii++) {
                                    var example = document.createElement("div");
                                    example.classList.add("itemLine");
                                    example.id = ii;

                                    var exampleImg = document.createElement("img");
                                    exampleImg.src = scripts[i].samples[ii].icon.replace("icons", "https://doc.babylonjs.com/examples/icons");
                                    exampleImg.setAttribute("onClick", "document.getElementById('PGLink_" + scripts[i].samples[ii].PGID + "').click();");

                                    var exampleContent = document.createElement("div");
                                    exampleContent.classList.add("itemContent");
                                    exampleContent.setAttribute("onClick", "document.getElementById('PGLink_" + scripts[i].samples[ii].PGID + "').click();");

                                    var exampleContentLink = document.createElement("div");
                                    exampleContentLink.classList.add("itemContentLink");

                                    var exampleTitle = document.createElement("h3");
                                    exampleTitle.classList.add("exampleCategoryTitle");
                                    exampleTitle.innerText = scripts[i].samples[ii].title;
                                    var exampleDescr = document.createElement("div");
                                    exampleDescr.classList.add("itemLineChild");
                                    exampleDescr.innerText = scripts[i].samples[ii].description;

                                    var exampleDocLink = document.createElement("a");
                                    exampleDocLink.classList.add("itemLineDocLink");
                                    exampleDocLink.innerText = "Documentation";
                                    exampleDocLink.href = scripts[i].samples[ii].doc;
                                    exampleDocLink.target = "_blank";

                                    var examplePGLink = document.createElement("a");
                                    examplePGLink.id = "PGLink_" + scripts[i].samples[ii].PGID;
                                    examplePGLink.classList.add("itemLinePGLink");
                                    examplePGLink.innerText = "Display";
                                    examplePGLink.href = scripts[i].samples[ii].PGID;

                                    exampleContentLink.appendChild(exampleTitle);
                                    exampleContentLink.appendChild(exampleDescr);
                                    exampleContent.appendChild(exampleContentLink);
                                    exampleContent.appendChild(exampleDocLink);
                                    exampleContent.appendChild(examplePGLink);

                                    example.appendChild(exampleImg);
                                    example.appendChild(exampleContent);

                                    exampleCategory.appendChild(example);
                                }

                                exampleList.appendChild(exampleCategory);
                            }

                            var noResultContainer = document.createElement("div");
                            noResultContainer.id = "noResultsContainer";
                            noResultContainer.classList.add("categoryContainer");
                            noResultContainer.style.display = "none";
                            noResultContainer.innerHTML = "<p id='noResults'>No results found.</p>";
                            exampleList.appendChild(noResultContainer);
                        }

                        if (!location.hash) {
                            // Query string
                            var queryString = window.location.search;

                            if (queryString) {
                                var query = queryString.replace("?", "");
                                index = parseInt(query);
                                if (!isNaN(index)) {
                                    var newPG = "";
                                    switch (index) {
                                        case 1: newPG = "#TAZ2CB#0"; break; // Basic scene
                                        case 2: newPG = "#A1210C#0"; break; // Basic elements
                                        case 3: newPG = "#CURCZC#0"; break; // Rotation and scaling
                                        case 4: newPG = "#DXARSP#0"; break; // Materials
                                        case 5: newPG = "#1A3M5C#0"; break; // Cameras
                                        case 6: newPG = "#AQRDKW#0"; break; // Lights
                                        case 7: newPG = "#QYFDDP#1"; break; // Animations
                                        case 8: newPG = "#9RI8CG#0"; break; // Sprites
                                        case 9: newPG = "#U8MEB0#0"; break; // Collisions
                                        case 10: newPG = "#KQV9SA#0"; break; // Intersections
                                        case 11: newPG = "#NU4F6Y#0"; break; // Picking
                                        case 12: newPG = "#EF9X5R#0"; break; // Particles
                                        case 13: newPG = "#7G0IQW#0"; break; // Environment
                                        case 14: newPG = "#95PXRY#0"; break; // Height map
                                        case 15: newPG = "#IFYDRS#0"; break; // Shadows
                                        case 16: newPG = "#AQZJ4C#0"; break; // Import meshes
                                        case 17: newPG = "#J19GYK#0"; break; // Actions
                                        case 18: newPG = "#UZ23UH#0"; break; // Drag and drop
                                        case 19: newPG = "#AQZJ4C#0"; break; // Fresnel
                                        case 20: newPG = "#8ZNVGR#0"; break; // Easing functions
                                        case 21: newPG = "#B2ZXG6#0"; break; // Procedural texture
                                        case 22: newPG = "#DXAEUY#0"; break; // Basic sounds
                                        case 23: newPG = "#EDVU95#0"; break; // Sound on mesh
                                        case 24: newPG = "#N96NXC#0"; break; // SSAO rendering pipeline
                                        case 25: newPG = "#7D2QDD#0"; break; // SSAO 2
                                        case 26: newPG = "#V2DAKC#0"; break; // Volumetric light scattering
                                        case 27: newPG = "#XH85A9#0"; break; // Refraction and reflection
                                        case 28: newPG = "#8MGKWK#0"; break; // PBR
                                        case 29: newPG = "#0K8EYN#0"; break; // Instanced bones
                                        case 30: newPG = "#C245A1#0"; break; // Pointer events handling
                                        case 31: newPG = "#TAFSN0#2"; break; // WebVR
                                        case 32: newPG = "#3VMTI9#0"; break; // GUI
                                        case 33: newPG = "#7149G4#0"; break; // Physics

                                        default: newPG = ""; break;
                                    }
                                    window.location.href = location.protocol + "//" + location.host + location.pathname + "#" + newPG;
                                } else if (query.indexOf("=") === -1) {
                                    loadScript("scripts/" + query + ".js", query);
                                } else {
                                    loadScript(defaultScene, "Basic scene");
                                }
                            } else {
                                loadScript(defaultScene, "Basic scene");
                            }
                        }

                        // Restore theme
                        var theme = localStorage.getItem("bjs-playground-theme") || 'light';
                        toggleTheme(theme);

                        // Remove editor if window size is less than 850px
                        var removeEditorForSmallScreen = function() {
                            if (mq.matches) {
                                splitInstance.collapse(0);
                            } else {
                                splitInstance.setSizes([50, 50]);
                            }
                        }
                        var mq = window.matchMedia("(max-width: 850px)");
                        mq.addListener(removeEditorForSmallScreen);
                    }
                }
            };

            xhr.send(null);
        }

        var createNewScript = function() {
            // check if checked is on
            let iCanClear = checkSafeMode("Are you sure you want to create a new playground?");
            if (!iCanClear) return;
            location.hash = "";
            currentSnippetToken = null;
            currentSnippetTitle = null;
            currentSnippetDescription = null;
            currentSnippetTags = null;
            showNoMetadata();
            if (monacoMode === "javascript") {
                jsEditor.setValue('// You have to create a function called createScene. This function must return a BABYLON.Scene object\r\n// You can reference the following variables: scene, canvas\r\n// You must at least define a camera\r\n\r\nvar createScene = function() {\r\n\tvar scene = new BABYLON.Scene(engine);\r\n\tvar camera = new BABYLON.ArcRotateCamera("Camera", -Math.PI / 2, Math.PI / 2, 12, BABYLON.Vector3.Zero(), scene);\r\n\tcamera.attachControl(canvas, true);\r\n\r\n\r\n\r\n\treturn scene;\r\n};');
            } else {
                jsEditor.setValue('// You have to create a class called Playground. This class must provide a static function named CreateScene(engine, canvas) which must return a BABYLON.Scene object\r\n// You must at least define a camera inside the CreateScene function\r\n\r\nclass Playground {\r\n\tpublic static CreateScene(engine: BABYLON.Engine, canvas: HTMLCanvasElement): BABYLON.Scene {\r\n\t\tvar scene = new BABYLON.Scene(engine);\r\n\r\n\t\tvar camera = new BABYLON.FreeCamera("camera1", new BABYLON.Vector3(0, 5, -10), scene);\r\n\t\tcamera.setTarget(BABYLON.Vector3.Zero());\r\n\t\tcamera.attachControl(canvas, true);\r\n\r\n\t\treturn scene;\r\n\t}\r\n}');
            }
            jsEditor.setPosition({ lineNumber: 11, column: 0 });
            jsEditor.focus();
            compileAndRun();
        }

        var clear = function() {
            // check if checked is on
            let iCanClear = checkSafeMode("Are you sure you want to clear the playground?");
            if (!iCanClear) return;
            location.hash = "";
            currentSnippetToken = null;
            jsEditor.setValue('');
            jsEditor.setPosition({ lineNumber: 0, column: 0 });
            jsEditor.focus();
        }

        var checkSafeMode = function(message) {
            var safeToggle = document.getElementById("safemodeToggle1600");
            if (safeToggle.classList.contains('checked')) {
                let confirm = window.confirm(message);
                if (!confirm) {
                    return false;
                } else {
                    document.getElementById("safemodeToggle1600").classList.toggle('checked');
                    return true;
                }
            } else {
                return true;
            }
        }

        var showNoMetadata = function() {
            if (currentSnippetTitle) {
                document.getElementById("saveFormTitle").value = currentSnippetTitle;
                document.getElementById("saveFormTitle").readOnly = true;
            }
            else {
                document.getElementById("saveFormTitle").value = '';
                document.getElementById("saveFormTitle").readOnly = false;
            }
            if (currentSnippetDescription) {
                document.getElementById("saveFormDescription").value = currentSnippetDescription;
                document.getElementById("saveFormDescription").readOnly = true;
            }
            else {
                document.getElementById("saveFormDescription").value = '';
                document.getElementById("saveFormDescription").readOnly = false;
            }
            if (currentSnippetTags) {
                document.getElementById("saveFormTags").value = currentSnippetTags;
                document.getElementById("saveFormTags").readOnly = true;
            }
            else {
                document.getElementById("saveFormTags").value = '';
                document.getElementById("saveFormTags").readOnly = false;
            }
            document.getElementById("saveFormButtons").style.display = "block";
            document.getElementById("saveFormButtonOk").style.display = "inline-block";
        };
        showNoMetadata();

        var hideNoMetadata = function() {
            document.getElementById("saveFormTitle").readOnly = true;
            document.getElementById("saveFormDescription").readOnly = true;
            document.getElementById("saveFormTags").readOnly = true;
            document.getElementById("saveFormButtonOk").style.display = "none";
            setToMultipleID("metadataButton", "display", "inline-block");
        };

        compileAndRun = function() {
            try {
                var waitRing = document.getElementById("waitDiv");
                if (waitRing) {
                    waitRing.style.display = "none";
                }

                if (!BABYLON.Engine.isSupported()) {
                    showError("Your browser does not support WebGL", null);
                    return;
                }

                var showInspector = false;
                showBJSPGMenu();
                jsEditor.updateOptions({ readOnly: false });

                if (BABYLON.Engine.LastCreatedScene && BABYLON.Engine.LastCreatedScene.debugLayer.isVisible()) {
                    showInspector = true;
                }

                if (engine) {
                    engine.dispose();
                    engine = null;
                }

                var canvas = document.getElementById("renderCanvas");
                document.getElementById("errorZone").style.display = 'none';
                document.getElementById("errorZone").innerHTML = "";
                document.getElementById("statusBar").innerHTML = "Loading assets...Please wait";
                var checkCamera = true;
                var checkSceneCount = true;
                var wrappedEval = false;
                var createEngineFunction = "createDefaultEngine";
                var createSceneFunction;

                getRunCode(jsEditor, function(code) {
                    var createDefaultEngine = function() {
                        return new BABYLON.Engine(canvas, true, { preserveDrawingBuffer: true, stencil: true });
                    }

                    var scene;
                    var defaultEngineZip = "new BABYLON.Engine(canvas, true, { preserveDrawingBuffer: true, stencil: true })";

                    if (code.indexOf("createEngine") !== -1) {
                        createEngineFunction = "createEngine";
                    }

                    if (code.indexOf("delayCreateScene") !== -1) { // createScene
                        createSceneFunction = "delayCreateScene";
                        checkCamera = false;
                    } else if (code.indexOf("createScene") !== -1) { // createScene
                        createSceneFunction = "createScene";
                    } else if (code.indexOf("CreateScene") !== -1) { // CreateScene
                        createSceneFunction = "CreateScene";
                    } else if (code.indexOf("createscene") !== -1) { // createscene
                        createSceneFunction = "createscene";
                    }

                    if (!createSceneFunction) {
                        // just pasted code.
                        engine = createDefaultEngine();
                        scene = new BABYLON.Scene(engine);
                        eval("runScript = function(scene, canvas) {" + code + "}");
                        runScript(scene, canvas);

                        zipCode = "var engine = " + defaultEngineZip + ";\r\nvar scene = new BABYLON.Scene(engine);\r\n\r\n" + code;
                    } else {
                        //execute the code
                        eval(code);
                        //create engine
                        eval("engine = " + createEngineFunction + "()");
                        if (!engine) {
                            showError("createEngine function must return an engine.", null);
                            return;
                        }

                        //create scene
                        eval("scene = " + createSceneFunction + "()");

                        if (!scene) {
                            showError(createSceneFunction + " function must return a scene.", null);
                            return;
                        }

                        // if scene returns a promise avoid checks
                        if (scene.then) {
                            checkCamera = false;
                            checkSceneCount = false;
                        }

                        var createEngineZip = (createEngineFunction === "createEngine")
                            ? "createEngine()"
                            : defaultEngineZip;

                        zipCode =
                            code + "\r\n\r\n" +
                            "var engine = " + createEngineZip + ";\r\n" +
                            "var scene = " + createSceneFunction + "();";

                    }

                    engine.runRenderLoop(function() {
                        if (engine.scenes.length === 0) {
                            return;
                        }

                        if (canvas.width !== canvas.clientWidth) {
                            engine.resize();
                        }

                        var scene = engine.scenes[0];

                        if (scene.activeCamera || scene.activeCameras.length > 0) {
                            scene.render();
                        }

                        fpsLabel.style.right = document.body.clientWidth - (jsEditor.domElement.clientWidth + canvas.clientWidth) + "px";
                        fpsLabel.innerHTML = engine.getFps().toFixed() + " fps";
                    });

                    if (checkSceneCount && engine.scenes.length === 0) {

                        showError("You must at least create a scene.", null);
                        return;
                    }

                    if (checkCamera && engine.scenes[0].activeCamera == null) {
                        showError("You must at least create a camera.", null);
                        return;
                    } else if (scene.then) {
                        scene.then(function() {
                            document.getElementById("statusBar").innerHTML = "";
                        });
                    } else {
                        engine.scenes[0].executeWhenReady(function() {
                            document.getElementById("statusBar").innerHTML = "";
                        });
                    }

                    if (scene) {
                        if (showInspector) {
                            if (scene.then) {
                                // Handle if scene is a promise
<<<<<<< HEAD
                                scene.then((s) => {
=======
                                scene.then(function(s) {
>>>>>>> 1ce65ae1
                                    if (!s.debugLayer.isVisible()) {
                                        s.debugLayer.show({ embedMode: true });
                                    }
                                })
                            } else {
                                if (!scene.debugLayer.isVisible()) {
                                    scene.debugLayer.show({ embedMode: true });
                                }
                            }
                        }
                    }
                });

            } catch (e) {
                showError(e.message, e);
                // Also log error in console to help debug playgrounds
                console.error(e);
            }
        };
        window.addEventListener("resize",
            function() {
                if (engine) {
                    engine.resize();
                }
            });

        // Load scripts list
        loadScriptsList();

        // Zip
        var addContentToZip = function(zip, name, url, replace, buffer, then) {
            if (url.substring(0, 5) == "data:" || url.substring(0, 5) == "http:" || url.substring(0, 5) == "blob:" || url.substring(0, 6) == "https:") {
                then();
                return;
            }

            var xhr = new XMLHttpRequest();

            xhr.open('GET', url, true);

            if (buffer) {
                xhr.responseType = "arraybuffer";
            }

            xhr.onreadystatechange = function() {
                if (xhr.readyState === 4) {
                    if (xhr.status === 200) {
                        var text;
                        if (!buffer) {
                            if (replace) {
                                var splits = replace.split("\r\n");
                                for (var index = 0; index < splits.length; index++) {
                                    splits[index] = "        " + splits[index];
                                }
                                replace = splits.join("\r\n");

                                text = xhr.responseText.replace("####INJECT####", replace);
                            } else {
                                text = xhr.responseText;
                            }
                        }

                        zip.file(name, buffer ? xhr.response : text);

                        then();
                    }
                }
            };

            xhr.send(null);
        }

        var addTexturesToZip = function(zip, index, textures, folder, then) {

            if (index === textures.length || !textures[index].name) {
                then();
                return;
            }

            if (textures[index].isRenderTarget || textures[index] instanceof BABYLON.DynamicTexture || textures[index].name.indexOf("data:") !== -1) {
                addTexturesToZip(zip, index + 1, textures, folder, then);
                return;
            }

            if (textures[index].isCube) {
                if (textures[index].name.indexOf("dds") === -1) {
                    if (textures[index]._extensions) {
                        for (var i = 0; i < 6; i++) {
                            textures.push({ name: textures[index].name + textures[index]._extensions[i] });
                        }
                    } else if (textures[index]._files) {
                        for (var i = 0; i < 6; i++) {
                            textures.push({ name: textures[index]._files[i] });
                        }
                    }
                }
                else {
                    textures.push({ name: textures[index].name });
                }
                addTexturesToZip(zip, index + 1, textures, folder, then);
                return;
            }


            if (folder == null) {
                folder = zip.folder("textures");
            }
            var url;

            if (textures[index].video) {
                url = textures[index].video.currentSrc;
            } else {
                // url = textures[index].name;
                url = textures[index].url ? textures[index].url : textures[index].name;
            }

            var name = textures[index].name.replace("textures/", "");
            // var name = url.substr(url.lastIndexOf("/") + 1);

            if (url != null) {
                addContentToZip(folder,
                    name,
                    url,
                    null,
                    true,
                    function() {
                        addTexturesToZip(zip, index + 1, textures, folder, then);
                    });
            }
            else {
                addTexturesToZip(zip, index + 1, textures, folder, then);
            }
        }

        var addImportedFilesToZip = function(zip, index, importedFiles, folder, then) {
            if (index === importedFiles.length) {
                then();
                return;
            }

            if (!folder) {
                folder = zip.folder("scenes");
            }
            var url = importedFiles[index];

            var name = url.substr(url.lastIndexOf("/") + 1);

            addContentToZip(folder,
                name,
                url,
                null,
                true,
                function() {
                    addImportedFilesToZip(zip, index + 1, importedFiles, folder, then);
                });
        }

        var getZip = function() {
            if (engine.scenes.length === 0) {
                return;
            }

            var zip = new JSZip();

            var scene = engine.scenes[0];

            var textures = scene.textures;

            var importedFiles = scene.importedMeshesFiles;

            document.getElementById("statusBar").innerHTML = "Creating archive...Please wait";

            if (zipCode.indexOf("textures/worldHeightMap.jpg") !== -1) {
                textures.push({ name: "textures/worldHeightMap.jpg" });
            }

            addContentToZip(zip,
                "index.html",
                "zipContent/index.html",
                zipCode,
                false,
                function() {
                    addTexturesToZip(zip,
                        0,
                        textures,
                        null,
                        function() {
                            addImportedFilesToZip(zip,
                                0,
                                importedFiles,
                                null,
                                function() {
                                    var blob = zip.generate({ type: "blob" });
                                    saveAs(blob, "sample.zip");
                                    document.getElementById("statusBar").innerHTML = "";
                                });
                        });
                });
        }

        // Versions
        setVersion = function(version) {
            switch (version) {
                case "stable":
                    location.href = "indexStable.html" + location.hash;
                    break;
                default:
                    location.href = "index.html" + location.hash;
                    break;
            }
        }

        // Fonts
        setFontSize = function(size) {
            fontSize = size;
            jsEditor.updateOptions({ fontSize: size });
            setToMultipleID("currentFontSize", "innerHTML", "Font: " + size);
        };

        // Fullscreen
        document.getElementById("renderCanvas").addEventListener("webkitfullscreenchange", function() {
            if (document.webkitIsFullScreen) goFullPage();
            else exitFullPage();
        }, false);

        var goFullPage = function() {
            var canvasElement = document.getElementById("renderCanvas");
            canvasElement.style.position = "absolute";
            canvasElement.style.top = 0;
            canvasElement.style.left = 0;
            canvasElement.style.zIndex = 100;
        }
        var exitFullPage = function() {
            document.getElementById("renderCanvas").style.position = "relative";
            document.getElementById("renderCanvas").style.zIndex = 0;
        }
        var goFullscreen = function() {
            if (engine) {
                engine.switchFullscreen(true);
            }
        }
        var editorGoFullscreen = function() {
            var editorDiv = document.getElementById("jsEditor");
            if (editorDiv.requestFullscreen) {
                editorDiv.requestFullscreen();
            } else if (editorDiv.mozRequestFullScreen) {
                editorDiv.mozRequestFullScreen();
            } else if (editorDiv.webkitRequestFullscreen) {
                editorDiv.webkitRequestFullscreen();
            }

        }

        var toggleEditor = function() {
            var editorButton = document.getElementById("editorButton1600");
            var scene = engine.scenes[0];

            // If the editor is present
            if (editorButton.classList.contains('checked')) {
                setToMultipleID("editorButton", "removeClass", 'checked');
                splitInstance.collapse(0);
                setToMultipleID("editorButton", "innerHTML", 'Editor <i class="far fa-square" aria-hidden="true"></i>');
            } else {
                setToMultipleID("editorButton", "addClass", 'checked');
                splitInstance.setSizes([50, 50]);  // Reset
                setToMultipleID("editorButton", "innerHTML", 'Editor <i class="fa fa-check-square" aria-hidden="true"></i>');
            }
            engine.resize();

            if (scene.debugLayer.isVisible()) {
                scene.debugLayer.show({ embedMode: true });
            }
        }

        /**
         * Toggle the dark theme
         */
        var toggleTheme = function(theme) {
            // Monaco
            var vsTheme;
            if (theme == 'dark') {
                vsTheme = 'vs-dark'
            } else {
                vsTheme = 'vs'
            }

            var oldCode = jsEditor.getValue();
            jsEditor.dispose();
            editorOptions = {
                value: "",
                language: monacoMode,
                lineNumbers: true,
                tabSize: "auto",
                insertSpaces: "auto",
                roundedSelection: true,
                automaticLayout: true,
                scrollBeyondLastLine: false,
                readOnly: false,
                theme: vsTheme,
                contextmenu: false,
                folding: true,
                showFoldingControls: "always",
                renderIndentGuides: true,
                minimap: {
                    enabled: true
                }
            };
            editorOptions.minimap.enabled = document.getElementById("minimapToggle1600").classList.contains('checked');
            jsEditor = monaco.editor.create(document.getElementById('jsEditor'), editorOptions);
            jsEditor.setValue(oldCode);
            setFontSize(fontSize);

            jsEditor.onKeyUp(function(evt) {
                markDirty();
            });

            for (var index = 0; index < elementToTheme.length; index++) {
                var obj = elementToTheme[index];
                var domObjArr = document.querySelectorAll(obj);
                for (var domObjIndex = 0; domObjIndex < domObjArr.length; domObjIndex++) {
                    var domObj = domObjArr[domObjIndex];
                    domObj.classList.remove('light');
                    domObj.classList.remove('dark');
                    domObj.classList.add(theme);
                }
            }

            localStorage.setItem("bjs-playground-theme", theme);
        }

        var toggleDebug = function() {
            // Always showing the debug layer, because you can close it by itself
            var scene = engine.scenes[0];
            if (scene.debugLayer.isVisible()) {
                scene.debugLayer.hide();
            }
            else {
                scene.debugLayer.show({ embedMode: true });
            }
        }

        var toggleMetadata = function() {
            var scene = engine.scenes[0];
            document.getElementById("saveLayer").style.display = "block";
        }

        var formatCode = function() {
            jsEditor.getAction('editor.action.formatDocument').run();
        }

        var toggleMinimap = function() {
            var minimapToggle = document.getElementById("minimapToggle1600");
            if (minimapToggle.classList.contains('checked')) {
                jsEditor.updateOptions({ minimap: { enabled: false } });
                setToMultipleID("minimapToggle", "innerHTML", 'Minimap <i class="far fa-square" aria-hidden="true"></i>');
            } else {
                jsEditor.updateOptions({ minimap: { enabled: true } });
                setToMultipleID("minimapToggle", "innerHTML", 'Minimap <i class="fa fa-check-square" aria-hidden="true"></i>');
            }
            minimapToggle.classList.toggle('checked');
        }


        //Navigation Overwrites
        var exitPrompt = function(e) {
            var safeToggle = document.getElementById("safemodeToggle1600");
            if (safeToggle.classList.contains('checked')) {
                e = e || window.event;
                var message =
                    'This page is asking you to confirm that you want to leave - data you have entered may not be saved.';
                if (e) {
                    e.returnValue = message;
                }
                return message;
            }
        };

        window.onbeforeunload = exitPrompt;

        // Snippet
        var save = function() {

            // Retrieve title if necessary
            if (document.getElementById("saveLayer")) {
                currentSnippetTitle = document.getElementById("saveFormTitle").value;
                currentSnippetDescription = document.getElementById("saveFormDescription").value;
                currentSnippetTags = document.getElementById("saveFormTags").value;
            }

            var xmlHttp = new XMLHttpRequest();
            xmlHttp.onreadystatechange = function() {
                if (xmlHttp.readyState === 4) {
                    if (xmlHttp.status === 200) {
                        var baseUrl = location.href.replace(location.hash, "").replace(location.search, "");
                        var snippet = JSON.parse(xmlHttp.responseText);
                        var newUrl = baseUrl + "#" + snippet.id;
                        currentSnippetToken = snippet.id;
                        if (snippet.version && snippet.version !== "0") {
                            newUrl += "#" + snippet.version;
                        }
                        location.href = newUrl;
                        // Hide the complete title & co message
                        hideNoMetadata();
                        compileAndRun();
                    } else {
                        showError("Unable to save your code. It may be too long.", null);
                    }
                }
            }

            xmlHttp.open("POST", snippetV3Url + (currentSnippetToken ? "/" + currentSnippetToken : ""), true);
            xmlHttp.setRequestHeader("Content-Type", "application/json");

            var dataToSend = {
                payload: JSON.stringify({
                    code: jsEditor.getValue()
                }),
                name: currentSnippetTitle,
                description: currentSnippetDescription,
                tags: currentSnippetTags
            };

            xmlHttp.send(JSON.stringify(dataToSend));
        }

        var askForSave = function() {
            if (currentSnippetTitle == null
                || currentSnippetDescription == null
                || currentSnippetTags == null) {

                document.getElementById("saveLayer").style.display = "block";
            }
            else {
                save();
            }
        };
        document.getElementById("saveFormButtonOk").addEventListener("click", function() {
            document.getElementById("saveLayer").style.display = "none";
            save();
        });
        document.getElementById("saveFormButtonCancel").addEventListener("click", function() {
            document.getElementById("saveLayer").style.display = "none";
        });
        document.getElementById("mainTitle").innerHTML = "v" + BABYLON.Engine.Version;

        var previousHash = "";

        var cleanHash = function() {
            var splits = decodeURIComponent(location.hash.substr(1)).split("#");

            if (splits.length > 2) {
                splits.splice(2, splits.length - 2);
            }

            location.hash = splits.join("#");
        }

        var checkHash = function(firstTime) {
            if (location.hash) {
                if (previousHash !== location.hash) {
                    cleanHash();

                    previousHash = location.hash;

                    try {
                        var xmlHttp = new XMLHttpRequest();
                        xmlHttp.onreadystatechange = function() {
                            if (xmlHttp.readyState === 4) {
                                if (xmlHttp.status === 200) {

                                    if (!checkTypescriptSupport(xmlHttp)) {
                                        return;
                                    }

                                    var snippet = JSON.parse(xmlHttp.responseText);

                                    blockEditorChange = true;
                                    jsEditor.setValue(JSON.parse(snippet.jsonPayload).code.toString());

                                    // Check if title / descr / tags are already set
                                    if (snippet.name != null && snippet.name != "") {
                                        currentSnippetTitle = snippet.name;
                                    }
                                    else currentSnippetTitle = null;

                                    if (snippet.description != null && snippet.description != "") {
                                        currentSnippetDescription = snippet.description;
                                    }
                                    else currentSnippetDescription = null;

                                    if (snippet.tags != null && snippet.tags != "") {
                                        currentSnippetTags = snippet.tags;
                                    }
                                    else currentSnippetTags = null;

                                    if (currentSnippetTitle != null && currentSnippetTags != null && currentSnippetDescription) {
                                        if (document.getElementById("saveLayer")) {

                                            document.getElementById("saveFormTitle").value = currentSnippetTitle;
                                            document.getElementById("saveFormDescription").value = currentSnippetDescription;
                                            document.getElementById("saveFormTags").value = currentSnippetTags;

                                            hideNoMetadata();
                                        }
                                    }
                                    else {
                                        showNoMetadata();
                                    }

                                    jsEditor.setPosition({ lineNumber: 0, column: 0 });
                                    blockEditorChange = false;
                                    compileAndRun();

                                    // setToMultipleID("currentScript", "innerHTML", "Custom");
                                }
                            }
                        };

                        var hash = location.hash.substr(1);
                        currentSnippetToken = hash.split("#")[0];
                        if (!hash.split("#")[1]) hash += "#0";


                        xmlHttp.open("GET", snippetV3Url + "/" + hash.replace("#", "/"));
                        xmlHttp.send();
                    } catch (e) {

                    }
                }
            }
            setTimeout(checkHash, 200);
        }

        checkHash(true);


        // ---------- UI

        // Run
        setToMultipleID("runButton", "click", compileAndRun);
        // New
        setToMultipleID("newButton", "click", createNewScript);
        // Clear 
        setToMultipleID("clearButton", "click", clear);
        // Save
        setToMultipleID("saveButton", "click", askForSave);
        // Zip
        setToMultipleID("zipButton", "click", getZip);
        // Themes
        setToMultipleID("darkTheme", "click", toggleTheme.bind(this, 'dark'));
        setToMultipleID("lightTheme", "click", toggleTheme.bind(this, 'light'));
        // Safe mode
        setToMultipleID("safemodeToggle", 'click', function() {
            document.getElementById("safemodeToggle1600").classList.toggle('checked');
            if (document.getElementById("safemodeToggle1600").classList.contains('checked')) {
                setToMultipleID("safemodeToggle", "innerHTML", 'Safe mode <i class="fa fa-check-square" aria-hidden="true"></i>');
            } else {
                setToMultipleID("safemodeToggle", "innerHTML", 'Safe mode <i class="far fa-square" aria-hidden="true"></i>');
            }
        });
        // Editor
        setToMultipleID("editorButton", "click", toggleEditor);
        // FullScreen
        setToMultipleID("fullscreenButton", "click", goFullscreen);
        // Editor fullScreen
        setToMultipleID("editorFullscreenButton", "click", editorGoFullscreen);
        // Format
        setToMultipleID("formatButton", "click", formatCode);
        // Format
        setToMultipleID("minimapToggle", "click", toggleMinimap);
        // Debug
        setToMultipleID("debugButton", "click", toggleDebug);
        // Metadata
        setToMultipleID("metadataButton", "click", toggleMetadata);


        // Restore theme
        var theme = localStorage.getItem("bjs-playground-theme") || 'light';
        toggleTheme(theme);
        toggleMinimap();
    }

    // Monaco

    var xhr = new XMLHttpRequest();

    xhr.open('GET', "babylon.d.txt", true);

    xhr.onreadystatechange = function() {
        if (xhr.readyState === 4) {
            if (xhr.status === 200) {
                require.config({ paths: { 'vs': 'node_modules/monaco-editor/min/vs' } });
                require(['vs/editor/editor.main'], function() {
                    if (monacoMode === "javascript") {
                        monaco.languages.typescript.javascriptDefaults.addExtraLib(xhr.responseText, 'babylon.d.ts');
                    } else {
                        monaco.languages.typescript.typescriptDefaults.addExtraLib(xhr.responseText, 'babylon.d.ts');
                    }

                    jsEditor = monaco.editor.create(document.getElementById('jsEditor'), editorOptions);

                    run();
                });
            }
        }
    };
    xhr.send(null);
})();

<|MERGE_RESOLUTION|>--- conflicted
+++ resolved
@@ -628,11 +628,7 @@
                         if (showInspector) {
                             if (scene.then) {
                                 // Handle if scene is a promise
-<<<<<<< HEAD
-                                scene.then((s) => {
-=======
                                 scene.then(function(s) {
->>>>>>> 1ce65ae1
                                     if (!s.debugLayer.isVisible()) {
                                         s.debugLayer.show({ embedMode: true });
                                     }
@@ -1241,4 +1237,3 @@
     };
     xhr.send(null);
 })();
-
